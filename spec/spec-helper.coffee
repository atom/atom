--- conflicted
+++ resolved
@@ -8,12 +8,8 @@
 afterEach ->
   (new Native).resetMainMenu()
   atom.globalKeymap.reset()
-<<<<<<< HEAD
   # $('#jasmine-content').empty()
-=======
-  $('#jasmine-content').empty()
   $('head style[path]').remove()
->>>>>>> f4aa8daa
 
 window.atom = new (require 'app')
 
