/** @babel */

import {it, fit, ffit, fffit, beforeEach, afterEach} from './async-spec-helpers' // eslint-disable-line no-unused-vars

describe('Dock', () => {
  describe('when a dock is activated', () => {
    it('opens the dock and activates its active pane', () => {
      jasmine.attachToDOM(atom.workspace.getElement())
      const dock = atom.workspace.getLeftDock()

      expect(dock.isVisible()).toBe(false)
      expect(document.activeElement).toBe(atom.workspace.getCenter().getActivePane().getElement())
      dock.activate()
      expect(dock.isVisible()).toBe(true)
      expect(document.activeElement).toBe(dock.getActivePane().getElement())
    })
  })

  describe('when a dock is hidden', () => {
    it('transfers focus back to the active center pane if the dock had focus', () => {
      jasmine.attachToDOM(atom.workspace.getElement())
      const dock = atom.workspace.getLeftDock()
      dock.activate()
      expect(document.activeElement).toBe(dock.getActivePane().getElement())

      dock.hide()
      expect(document.activeElement).toBe(atom.workspace.getCenter().getActivePane().getElement())

      dock.activate()
      expect(document.activeElement).toBe(dock.getActivePane().getElement())

      dock.toggle()
      expect(document.activeElement).toBe(atom.workspace.getCenter().getActivePane().getElement())

      // Don't change focus if the dock was not focused in the first place
      const modalElement = document.createElement('div')
      modalElement.setAttribute('tabindex', -1)
      atom.workspace.addModalPanel({item: modalElement})
      modalElement.focus()
      expect(document.activeElement).toBe(modalElement)

      dock.show()
      expect(document.activeElement).toBe(modalElement)

      dock.hide()
      expect(document.activeElement).toBe(modalElement)
    })
  })

  describe('when a pane in a dock is activated', () => {
    it('opens the dock', async () => {
      const item = {
        element: document.createElement('div'),
        getDefaultLocation () { return 'left' }
      }

      await atom.workspace.open(item, {activatePane: false})
      expect(atom.workspace.getLeftDock().isVisible()).toBe(false)

      atom.workspace.getLeftDock().getPanes()[0].activate()
      expect(atom.workspace.getLeftDock().isVisible()).toBe(true)
    })
  })

  describe('activating the next pane', () => {
    describe('when the dock has more than one pane', () => {
      it('activates the next pane', () => {
        const dock = atom.workspace.getLeftDock()
        const pane1 = dock.getPanes()[0]
        const pane2 = pane1.splitRight()
        const pane3 = pane2.splitRight()
        pane2.activate()
        expect(pane1.isActive()).toBe(false)
        expect(pane2.isActive()).toBe(true)
        expect(pane3.isActive()).toBe(false)

        dock.activateNextPane()
        expect(pane1.isActive()).toBe(false)
        expect(pane2.isActive()).toBe(false)
        expect(pane3.isActive()).toBe(true)
      })
    })

    describe('when the dock has only one pane', () => {
      it('leaves the current pane active', () => {
        const dock = atom.workspace.getLeftDock()

        expect(dock.getPanes().length).toBe(1)
        const pane = dock.getPanes()[0]
        expect(pane.isActive()).toBe(true)
        dock.activateNextPane()
        expect(pane.isActive()).toBe(true)
      })
    })
  })

  describe('activating the previous pane', () => {
    describe('when the dock has more than one pane', () => {
      it('activates the previous pane', () => {
        const dock = atom.workspace.getLeftDock()
        const pane1 = dock.getPanes()[0]
        const pane2 = pane1.splitRight()
        const pane3 = pane2.splitRight()
        pane2.activate()
        expect(pane1.isActive()).toBe(false)
        expect(pane2.isActive()).toBe(true)
        expect(pane3.isActive()).toBe(false)

        dock.activatePreviousPane()
        expect(pane1.isActive()).toBe(true)
        expect(pane2.isActive()).toBe(false)
        expect(pane3.isActive()).toBe(false)
      })
    })

    describe('when the dock has only one pane', () => {
      it('leaves the current pane active', () => {
        const dock = atom.workspace.getLeftDock()

        expect(dock.getPanes().length).toBe(1)
        const pane = dock.getPanes()[0]
        expect(pane.isActive()).toBe(true)
        dock.activatePreviousPane()
        expect(pane.isActive()).toBe(true)
      })
    })
  })

  describe('when the dock resize handle is double-clicked', () => {
    describe('when the dock is open', () => {
      it('resizes a vertically-oriented dock to the current item\'s preferred width', async () => {
        jasmine.attachToDOM(atom.workspace.getElement())

        const item = {
          element: document.createElement('div'),
          getDefaultLocation () { return 'left' },
          getPreferredWidth () { return 142 },
          getPreferredHeight () { return 122 }
        }

        await atom.workspace.open(item)
        const dock = atom.workspace.getLeftDock()
        const dockElement = dock.getElement()

        dock.setState({size: 300})
        expect(dockElement.offsetWidth).toBe(300)
        dockElement.querySelector('.atom-dock-resize-handle').dispatchEvent(new MouseEvent('mousedown', {detail: 2}))

        expect(dockElement.offsetWidth).toBe(item.getPreferredWidth())
      })

      it('resizes a horizontally-oriented dock to the current item\'s preferred width', async () => {
        jasmine.attachToDOM(atom.workspace.getElement())

        const item = {
          element: document.createElement('div'),
          getDefaultLocation () { return 'bottom' },
          getPreferredWidth () { return 122 },
          getPreferredHeight () { return 142 }
        }

        await atom.workspace.open(item)
        const dock = atom.workspace.getBottomDock()
        const dockElement = dock.getElement()

        dock.setState({size: 300})
        expect(dockElement.offsetHeight).toBe(300)
        dockElement.querySelector('.atom-dock-resize-handle').dispatchEvent(new MouseEvent('mousedown', {detail: 2}))

        expect(dockElement.offsetHeight).toBe(item.getPreferredHeight())
      })
    })

    describe('when the dock is closed', () => {
      it('does nothing', async () => {
        jasmine.attachToDOM(atom.workspace.getElement())

        const item = {
          element: document.createElement('div'),
          getDefaultLocation () { return 'bottom' },
          getPreferredWidth () { return 122 },
          getPreferredHeight () { return 142 }
        }

        await atom.workspace.open(item, {activatePane: false})

        const dockElement = atom.workspace.getBottomDock().getElement()
        dockElement.querySelector('.atom-dock-resize-handle').dispatchEvent(new MouseEvent('mousedown', {detail: 2}))
        expect(dockElement.offsetHeight).toBe(0)

        // There should still be a hoverable, absolutely-positioned element so users can reveal the
        // toggle affordance even when fullscreened.
        expect(dockElement.querySelector('.atom-dock-inner').offsetHeight).toBe(1)

        // The content should be masked away.
        expect(dockElement.querySelector('.atom-dock-mask').offsetHeight).toBe(0)
      })
    })
  })

  describe('when you add an item to an empty dock', () => {
    describe('when the item has a preferred size', () => {
      it('is takes the preferred size of the item', async () => {
        jasmine.attachToDOM(atom.workspace.getElement())

        const createItem = preferredWidth => ({
          element: document.createElement('div'),
          getDefaultLocation () { return 'left' },
          getPreferredWidth () { return preferredWidth }
        })

        const dock = atom.workspace.getLeftDock()
        const dockElement = dock.getElement()
        expect(dock.getPaneItems()).toHaveLength(0)

        const item1 = createItem(111)
        await atom.workspace.open(item1)

        // It should update the width every time we go from 0 -> 1 items, not just the first.
        expect(dock.isVisible()).toBe(true)
        expect(dockElement.offsetWidth).toBe(111)
        dock.destroyActivePane()
        expect(dock.getPaneItems()).toHaveLength(0)
        expect(dock.isVisible()).toBe(false)
        const item2 = createItem(222)
        await atom.workspace.open(item2)
        expect(dock.isVisible()).toBe(true)
        expect(dockElement.offsetWidth).toBe(222)

        // Adding a second shouldn't change the size.
        const item3 = createItem(333)
        await atom.workspace.open(item3)
        expect(dockElement.offsetWidth).toBe(222)
      })
    })

    describe('when the item has no preferred size', () => {
      it('is still has an explicit size', async () => {
        jasmine.attachToDOM(atom.workspace.getElement())

        const item = {
          element: document.createElement('div'),
          getDefaultLocation () { return 'left' }
        }
        const dock = atom.workspace.getLeftDock()
        expect(dock.getPaneItems()).toHaveLength(0)

        expect(dock.state.size).toBe(null)
        await atom.workspace.open(item)
        expect(dock.state.size).not.toBe(null)
      })
    })
  })

  describe('a deserialized dock', () => {
    it('restores the serialized size', async () => {
      jasmine.attachToDOM(atom.workspace.getElement())

      const item = {
        element: document.createElement('div'),
        getDefaultLocation () { return 'left' },
        getPreferredWidth () { return 122 },
        serialize: () => ({deserializer: 'DockTestItem'})
      }
      atom.deserializers.add({
        name: 'DockTestItem',
        deserialize: () => item
      })
      const dock = atom.workspace.getLeftDock()
      const dockElement = dock.getElement()

      await atom.workspace.open(item)
      dock.setState({size: 150})
      expect(dockElement.offsetWidth).toBe(150)
      const serialized = dock.serialize()
      dock.setState({size: 122})
      expect(dockElement.offsetWidth).toBe(122)
      dock.destroyActivePane()
      dock.deserialize(serialized, atom.deserializers)
      expect(dockElement.offsetWidth).toBe(150)
    })

    it("isn't visible if it has no items", async () => {
      jasmine.attachToDOM(atom.workspace.getElement())

      const item = {
        element: document.createElement('div'),
        getDefaultLocation () { return 'left' },
        getPreferredWidth () { return 122 }
      }
      const dock = atom.workspace.getLeftDock()

      await atom.workspace.open(item)
      expect(dock.isVisible()).toBe(true)
      const serialized = dock.serialize()
      dock.deserialize(serialized, atom.deserializers)
      expect(dock.getPaneItems()).toHaveLength(0)
      expect(dock.isVisible()).toBe(false)
    })
  })

  describe('drag handling', () => {
    it('expands docks to match the preferred size of the dragged item', () => {
      jasmine.attachToDOM(atom.workspace.getElement())

<<<<<<< HEAD
      const item = {
        element: document.createElement('div'),
        getDefaultLocation () { return 'left' },
        getPreferredWidth () { return 144 },
        serialize: () => ({deserializer: 'DockTestItem'})
      }
      const dock = atom.workspace.getLeftDock()
=======
      const element = document.createElement('div')
      element.setAttribute('is', 'tabs-tab')
      element.item = {
        element,
        getDefaultLocation() { return 'left' },
        getPreferredWidth() { return 144 }
      }
>>>>>>> a8593c57

      const dragEvent = new DragEvent('dragstart')
      Object.defineProperty(dragEvent, 'target', {value: element})

      atom.workspace.getElement().handleDragStart(dragEvent)
      expect(atom.workspace.getLeftDock().wrapperElement.offsetWidth).toBe(144)
    })

    it('does nothing when text nodes are dragged', () => {
      jasmine.attachToDOM(atom.workspace.getElement())

      const textNode = document.createTextNode('hello')

      const dragEvent = new DragEvent('dragstart')
      Object.defineProperty(dragEvent, 'target', {value: textNode})

      expect(() => atom.workspace.getElement().handleDragStart(dragEvent)).not.toThrow()
    })
  })
})<|MERGE_RESOLUTION|>--- conflicted
+++ resolved
@@ -303,15 +303,6 @@
     it('expands docks to match the preferred size of the dragged item', () => {
       jasmine.attachToDOM(atom.workspace.getElement())
 
-<<<<<<< HEAD
-      const item = {
-        element: document.createElement('div'),
-        getDefaultLocation () { return 'left' },
-        getPreferredWidth () { return 144 },
-        serialize: () => ({deserializer: 'DockTestItem'})
-      }
-      const dock = atom.workspace.getLeftDock()
-=======
       const element = document.createElement('div')
       element.setAttribute('is', 'tabs-tab')
       element.item = {
@@ -319,7 +310,6 @@
         getDefaultLocation() { return 'left' },
         getPreferredWidth() { return 144 }
       }
->>>>>>> a8593c57
 
       const dragEvent = new DragEvent('dragstart')
       Object.defineProperty(dragEvent, 'target', {value: element})
