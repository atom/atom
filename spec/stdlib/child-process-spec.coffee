--- conflicted
+++ resolved
@@ -141,8 +141,7 @@
           ChildProcess.exec("pwd", options)
 
         runs ->
-<<<<<<< HEAD
-          expect(output.join('')).toBe "#{fixturesProject.getPath()}\n"
+          expect(output.join('')).toBe "/Applications\n"
 
       describe "when the interactive option is set", ->
         it "runs the task in a pty session", ->
@@ -176,7 +175,4 @@
             p.write("hello, world\n", true)
             p
           runs ->
-            expect(output.join('')).toBe("hello, world\n")
-=======
-          expect(output.join('')).toBe "/Applications\n"
->>>>>>> 887e285c
+            expect(output.join('')).toBe("hello, world\n")