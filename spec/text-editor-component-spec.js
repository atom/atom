/** @babel */

import {it, fit, ffit, fffit, beforeEach, afterEach, conditionPromise} from './async-spec-helpers' // eslint-disable-line no-unused-vars
import Grim from 'grim'
import TextEditor from '../src/text-editor'
import TextEditorElement from '../src/text-editor-element'
import {extend, flatten, toArray} from 'underscore-plus'

const NBSP = String.fromCharCode(160)
const TILE_SIZE = 3

describe('TextEditorComponent', function () {
  let charWidth, component, componentNode, contentNode, editor,
    horizontalScrollbarNode, lineHeightInPixels, tileHeightInPixels,
    verticalScrollbarNode, wrapperNode, animationFrameRequests

  function runAnimationFrames (runFollowupFrames) {
    if (runFollowupFrames) {
      let fn
      while ((fn = animationFrameRequests.shift())) fn()
    } else {
      const requests = animationFrameRequests.slice()
      animationFrameRequests = []
      for (let fn of requests) fn()
    }
  }

  beforeEach(async function () {
    animationFrameRequests = []
    spyOn(window, 'requestAnimationFrame').andCallFake(function (fn) { animationFrameRequests.push(fn) })
    jasmine.useMockClock()

    await atom.packages.activatePackage('language-javascript')
    editor = await atom.workspace.open('sample.js')
    editor.update({autoHeight: true})

    contentNode = document.querySelector('#jasmine-content')
    contentNode.style.width = '1000px'

    wrapperNode = new TextEditorElement()
    wrapperNode.tileSize = TILE_SIZE
    wrapperNode.initialize(editor, atom)
    wrapperNode.setUpdatedSynchronously(false)
    jasmine.attachToDOM(wrapperNode)

    component = wrapperNode.component
    component.setFontFamily('monospace')
    component.setLineHeight(1.3)
    component.setFontSize(20)

    lineHeightInPixels = editor.getLineHeightInPixels()
    tileHeightInPixels = TILE_SIZE * lineHeightInPixels
    charWidth = editor.getDefaultCharWidth()

    componentNode = component.getDomNode()
    verticalScrollbarNode = componentNode.querySelector('.vertical-scrollbar')
    horizontalScrollbarNode = componentNode.querySelector('.horizontal-scrollbar')

    component.measureDimensions()
    advanceClock(atom.views.minimumPollInterval)
    runAnimationFrames(true)
  })

  afterEach(function () {
    contentNode.style.width = ''
  })

  describe('async updates', function () {
    it('handles corrupted state gracefully', function () {
      editor.insertNewline()
      component.presenter.startRow = -1
      component.presenter.endRow = 9999
      runAnimationFrames() // assert an update does occur
    })

    it('does not update when an animation frame was requested but the component got destroyed before its delivery', function () {
      editor.setText('You should not see this update.')
      component.destroy()

      runAnimationFrames()

      expect(component.lineNodeForScreenRow(0).textContent).not.toBe('You should not see this update.')
    })
  })

  describe('line rendering', function () {
    function expectTileContainsRow (tileNode, screenRow, {top}) {
      let lineNode = tileNode.querySelector('[data-screen-row="' + screenRow + '"]')
      let text = editor.lineTextForScreenRow(screenRow)
      expect(lineNode.offsetTop).toBe(top)
      if (text === '') {
        expect(lineNode.textContent).toBe(' ')
      } else {
        expect(lineNode.textContent).toBe(text)
      }
    }

    it('gives the lines container the same height as the wrapper node', function () {
      let linesNode = componentNode.querySelector('.lines')
      wrapperNode.style.height = 6.5 * lineHeightInPixels + 'px'
      editor.update({autoHeight: false})
      component.measureDimensions()
      runAnimationFrames()

      expect(linesNode.getBoundingClientRect().height).toBe(6.5 * lineHeightInPixels)
      wrapperNode.style.height = 3.5 * lineHeightInPixels + 'px'
      editor.update({autoHeight: false})
      component.measureDimensions()

      runAnimationFrames()

      expect(linesNode.getBoundingClientRect().height).toBe(3.5 * lineHeightInPixels)
    })

    it('renders higher tiles in front of lower ones', function () {
      wrapperNode.style.height = 6.5 * lineHeightInPixels + 'px'
      editor.update({autoHeight: false})
      component.measureDimensions()

      runAnimationFrames()

      let tilesNodes = component.tileNodesForLines()
      expect(tilesNodes[0].style.zIndex).toBe('2')
      expect(tilesNodes[1].style.zIndex).toBe('1')
      expect(tilesNodes[2].style.zIndex).toBe('0')
      verticalScrollbarNode.scrollTop = 1 * lineHeightInPixels
      verticalScrollbarNode.dispatchEvent(new UIEvent('scroll'))
      runAnimationFrames(true)

      tilesNodes = component.tileNodesForLines()
      expect(tilesNodes[0].style.zIndex).toBe('3')
      expect(tilesNodes[1].style.zIndex).toBe('2')
      expect(tilesNodes[2].style.zIndex).toBe('1')
      expect(tilesNodes[3].style.zIndex).toBe('0')
    })

    it('renders the currently-visible lines in a tiled fashion', function () {
      wrapperNode.style.height = 6.5 * lineHeightInPixels + 'px'
      editor.update({autoHeight: false})
      component.measureDimensions()

      runAnimationFrames()

      let tilesNodes = component.tileNodesForLines()
      expect(tilesNodes.length).toBe(3)

      expect(tilesNodes[0].style['-webkit-transform']).toBe('translate3d(0px, 0px, 0px)')
      expect(tilesNodes[0].querySelectorAll('.line').length).toBe(TILE_SIZE)
      expectTileContainsRow(tilesNodes[0], 0, {
        top: 0 * lineHeightInPixels
      })
      expectTileContainsRow(tilesNodes[0], 1, {
        top: 1 * lineHeightInPixels
      })
      expectTileContainsRow(tilesNodes[0], 2, {
        top: 2 * lineHeightInPixels
      })

      expect(tilesNodes[1].style['-webkit-transform']).toBe('translate3d(0px, ' + (1 * tileHeightInPixels) + 'px, 0px)')
      expect(tilesNodes[1].querySelectorAll('.line').length).toBe(TILE_SIZE)
      expectTileContainsRow(tilesNodes[1], 3, {
        top: 0 * lineHeightInPixels
      })
      expectTileContainsRow(tilesNodes[1], 4, {
        top: 1 * lineHeightInPixels
      })
      expectTileContainsRow(tilesNodes[1], 5, {
        top: 2 * lineHeightInPixels
      })

      expect(tilesNodes[2].style['-webkit-transform']).toBe('translate3d(0px, ' + (2 * tileHeightInPixels) + 'px, 0px)')
      expect(tilesNodes[2].querySelectorAll('.line').length).toBe(TILE_SIZE)
      expectTileContainsRow(tilesNodes[2], 6, {
        top: 0 * lineHeightInPixels
      })
      expectTileContainsRow(tilesNodes[2], 7, {
        top: 1 * lineHeightInPixels
      })
      expectTileContainsRow(tilesNodes[2], 8, {
        top: 2 * lineHeightInPixels
      })

      expect(component.lineNodeForScreenRow(9)).toBeUndefined()

      verticalScrollbarNode.scrollTop = TILE_SIZE * lineHeightInPixels + 5
      verticalScrollbarNode.dispatchEvent(new UIEvent('scroll'))
      runAnimationFrames(true)

      tilesNodes = component.tileNodesForLines()
      expect(component.lineNodeForScreenRow(2)).toBeUndefined()
      expect(tilesNodes.length).toBe(3)

      expect(tilesNodes[0].style['-webkit-transform']).toBe('translate3d(0px, ' + (0 * tileHeightInPixels - 5) + 'px, 0px)')
      expect(tilesNodes[0].querySelectorAll('.line').length).toBe(TILE_SIZE)
      expectTileContainsRow(tilesNodes[0], 3, {
        top: 0 * lineHeightInPixels
      })
      expectTileContainsRow(tilesNodes[0], 4, {
        top: 1 * lineHeightInPixels
      })
      expectTileContainsRow(tilesNodes[0], 5, {
        top: 2 * lineHeightInPixels
      })

      expect(tilesNodes[1].style['-webkit-transform']).toBe('translate3d(0px, ' + (1 * tileHeightInPixels - 5) + 'px, 0px)')
      expect(tilesNodes[1].querySelectorAll('.line').length).toBe(TILE_SIZE)
      expectTileContainsRow(tilesNodes[1], 6, {
        top: 0 * lineHeightInPixels
      })
      expectTileContainsRow(tilesNodes[1], 7, {
        top: 1 * lineHeightInPixels
      })
      expectTileContainsRow(tilesNodes[1], 8, {
        top: 2 * lineHeightInPixels
      })

      expect(tilesNodes[2].style['-webkit-transform']).toBe('translate3d(0px, ' + (2 * tileHeightInPixels - 5) + 'px, 0px)')
      expect(tilesNodes[2].querySelectorAll('.line').length).toBe(TILE_SIZE)
      expectTileContainsRow(tilesNodes[2], 9, {
        top: 0 * lineHeightInPixels
      })
      expectTileContainsRow(tilesNodes[2], 10, {
        top: 1 * lineHeightInPixels
      })
      expectTileContainsRow(tilesNodes[2], 11, {
        top: 2 * lineHeightInPixels
      })
    })

    it('updates the top position of subsequent tiles when lines are inserted or removed', function () {
      wrapperNode.style.height = 6.5 * lineHeightInPixels + 'px'
      editor.update({autoHeight: false})
      component.measureDimensions()
      editor.getBuffer().deleteRows(0, 1)

      runAnimationFrames()

      let tilesNodes = component.tileNodesForLines()
      expect(tilesNodes[0].style['-webkit-transform']).toBe('translate3d(0px, 0px, 0px)')
      expectTileContainsRow(tilesNodes[0], 0, {
        top: 0 * lineHeightInPixels
      })
      expectTileContainsRow(tilesNodes[0], 1, {
        top: 1 * lineHeightInPixels
      })
      expectTileContainsRow(tilesNodes[0], 2, {
        top: 2 * lineHeightInPixels
      })

      expect(tilesNodes[1].style['-webkit-transform']).toBe('translate3d(0px, ' + (1 * tileHeightInPixels) + 'px, 0px)')
      expectTileContainsRow(tilesNodes[1], 3, {
        top: 0 * lineHeightInPixels
      })
      expectTileContainsRow(tilesNodes[1], 4, {
        top: 1 * lineHeightInPixels
      })
      expectTileContainsRow(tilesNodes[1], 5, {
        top: 2 * lineHeightInPixels
      })

      editor.getBuffer().insert([0, 0], '\n\n')

      runAnimationFrames()

      tilesNodes = component.tileNodesForLines()
      expect(tilesNodes[0].style['-webkit-transform']).toBe('translate3d(0px, 0px, 0px)')
      expectTileContainsRow(tilesNodes[0], 0, {
        top: 0 * lineHeightInPixels
      })
      expectTileContainsRow(tilesNodes[0], 1, {
        top: 1 * lineHeightInPixels
      })
      expectTileContainsRow(tilesNodes[0], 2, {
        top: 2 * lineHeightInPixels
      })

      expect(tilesNodes[1].style['-webkit-transform']).toBe('translate3d(0px, ' + (1 * tileHeightInPixels) + 'px, 0px)')
      expectTileContainsRow(tilesNodes[1], 3, {
        top: 0 * lineHeightInPixels
      })
      expectTileContainsRow(tilesNodes[1], 4, {
        top: 1 * lineHeightInPixels
      })
      expectTileContainsRow(tilesNodes[1], 5, {
        top: 2 * lineHeightInPixels
      })

      expect(tilesNodes[2].style['-webkit-transform']).toBe('translate3d(0px, ' + (2 * tileHeightInPixels) + 'px, 0px)')
      expectTileContainsRow(tilesNodes[2], 6, {
        top: 0 * lineHeightInPixels
      })
      expectTileContainsRow(tilesNodes[2], 7, {
        top: 1 * lineHeightInPixels
      })
      expectTileContainsRow(tilesNodes[2], 8, {
        top: 2 * lineHeightInPixels
      })
    })

    it('updates the lines when lines are inserted or removed above the rendered row range', function () {
      wrapperNode.style.height = 4.5 * lineHeightInPixels + 'px'
      editor.update({autoHeight: false})
      component.measureDimensions()
      runAnimationFrames()

      verticalScrollbarNode.scrollTop = 5 * lineHeightInPixels
      verticalScrollbarNode.dispatchEvent(new UIEvent('scroll'))
      runAnimationFrames(true)

      let buffer = editor.getBuffer()
      buffer.insert([0, 0], '\n\n')

      runAnimationFrames()

      expect(component.lineNodeForScreenRow(3).textContent).toBe(editor.lineTextForScreenRow(3))
      buffer.delete([[0, 0], [3, 0]])

      runAnimationFrames()

      expect(component.lineNodeForScreenRow(3).textContent).toBe(editor.lineTextForScreenRow(3))
    })

    it('updates the top position of lines when the line height changes', function () {
      let initialLineHeightInPixels = editor.getLineHeightInPixels()

      component.setLineHeight(2)

      runAnimationFrames()

      let newLineHeightInPixels = editor.getLineHeightInPixels()
      expect(newLineHeightInPixels).not.toBe(initialLineHeightInPixels)
      expect(component.lineNodeForScreenRow(1).offsetTop).toBe(1 * newLineHeightInPixels)
    })

    it('updates the top position of lines when the font size changes', function () {
      let initialLineHeightInPixels = editor.getLineHeightInPixels()
      component.setFontSize(10)

      runAnimationFrames()

      let newLineHeightInPixels = editor.getLineHeightInPixels()
      expect(newLineHeightInPixels).not.toBe(initialLineHeightInPixels)
      expect(component.lineNodeForScreenRow(1).offsetTop).toBe(1 * newLineHeightInPixels)
    })

    it('renders the .lines div at the full height of the editor if there are not enough lines to scroll vertically', function () {
      editor.setText('')
      wrapperNode.style.height = '300px'
      editor.update({autoHeight: false})
      component.measureDimensions()
      runAnimationFrames()
      let linesNode = componentNode.querySelector('.lines')
      expect(linesNode.offsetHeight).toBe(300)
    })

    it('assigns the width of each line so it extends across the full width of the editor', function () {
      let gutterWidth = componentNode.querySelector('.gutter').offsetWidth
      let scrollViewNode = componentNode.querySelector('.scroll-view')
      let lineNodes = Array.from(componentNode.querySelectorAll('.line'))

      componentNode.style.width = gutterWidth + (30 * charWidth) + 'px'
      component.measureDimensions()

      runAnimationFrames()

      expect(wrapperNode.getScrollWidth()).toBeGreaterThan(scrollViewNode.offsetWidth)
      let editorFullWidth = wrapperNode.getScrollWidth() + wrapperNode.getVerticalScrollbarWidth()
      for (let lineNode of lineNodes) {
        expect(lineNode.getBoundingClientRect().width).toBe(editorFullWidth)
      }

      componentNode.style.width = gutterWidth + wrapperNode.getScrollWidth() + 100 + 'px'
      component.measureDimensions()

      runAnimationFrames()

      let scrollViewWidth = scrollViewNode.offsetWidth
      for (let lineNode of lineNodes) {
        expect(lineNode.getBoundingClientRect().width).toBe(scrollViewWidth)
      }
    })

    it('renders a placeholder space on empty lines when no line-ending character is defined', function () {
      editor.update({showInvisibles: false})
      expect(component.lineNodeForScreenRow(10).textContent).toBe(' ')
    })

    it('gives the lines and tiles divs the same background color as the editor to improve GPU performance', async function () {
      let linesNode = componentNode.querySelector('.lines')
      let backgroundColor = window.getComputedStyle(wrapperNode).backgroundColor

      expect(linesNode.style.backgroundColor).toBe(backgroundColor)
      for (let tileNode of component.tileNodesForLines()) {
        expect(tileNode.style.backgroundColor).toBe(backgroundColor)
      }

      wrapperNode.style.backgroundColor = 'rgb(255, 0, 0)'
      // Polling should happen automatically in a mutation observer but its async
      // and everything is mocked to be sync
      atom.views.performDocumentPoll()
      runAnimationFrames(true)

      expect(linesNode.style.backgroundColor).toBe('rgb(255, 0, 0)')
      for (let tileNode of component.tileNodesForLines()) {
        expect(tileNode.style.backgroundColor).toBe('rgb(255, 0, 0)')
      }
    })

    it('applies .leading-whitespace for lines with leading spaces and/or tabs', function () {
      editor.setText(' a')

      runAnimationFrames()

      let leafNodes = getLeafNodes(component.lineNodeForScreenRow(0))
      expect(leafNodes[0].classList.contains('leading-whitespace')).toBe(true)
      expect(leafNodes[0].classList.contains('trailing-whitespace')).toBe(false)

      editor.setText('\ta')
      runAnimationFrames()

      leafNodes = getLeafNodes(component.lineNodeForScreenRow(0))
      expect(leafNodes[0].classList.contains('leading-whitespace')).toBe(true)
      expect(leafNodes[0].classList.contains('trailing-whitespace')).toBe(false)
    })

    it('applies .trailing-whitespace for lines with trailing spaces and/or tabs', function () {
      editor.setText(' ')
      runAnimationFrames()

      let leafNodes = getLeafNodes(component.lineNodeForScreenRow(0))
      expect(leafNodes[0].classList.contains('trailing-whitespace')).toBe(true)
      expect(leafNodes[0].classList.contains('leading-whitespace')).toBe(false)

      editor.setText('\t')
      runAnimationFrames()

      leafNodes = getLeafNodes(component.lineNodeForScreenRow(0))
      expect(leafNodes[0].classList.contains('trailing-whitespace')).toBe(true)
      expect(leafNodes[0].classList.contains('leading-whitespace')).toBe(false)
      editor.setText('a ')
      runAnimationFrames()

      leafNodes = getLeafNodes(component.lineNodeForScreenRow(0))
      expect(leafNodes[0].classList.contains('trailing-whitespace')).toBe(true)
      expect(leafNodes[0].classList.contains('leading-whitespace')).toBe(false)
      editor.setText('a\t')
      runAnimationFrames()

      leafNodes = getLeafNodes(component.lineNodeForScreenRow(0))
      expect(leafNodes[0].classList.contains('trailing-whitespace')).toBe(true)
      expect(leafNodes[0].classList.contains('leading-whitespace')).toBe(false)
    })

    it('keeps rebuilding lines when continuous reflow is on', function () {
      wrapperNode.setContinuousReflow(true)
      let oldLineNode = componentNode.querySelectorAll('.line')[1]

      while (true) {
        runAnimationFrames()
        if (componentNode.querySelectorAll('.line')[1] !== oldLineNode) break
      }
    })

    describe('when showInvisibles is enabled', function () {
      const invisibles = {
        eol: 'E',
        space: 'S',
        tab: 'T',
        cr: 'C'
      }

      beforeEach(function () {
        editor.update({
          showInvisibles: true,
          invisibles: invisibles
        })
        runAnimationFrames()
      })

      it('re-renders the lines when the showInvisibles config option changes', function () {
        editor.setText(' a line with tabs\tand spaces \n')
        runAnimationFrames()

        expect(component.lineNodeForScreenRow(0).textContent).toBe('' + invisibles.space + 'a line with tabs' + invisibles.tab + 'and spaces' + invisibles.space + invisibles.eol)

        editor.update({showInvisibles: false})
        runAnimationFrames()

        expect(component.lineNodeForScreenRow(0).textContent).toBe(' a line with tabs and spaces ')

        editor.update({showInvisibles: true})
        runAnimationFrames()

        expect(component.lineNodeForScreenRow(0).textContent).toBe('' + invisibles.space + 'a line with tabs' + invisibles.tab + 'and spaces' + invisibles.space + invisibles.eol)
      })

      it('displays leading/trailing spaces, tabs, and newlines as visible characters', function () {
        editor.setText(' a line with tabs\tand spaces \n')

        runAnimationFrames()

        expect(component.lineNodeForScreenRow(0).textContent).toBe('' + invisibles.space + 'a line with tabs' + invisibles.tab + 'and spaces' + invisibles.space + invisibles.eol)

        let leafNodes = getLeafNodes(component.lineNodeForScreenRow(0))
        expect(leafNodes[0].classList.contains('invisible-character')).toBe(true)
        expect(leafNodes[leafNodes.length - 1].classList.contains('invisible-character')).toBe(true)
      })

      it('displays newlines as their own token outside of the other tokens\' scopeDescriptor', function () {
        editor.setText('let\n')
        runAnimationFrames()
        expect(component.lineNodeForScreenRow(0).innerHTML).toBe('<span class="syntax--source syntax--js"><span class="syntax--storage syntax--type syntax--var syntax--js">let</span><span class="invisible-character eol">' + invisibles.eol + '</span></span>')
      })

      it('displays trailing carriage returns using a visible, non-empty value', function () {
        editor.setText('a line that ends with a carriage return\r\n')
        runAnimationFrames()
        expect(component.lineNodeForScreenRow(0).textContent).toBe('a line that ends with a carriage return' + invisibles.cr + invisibles.eol)
      })

      it('renders invisible line-ending characters on empty lines', function () {
        expect(component.lineNodeForScreenRow(10).textContent).toBe(invisibles.eol)
      })

      it('renders a placeholder space on empty lines when the line-ending character is an empty string', function () {
        editor.update({invisibles: {eol: ''}})
        runAnimationFrames()
        expect(component.lineNodeForScreenRow(10).textContent).toBe(' ')
      })

      it('renders an placeholder space on empty lines when the line-ending character is false', function () {
        editor.update({invisibles: {eol: false}})
        runAnimationFrames()
        expect(component.lineNodeForScreenRow(10).textContent).toBe(' ')
      })

      it('interleaves invisible line-ending characters with indent guides on empty lines', function () {
        editor.update({showIndentGuide: true})

        runAnimationFrames()

        editor.setTabLength(2)
        editor.setTextInBufferRange([[10, 0], [11, 0]], '\r\n', {
          normalizeLineEndings: false
        })
        runAnimationFrames()
        expect(component.lineNodeForScreenRow(10).innerHTML).toBe('<span class="syntax--source syntax--js"><span class="invisible-character eol indent-guide">CE</span></span>')

        editor.setTabLength(3)
        runAnimationFrames()
        expect(component.lineNodeForScreenRow(10).innerHTML).toBe('<span class="syntax--source syntax--js"><span class="invisible-character eol indent-guide">CE</span></span>')

        editor.setTabLength(1)
        runAnimationFrames()
        expect(component.lineNodeForScreenRow(10).innerHTML).toBe('<span class="syntax--source syntax--js"><span class="invisible-character eol indent-guide">CE</span></span>')

        editor.setTextInBufferRange([[9, 0], [9, Infinity]], ' ')
        editor.setTextInBufferRange([[11, 0], [11, Infinity]], ' ')
        runAnimationFrames()
        expect(component.lineNodeForScreenRow(10).innerHTML).toBe('<span class="syntax--source syntax--js"><span class="invisible-character eol indent-guide">CE</span></span>')
      })

      describe('when soft wrapping is enabled', function () {
        beforeEach(function () {
          editor.setText('a line that wraps \n')
          editor.setSoftWrapped(true)
          runAnimationFrames()

          componentNode.style.width = 17 * charWidth + wrapperNode.getVerticalScrollbarWidth() + 'px'
          component.measureDimensions()
          runAnimationFrames()
        })

        it('does not show end of line invisibles at the end of wrapped lines', function () {
          expect(component.lineNodeForScreenRow(0).textContent).toBe('a line ')
          expect(component.lineNodeForScreenRow(1).textContent).toBe('that wraps' + invisibles.space + invisibles.eol)
        })
      })
    })

    describe('when indent guides are enabled', function () {
      beforeEach(function () {
        editor.update({showIndentGuide: true})
        runAnimationFrames()
      })

      it('adds an "indent-guide" class to spans comprising the leading whitespace', function () {
        let line1LeafNodes = getLeafNodes(component.lineNodeForScreenRow(1))
        expect(line1LeafNodes[0].textContent).toBe('  ')
        expect(line1LeafNodes[0].classList.contains('indent-guide')).toBe(true)
        expect(line1LeafNodes[1].classList.contains('indent-guide')).toBe(false)

        let line2LeafNodes = getLeafNodes(component.lineNodeForScreenRow(2))
        expect(line2LeafNodes[0].textContent).toBe('  ')
        expect(line2LeafNodes[0].classList.contains('indent-guide')).toBe(true)
        expect(line2LeafNodes[1].textContent).toBe('  ')
        expect(line2LeafNodes[1].classList.contains('indent-guide')).toBe(true)
        expect(line2LeafNodes[2].classList.contains('indent-guide')).toBe(false)
      })

      it('renders leading whitespace spans with the "indent-guide" class for empty lines', function () {
        editor.getBuffer().insert([1, Infinity], '\n')
        runAnimationFrames()

        let line2LeafNodes = getLeafNodes(component.lineNodeForScreenRow(2))
        expect(line2LeafNodes.length).toBe(2)
        expect(line2LeafNodes[0].textContent).toBe('  ')
        expect(line2LeafNodes[0].classList.contains('indent-guide')).toBe(true)
        expect(line2LeafNodes[1].textContent).toBe('  ')
        expect(line2LeafNodes[1].classList.contains('indent-guide')).toBe(true)
      })

      it('renders indent guides correctly on lines containing only whitespace', function () {
        editor.getBuffer().insert([1, Infinity], '\n      ')
        runAnimationFrames()

        let line2LeafNodes = getLeafNodes(component.lineNodeForScreenRow(2))
        expect(line2LeafNodes.length).toBe(3)
        expect(line2LeafNodes[0].textContent).toBe('  ')
        expect(line2LeafNodes[0].classList.contains('indent-guide')).toBe(true)
        expect(line2LeafNodes[1].textContent).toBe('  ')
        expect(line2LeafNodes[1].classList.contains('indent-guide')).toBe(true)
        expect(line2LeafNodes[2].textContent).toBe('  ')
        expect(line2LeafNodes[2].classList.contains('indent-guide')).toBe(true)
      })

      it('renders indent guides correctly on lines containing only whitespace when invisibles are enabled', function () {
        editor.update({
          showInvisibles: true,
          invisibles: {
            space: '-',
            eol: 'x'
          }
        })
        editor.getBuffer().insert([1, Infinity], '\n      ')

        runAnimationFrames()

        let line2LeafNodes = getLeafNodes(component.lineNodeForScreenRow(2))
        expect(line2LeafNodes.length).toBe(4)
        expect(line2LeafNodes[0].textContent).toBe('--')
        expect(line2LeafNodes[0].classList.contains('indent-guide')).toBe(true)
        expect(line2LeafNodes[1].textContent).toBe('--')
        expect(line2LeafNodes[1].classList.contains('indent-guide')).toBe(true)
        expect(line2LeafNodes[2].textContent).toBe('--')
        expect(line2LeafNodes[2].classList.contains('indent-guide')).toBe(true)
        expect(line2LeafNodes[3].textContent).toBe('x')
      })

      it('does not render indent guides in trailing whitespace for lines containing non whitespace characters', function () {
        editor.getBuffer().setText('  hi  ')

        runAnimationFrames()

        let line0LeafNodes = getLeafNodes(component.lineNodeForScreenRow(0))
        expect(line0LeafNodes[0].textContent).toBe('  ')
        expect(line0LeafNodes[0].classList.contains('indent-guide')).toBe(true)
        expect(line0LeafNodes[1].textContent).toBe('  ')
        expect(line0LeafNodes[1].classList.contains('indent-guide')).toBe(false)
      })

      it('updates the indent guides on empty lines preceding an indentation change', function () {
        editor.getBuffer().insert([12, 0], '\n')
        runAnimationFrames()

        editor.getBuffer().insert([13, 0], '    ')
        runAnimationFrames()

        let line12LeafNodes = getLeafNodes(component.lineNodeForScreenRow(12))
        expect(line12LeafNodes[0].textContent).toBe('  ')
        expect(line12LeafNodes[0].classList.contains('indent-guide')).toBe(true)
        expect(line12LeafNodes[1].textContent).toBe('  ')
        expect(line12LeafNodes[1].classList.contains('indent-guide')).toBe(true)
      })

      it('updates the indent guides on empty lines following an indentation change', function () {
        editor.getBuffer().insert([12, 2], '\n')

        runAnimationFrames()

        editor.getBuffer().insert([12, 0], '    ')
        runAnimationFrames()

        let line13LeafNodes = getLeafNodes(component.lineNodeForScreenRow(13))
        expect(line13LeafNodes[0].textContent).toBe('  ')
        expect(line13LeafNodes[0].classList.contains('indent-guide')).toBe(true)
        expect(line13LeafNodes[1].textContent).toBe('  ')
        expect(line13LeafNodes[1].classList.contains('indent-guide')).toBe(true)
      })
    })

    describe('when indent guides are disabled', function () {
      beforeEach(function () {
        expect(atom.config.get('editor.showIndentGuide')).toBe(false)
      })

      it('does not render indent guides on lines containing only whitespace', function () {
        editor.getBuffer().insert([1, Infinity], '\n      ')

        runAnimationFrames()

        let line2LeafNodes = getLeafNodes(component.lineNodeForScreenRow(2))
        expect(line2LeafNodes.length).toBe(1)
        expect(line2LeafNodes[0].textContent).toBe('      ')
        expect(line2LeafNodes[0].classList.contains('indent-guide')).toBe(false)
      })
    })

    describe('when the buffer contains null bytes', function () {
      it('excludes the null byte from character measurement', function () {
        editor.setText('a\0b')
        runAnimationFrames()
        expect(wrapperNode.pixelPositionForScreenPosition([0, Infinity]).left).toEqual(2 * charWidth)
      })
    })

    describe('when there is a fold', function () {
      it('renders a fold marker on the folded line', function () {
        let foldedLineNode = component.lineNodeForScreenRow(4)
        expect(foldedLineNode.querySelector('.fold-marker')).toBeFalsy()
        editor.foldBufferRow(4)

        runAnimationFrames()

        foldedLineNode = component.lineNodeForScreenRow(4)
        expect(foldedLineNode.querySelector('.fold-marker')).toBeTruthy()
        editor.unfoldBufferRow(4)

        runAnimationFrames()

        foldedLineNode = component.lineNodeForScreenRow(4)
        expect(foldedLineNode.querySelector('.fold-marker')).toBeFalsy()
      })
    })
  })

  describe('gutter rendering', function () {
    function expectTileContainsRow (tileNode, screenRow, {top, text}) {
      let lineNode = tileNode.querySelector('[data-screen-row="' + screenRow + '"]')
      expect(lineNode.offsetTop).toBe(top)
      expect(lineNode.textContent).toBe(text)
    }

    it('renders higher tiles in front of lower ones', function () {
      wrapperNode.style.height = 6.5 * lineHeightInPixels + 'px'
      editor.update({autoHeight: false})
      component.measureDimensions()
      runAnimationFrames(true)

      let tilesNodes = component.tileNodesForLineNumbers()
      expect(tilesNodes[0].style.zIndex).toBe('2')
      expect(tilesNodes[1].style.zIndex).toBe('1')
      expect(tilesNodes[2].style.zIndex).toBe('0')
      verticalScrollbarNode.scrollTop = 1 * lineHeightInPixels
      verticalScrollbarNode.dispatchEvent(new UIEvent('scroll'))
      runAnimationFrames(true)

      tilesNodes = component.tileNodesForLineNumbers()
      expect(tilesNodes[0].style.zIndex).toBe('3')
      expect(tilesNodes[1].style.zIndex).toBe('2')
      expect(tilesNodes[2].style.zIndex).toBe('1')
      expect(tilesNodes[3].style.zIndex).toBe('0')
    })

    it('gives the line numbers container the same height as the wrapper node', function () {
      let linesNode = componentNode.querySelector('.line-numbers')
      wrapperNode.style.height = 6.5 * lineHeightInPixels + 'px'
      editor.update({autoHeight: false})
      component.measureDimensions()

      runAnimationFrames()

      expect(linesNode.getBoundingClientRect().height).toBe(6.5 * lineHeightInPixels)
      wrapperNode.style.height = 3.5 * lineHeightInPixels + 'px'
      editor.update({autoHeight: false})
      component.measureDimensions()

      runAnimationFrames()

      expect(linesNode.getBoundingClientRect().height).toBe(3.5 * lineHeightInPixels)
    })

    it('renders the currently-visible line numbers in a tiled fashion', function () {
      wrapperNode.style.height = 4.5 * lineHeightInPixels + 'px'
      editor.update({autoHeight: false})
      component.measureDimensions()
      runAnimationFrames()

      let tilesNodes = component.tileNodesForLineNumbers()
      expect(tilesNodes.length).toBe(3)

      expect(tilesNodes[0].style['-webkit-transform']).toBe('translate3d(0px, 0px, 0px)')
      expect(tilesNodes[0].querySelectorAll('.line-number').length).toBe(3)
      expectTileContainsRow(tilesNodes[0], 0, {
        top: lineHeightInPixels * 0,
        text: '' + NBSP + '1'
      })
      expectTileContainsRow(tilesNodes[0], 1, {
        top: lineHeightInPixels * 1,
        text: '' + NBSP + '2'
      })
      expectTileContainsRow(tilesNodes[0], 2, {
        top: lineHeightInPixels * 2,
        text: '' + NBSP + '3'
      })

      expect(tilesNodes[1].style['-webkit-transform']).toBe('translate3d(0px, ' + (1 * tileHeightInPixels) + 'px, 0px)')
      expect(tilesNodes[1].querySelectorAll('.line-number').length).toBe(3)
      expectTileContainsRow(tilesNodes[1], 3, {
        top: lineHeightInPixels * 0,
        text: '' + NBSP + '4'
      })
      expectTileContainsRow(tilesNodes[1], 4, {
        top: lineHeightInPixels * 1,
        text: '' + NBSP + '5'
      })
      expectTileContainsRow(tilesNodes[1], 5, {
        top: lineHeightInPixels * 2,
        text: '' + NBSP + '6'
      })

      expect(tilesNodes[2].style['-webkit-transform']).toBe('translate3d(0px, ' + (2 * tileHeightInPixels) + 'px, 0px)')
      expect(tilesNodes[2].querySelectorAll('.line-number').length).toBe(3)
      expectTileContainsRow(tilesNodes[2], 6, {
        top: lineHeightInPixels * 0,
        text: '' + NBSP + '7'
      })
      expectTileContainsRow(tilesNodes[2], 7, {
        top: lineHeightInPixels * 1,
        text: '' + NBSP + '8'
      })
      expectTileContainsRow(tilesNodes[2], 8, {
        top: lineHeightInPixels * 2,
        text: '' + NBSP + '9'
      })
      verticalScrollbarNode.scrollTop = TILE_SIZE * lineHeightInPixels + 5
      verticalScrollbarNode.dispatchEvent(new UIEvent('scroll'))
      runAnimationFrames(true)

      tilesNodes = component.tileNodesForLineNumbers()
      expect(component.lineNumberNodeForScreenRow(2)).toBeUndefined()
      expect(tilesNodes.length).toBe(3)

      expect(tilesNodes[0].style['-webkit-transform']).toBe('translate3d(0px, ' + (0 * tileHeightInPixels - 5) + 'px, 0px)')
      expect(tilesNodes[0].querySelectorAll('.line-number').length).toBe(TILE_SIZE)
      expectTileContainsRow(tilesNodes[0], 3, {
        top: lineHeightInPixels * 0,
        text: '' + NBSP + '4'
      })
      expectTileContainsRow(tilesNodes[0], 4, {
        top: lineHeightInPixels * 1,
        text: '' + NBSP + '5'
      })
      expectTileContainsRow(tilesNodes[0], 5, {
        top: lineHeightInPixels * 2,
        text: '' + NBSP + '6'
      })

      expect(tilesNodes[1].style['-webkit-transform']).toBe('translate3d(0px, ' + (1 * tileHeightInPixels - 5) + 'px, 0px)')
      expect(tilesNodes[1].querySelectorAll('.line-number').length).toBe(TILE_SIZE)
      expectTileContainsRow(tilesNodes[1], 6, {
        top: 0 * lineHeightInPixels,
        text: '' + NBSP + '7'
      })
      expectTileContainsRow(tilesNodes[1], 7, {
        top: 1 * lineHeightInPixels,
        text: '' + NBSP + '8'
      })
      expectTileContainsRow(tilesNodes[1], 8, {
        top: 2 * lineHeightInPixels,
        text: '' + NBSP + '9'
      })

      expect(tilesNodes[2].style['-webkit-transform']).toBe('translate3d(0px, ' + (2 * tileHeightInPixels - 5) + 'px, 0px)')
      expect(tilesNodes[2].querySelectorAll('.line-number').length).toBe(TILE_SIZE)
      expectTileContainsRow(tilesNodes[2], 9, {
        top: 0 * lineHeightInPixels,
        text: '10'
      })
      expectTileContainsRow(tilesNodes[2], 10, {
        top: 1 * lineHeightInPixels,
        text: '11'
      })
      expectTileContainsRow(tilesNodes[2], 11, {
        top: 2 * lineHeightInPixels,
        text: '12'
      })
    })

    it('updates the translation of subsequent line numbers when lines are inserted or removed', function () {
      editor.getBuffer().insert([0, 0], '\n\n')
      runAnimationFrames()

      expect(component.lineNumberNodeForScreenRow(0).offsetTop).toBe(0 * lineHeightInPixels)
      expect(component.lineNumberNodeForScreenRow(1).offsetTop).toBe(1 * lineHeightInPixels)
      expect(component.lineNumberNodeForScreenRow(2).offsetTop).toBe(2 * lineHeightInPixels)
      expect(component.lineNumberNodeForScreenRow(3).offsetTop).toBe(0 * lineHeightInPixels)
      expect(component.lineNumberNodeForScreenRow(4).offsetTop).toBe(1 * lineHeightInPixels)
      expect(component.lineNumberNodeForScreenRow(5).offsetTop).toBe(2 * lineHeightInPixels)
      editor.getBuffer().insert([0, 0], '\n\n')

      runAnimationFrames()

      expect(component.lineNumberNodeForScreenRow(0).offsetTop).toBe(0 * lineHeightInPixels)
      expect(component.lineNumberNodeForScreenRow(1).offsetTop).toBe(1 * lineHeightInPixels)
      expect(component.lineNumberNodeForScreenRow(2).offsetTop).toBe(2 * lineHeightInPixels)
      expect(component.lineNumberNodeForScreenRow(3).offsetTop).toBe(0 * lineHeightInPixels)
      expect(component.lineNumberNodeForScreenRow(4).offsetTop).toBe(1 * lineHeightInPixels)
      expect(component.lineNumberNodeForScreenRow(5).offsetTop).toBe(2 * lineHeightInPixels)
      expect(component.lineNumberNodeForScreenRow(6).offsetTop).toBe(0 * lineHeightInPixels)
      expect(component.lineNumberNodeForScreenRow(7).offsetTop).toBe(1 * lineHeightInPixels)
      expect(component.lineNumberNodeForScreenRow(8).offsetTop).toBe(2 * lineHeightInPixels)
    })

    it('renders • characters for soft-wrapped lines', function () {
      editor.setSoftWrapped(true)
      wrapperNode.style.height = 4.5 * lineHeightInPixels + 'px'
      wrapperNode.style.width = 30 * charWidth + 'px'
      editor.update({autoHeight: false})
      component.measureDimensions()

      runAnimationFrames()

      expect(componentNode.querySelectorAll('.line-number').length).toBe(9 + 1)
      expect(component.lineNumberNodeForScreenRow(0).textContent).toBe('' + NBSP + '1')
      expect(component.lineNumberNodeForScreenRow(1).textContent).toBe('' + NBSP + '•')
      expect(component.lineNumberNodeForScreenRow(2).textContent).toBe('' + NBSP + '2')
      expect(component.lineNumberNodeForScreenRow(3).textContent).toBe('' + NBSP + '•')
      expect(component.lineNumberNodeForScreenRow(4).textContent).toBe('' + NBSP + '3')
      expect(component.lineNumberNodeForScreenRow(5).textContent).toBe('' + NBSP + '•')
      expect(component.lineNumberNodeForScreenRow(6).textContent).toBe('' + NBSP + '4')
      expect(component.lineNumberNodeForScreenRow(7).textContent).toBe('' + NBSP + '•')
      expect(component.lineNumberNodeForScreenRow(8).textContent).toBe('' + NBSP + '•')
    })

    it('pads line numbers to be right-justified based on the maximum number of line number digits', function () {
      const input = []
      for (let i = 1; i <= 100; ++i) {
        input.push(i)
      }
      editor.getBuffer().setText(input.join('\n'))
      runAnimationFrames()

      for (let screenRow = 0; screenRow <= 8; ++screenRow) {
        expect(component.lineNumberNodeForScreenRow(screenRow).textContent).toBe('' + NBSP + NBSP + (screenRow + 1))
      }
      expect(component.lineNumberNodeForScreenRow(99).textContent).toBe('100')
      let gutterNode = componentNode.querySelector('.gutter')
      let initialGutterWidth = gutterNode.offsetWidth
      editor.getBuffer().delete([[1, 0], [2, 0]])

      runAnimationFrames()

      for (let screenRow = 0; screenRow <= 8; ++screenRow) {
        expect(component.lineNumberNodeForScreenRow(screenRow).textContent).toBe('' + NBSP + (screenRow + 1))
      }
      expect(gutterNode.offsetWidth).toBeLessThan(initialGutterWidth)
      editor.getBuffer().insert([0, 0], '\n\n')

      runAnimationFrames()

      for (let screenRow = 0; screenRow <= 8; ++screenRow) {
        expect(component.lineNumberNodeForScreenRow(screenRow).textContent).toBe('' + NBSP + NBSP + (screenRow + 1))
      }
      expect(component.lineNumberNodeForScreenRow(99).textContent).toBe('100')
      expect(gutterNode.offsetWidth).toBe(initialGutterWidth)
    })

    it('renders the .line-numbers div at the full height of the editor even if it\'s taller than its content', function () {
      wrapperNode.style.height = componentNode.offsetHeight + 100 + 'px'
      editor.update({autoHeight: false})
      component.measureDimensions()
      runAnimationFrames()
      expect(componentNode.querySelector('.line-numbers').offsetHeight).toBe(componentNode.offsetHeight)
    })

    it('applies the background color of the gutter or the editor to the line numbers to improve GPU performance', function () {
      let gutterNode = componentNode.querySelector('.gutter')
      let lineNumbersNode = gutterNode.querySelector('.line-numbers')
      let backgroundColor = window.getComputedStyle(wrapperNode).backgroundColor
      expect(lineNumbersNode.style.backgroundColor).toBe(backgroundColor)
      for (let tileNode of component.tileNodesForLineNumbers()) {
        expect(tileNode.style.backgroundColor).toBe(backgroundColor)
      }

      gutterNode.style.backgroundColor = 'rgb(255, 0, 0)'
      atom.views.performDocumentPoll()
      runAnimationFrames()

      expect(lineNumbersNode.style.backgroundColor).toBe('rgb(255, 0, 0)')
      for (let tileNode of component.tileNodesForLineNumbers()) {
        expect(tileNode.style.backgroundColor).toBe('rgb(255, 0, 0)')
      }
    })

    it('hides or shows the gutter based on the "::isLineNumberGutterVisible" property on the model and the global "editor.showLineNumbers" config setting', function () {
      expect(component.gutterContainerComponent.getLineNumberGutterComponent() != null).toBe(true)
      editor.setLineNumberGutterVisible(false)
      runAnimationFrames()

      expect(componentNode.querySelector('.gutter').style.display).toBe('none')
      editor.update({showLineNumbers: false})
      runAnimationFrames()

      expect(componentNode.querySelector('.gutter').style.display).toBe('none')
      editor.setLineNumberGutterVisible(true)
      runAnimationFrames()

      expect(componentNode.querySelector('.gutter').style.display).toBe('none')
      editor.update({showLineNumbers: true})
      runAnimationFrames()

      expect(componentNode.querySelector('.gutter').style.display).toBe('')
      expect(component.lineNumberNodeForScreenRow(3) != null).toBe(true)
    })

    it('keeps rebuilding line numbers when continuous reflow is on', function () {
      wrapperNode.setContinuousReflow(true)
      let oldLineNode = componentNode.querySelectorAll('.line-number')[1]

      while (true) {
        runAnimationFrames()
        if (componentNode.querySelectorAll('.line-number')[1] !== oldLineNode) break
      }
    })

    describe('fold decorations', function () {
      describe('rendering fold decorations', function () {
        it('adds the foldable class to line numbers when the line is foldable', function () {
          expect(lineNumberHasClass(0, 'foldable')).toBe(true)
          expect(lineNumberHasClass(1, 'foldable')).toBe(true)
          expect(lineNumberHasClass(2, 'foldable')).toBe(false)
          expect(lineNumberHasClass(3, 'foldable')).toBe(false)
          expect(lineNumberHasClass(4, 'foldable')).toBe(true)
          expect(lineNumberHasClass(5, 'foldable')).toBe(false)
        })

        it('updates the foldable class on the correct line numbers when the foldable positions change', function () {
          editor.getBuffer().insert([0, 0], '\n')
          runAnimationFrames()

          expect(lineNumberHasClass(0, 'foldable')).toBe(false)
          expect(lineNumberHasClass(1, 'foldable')).toBe(true)
          expect(lineNumberHasClass(2, 'foldable')).toBe(true)
          expect(lineNumberHasClass(3, 'foldable')).toBe(false)
          expect(lineNumberHasClass(4, 'foldable')).toBe(false)
          expect(lineNumberHasClass(5, 'foldable')).toBe(true)
          expect(lineNumberHasClass(6, 'foldable')).toBe(false)
        })

        it('updates the foldable class on a line number that becomes foldable', function () {
          expect(lineNumberHasClass(11, 'foldable')).toBe(false)
          editor.getBuffer().insert([11, 44], '\n    fold me')
          runAnimationFrames()
          expect(lineNumberHasClass(11, 'foldable')).toBe(true)
          editor.undo()
          runAnimationFrames()
          expect(lineNumberHasClass(11, 'foldable')).toBe(false)
        })

        it('adds, updates and removes the folded class on the correct line number componentNodes', function () {
          editor.foldBufferRow(4)
          runAnimationFrames()

          expect(lineNumberHasClass(4, 'folded')).toBe(true)

          editor.getBuffer().insert([0, 0], '\n')
          runAnimationFrames()

          expect(lineNumberHasClass(4, 'folded')).toBe(false)
          expect(lineNumberHasClass(5, 'folded')).toBe(true)

          editor.unfoldBufferRow(5)
          runAnimationFrames()

          expect(lineNumberHasClass(5, 'folded')).toBe(false)
        })

        describe('when soft wrapping is enabled', function () {
          beforeEach(function () {
            editor.setSoftWrapped(true)
            runAnimationFrames()
            componentNode.style.width = 20 * charWidth + wrapperNode.getVerticalScrollbarWidth() + 'px'
            component.measureDimensions()
            runAnimationFrames()
          })

          it('does not add the foldable class for soft-wrapped lines', function () {
            expect(lineNumberHasClass(0, 'foldable')).toBe(true)
            expect(lineNumberHasClass(1, 'foldable')).toBe(false)
          })

          it('does not add the folded class for soft-wrapped lines that contain a fold', function () {
            editor.foldBufferRange([[3, 19], [3, 21]])
            runAnimationFrames()

            expect(lineNumberHasClass(11, 'folded')).toBe(true)
            expect(lineNumberHasClass(12, 'folded')).toBe(false)
          })
        })
      })

      describe('mouse interactions with fold indicators', function () {
        function buildClickEvent (target) {
          return buildMouseEvent('click', {
            target: target
          })
        }

        describe('when the component is destroyed', function () {
          it('stops listening for folding events', function () {
            let lineNumber, target
            component.destroy()
            lineNumber = component.lineNumberNodeForScreenRow(1)
            target = lineNumber.querySelector('.icon-right')
            target.dispatchEvent(buildClickEvent(target))
          })
        })

        it('folds and unfolds the block represented by the fold indicator when clicked', function () {
          expect(lineNumberHasClass(1, 'folded')).toBe(false)

          let lineNumber = component.lineNumberNodeForScreenRow(1)
          let target = lineNumber.querySelector('.icon-right')

          target.dispatchEvent(buildClickEvent(target))

          runAnimationFrames()

          expect(lineNumberHasClass(1, 'folded')).toBe(true)
          lineNumber = component.lineNumberNodeForScreenRow(1)
          target = lineNumber.querySelector('.icon-right')
          target.dispatchEvent(buildClickEvent(target))

          runAnimationFrames()

          expect(lineNumberHasClass(1, 'folded')).toBe(false)
        })

        it('unfolds all the free-form folds intersecting the buffer row when clicked', function () {
          expect(lineNumberHasClass(3, 'foldable')).toBe(false)

          editor.foldBufferRange([[3, 4], [5, 4]])
          editor.foldBufferRange([[5, 5], [8, 10]])
          runAnimationFrames()
          expect(lineNumberHasClass(3, 'folded')).toBe(true)
          expect(lineNumberHasClass(5, 'folded')).toBe(false)

          let lineNumber = component.lineNumberNodeForScreenRow(3)
          let target = lineNumber.querySelector('.icon-right')
          target.dispatchEvent(buildClickEvent(target))
          runAnimationFrames()
          expect(lineNumberHasClass(3, 'folded')).toBe(false)
          expect(lineNumberHasClass(5, 'folded')).toBe(true)

          editor.setSoftWrapped(true)
          componentNode.style.width = 20 * charWidth + wrapperNode.getVerticalScrollbarWidth() + 'px'
          component.measureDimensions()
          runAnimationFrames()
          editor.foldBufferRange([[3, 19], [3, 21]]) // fold starting on a soft-wrapped portion of the line
          runAnimationFrames()
          expect(lineNumberHasClass(11, 'folded')).toBe(true)

          lineNumber = component.lineNumberNodeForScreenRow(11)
          target = lineNumber.querySelector('.icon-right')
          target.dispatchEvent(buildClickEvent(target))
          runAnimationFrames()
          expect(lineNumberHasClass(11, 'folded')).toBe(false)
        })

        it('does not fold when the line number componentNode is clicked', function () {
          let lineNumber = component.lineNumberNodeForScreenRow(1)
          lineNumber.dispatchEvent(buildClickEvent(lineNumber))
          waits(100)
          runs(function () {
            expect(lineNumberHasClass(1, 'folded')).toBe(false)
          })
        })
      })
    })
  })

  describe('cursor rendering', function () {
    it('renders the currently visible cursors', function () {
      let cursor1 = editor.getLastCursor()
      cursor1.setScreenPosition([0, 5], {
        autoscroll: false
      })
      wrapperNode.style.height = 4.5 * lineHeightInPixels + 'px'
      wrapperNode.style.width = 20 * lineHeightInPixels + 'px'
      editor.update({autoHeight: false})
      component.measureDimensions()
      runAnimationFrames()

      let cursorNodes = componentNode.querySelectorAll('.cursor')
      expect(cursorNodes.length).toBe(1)
      expect(cursorNodes[0].offsetHeight).toBe(lineHeightInPixels)
      expect(cursorNodes[0].offsetWidth).toBeCloseTo(charWidth, 0)
      expect(cursorNodes[0].style['-webkit-transform']).toBe('translate(' + (Math.round(5 * charWidth)) + 'px, ' + (0 * lineHeightInPixels) + 'px)')
      editor.addCursorAtScreenPosition([8, 11], {
        autoscroll: false
      })
      let cursor3 = editor.addCursorAtScreenPosition([4, 10], {
        autoscroll: false
      })
      runAnimationFrames()

      cursorNodes = componentNode.querySelectorAll('.cursor')
      expect(cursorNodes.length).toBe(2)
      expect(cursorNodes[0].offsetTop).toBe(0)
      expect(cursorNodes[0].style['-webkit-transform']).toBe('translate(' + (Math.round(5 * charWidth)) + 'px, ' + (0 * lineHeightInPixels) + 'px)')
      expect(cursorNodes[1].style['-webkit-transform']).toBe('translate(' + (Math.round(10 * charWidth)) + 'px, ' + (4 * lineHeightInPixels) + 'px)')
      verticalScrollbarNode.scrollTop = 4.5 * lineHeightInPixels
      verticalScrollbarNode.dispatchEvent(new UIEvent('scroll'))
      runAnimationFrames(true)

      horizontalScrollbarNode.scrollLeft = 3.5 * charWidth
      horizontalScrollbarNode.dispatchEvent(new UIEvent('scroll'))
      runAnimationFrames(true)

      cursorNodes = componentNode.querySelectorAll('.cursor')
      expect(cursorNodes.length).toBe(2)
      expect(cursorNodes[0].style['-webkit-transform']).toBe('translate(' + (Math.round(10 * charWidth - horizontalScrollbarNode.scrollLeft)) + 'px, ' + (4 * lineHeightInPixels - verticalScrollbarNode.scrollTop) + 'px)')
      expect(cursorNodes[1].style['-webkit-transform']).toBe('translate(' + (Math.round(11 * charWidth - horizontalScrollbarNode.scrollLeft)) + 'px, ' + (8 * lineHeightInPixels - verticalScrollbarNode.scrollTop) + 'px)')

      let cursorMovedListener = jasmine.createSpy('cursorMovedListener')
      editor.onDidChangeCursorPosition(cursorMovedListener)
      cursor3.setScreenPosition([4, 11], {
        autoscroll: false
      })
      runAnimationFrames()

      expect(cursorNodes[0].style['-webkit-transform']).toBe('translate(' + (Math.round(11 * charWidth - horizontalScrollbarNode.scrollLeft)) + 'px, ' + (4 * lineHeightInPixels - verticalScrollbarNode.scrollTop) + 'px)')
      expect(cursorMovedListener).toHaveBeenCalled()
      cursor3.destroy()
      runAnimationFrames()

      cursorNodes = componentNode.querySelectorAll('.cursor')
      expect(cursorNodes.length).toBe(1)
      expect(cursorNodes[0].style['-webkit-transform']).toBe('translate(' + (Math.round(11 * charWidth - horizontalScrollbarNode.scrollLeft)) + 'px, ' + (8 * lineHeightInPixels - verticalScrollbarNode.scrollTop) + 'px)')
    })

    it('accounts for character widths when positioning cursors', function () {
      component.setFontFamily('sans-serif')
      editor.setCursorScreenPosition([0, 16])
      runAnimationFrames()

      let cursor = componentNode.querySelector('.cursor')
      let cursorRect = cursor.getBoundingClientRect()
      let cursorLocationTextNode = component.lineNodeForScreenRow(0).querySelector('.syntax--storage.syntax--type.syntax--function.syntax--js').firstChild
      let range = document.createRange()
      range.setStart(cursorLocationTextNode, 0)
      range.setEnd(cursorLocationTextNode, 1)
      let rangeRect = range.getBoundingClientRect()
      expect(cursorRect.left).toBeCloseTo(rangeRect.left, 0)
      expect(cursorRect.width).toBeCloseTo(rangeRect.width, 0)
    })

    it('accounts for the width of paired characters when positioning cursors', function () {
      component.setFontFamily('sans-serif')
      editor.setText('he\u0301y')
      editor.setCursorBufferPosition([0, 3])
      runAnimationFrames()

      let cursor = componentNode.querySelector('.cursor')
      let cursorRect = cursor.getBoundingClientRect()
      let cursorLocationTextNode = component.lineNodeForScreenRow(0).querySelector('.syntax--source.syntax--js').childNodes[0]
      let range = document.createRange(cursorLocationTextNode)
      range.setStart(cursorLocationTextNode, 3)
      range.setEnd(cursorLocationTextNode, 4)
      let rangeRect = range.getBoundingClientRect()
      expect(cursorRect.left).toBeCloseTo(rangeRect.left, 0)
      expect(cursorRect.width).toBeCloseTo(rangeRect.width, 0)
    })

    it('positions cursors after the fold-marker when a fold ends the line', function () {
      editor.foldBufferRow(0)
      runAnimationFrames()
      editor.setCursorScreenPosition([0, 30])
      runAnimationFrames()

      let cursorRect = componentNode.querySelector('.cursor').getBoundingClientRect()
      let foldMarkerRect = componentNode.querySelector('.fold-marker').getBoundingClientRect()
      expect(cursorRect.left).toBeCloseTo(foldMarkerRect.right, 0)
    })

    it('positions cursors correctly after character widths are changed via a stylesheet change', function () {
      component.setFontFamily('sans-serif')
      editor.setCursorScreenPosition([0, 16])
      runAnimationFrames(true)

      atom.styles.addStyleSheet('.syntax--function.syntax--js {\n  font-weight: bold;\n}', {
        context: 'atom-text-editor'
      })
      runAnimationFrames(true)

      let cursor = componentNode.querySelector('.cursor')
      let cursorRect = cursor.getBoundingClientRect()
      let cursorLocationTextNode = component.lineNodeForScreenRow(0).querySelector('.syntax--storage.syntax--type.syntax--function.syntax--js').firstChild
      let range = document.createRange()
      range.setStart(cursorLocationTextNode, 0)
      range.setEnd(cursorLocationTextNode, 1)
      let rangeRect = range.getBoundingClientRect()
      expect(cursorRect.left).toBeCloseTo(rangeRect.left, 0)
      expect(cursorRect.width).toBeCloseTo(rangeRect.width, 0)
      atom.themes.removeStylesheet('test')
    })

    it('sets the cursor to the default character width at the end of a line', function () {
      editor.setCursorScreenPosition([0, Infinity])
      runAnimationFrames()
      let cursorNode = componentNode.querySelector('.cursor')
      expect(cursorNode.offsetWidth).toBeCloseTo(charWidth, 0)
    })

    it('gives the cursor a non-zero width even if it\'s inside atomic tokens', function () {
      editor.setCursorScreenPosition([1, 0])
      runAnimationFrames()
      let cursorNode = componentNode.querySelector('.cursor')
      expect(cursorNode.offsetWidth).toBeCloseTo(charWidth, 0)
    })

    it('blinks cursors when they are not moving', async function () {
      let cursorsNode = componentNode.querySelector('.cursors')
      wrapperNode.focus()
      runAnimationFrames()
      expect(cursorsNode.classList.contains('blink-off')).toBe(false)
      advanceClock(component.cursorBlinkPeriod / 2)
      runAnimationFrames()
      expect(cursorsNode.classList.contains('blink-off')).toBe(true)
      advanceClock(component.cursorBlinkPeriod / 2)
      runAnimationFrames()
      expect(cursorsNode.classList.contains('blink-off')).toBe(false)
      editor.moveRight()
      runAnimationFrames()
      expect(cursorsNode.classList.contains('blink-off')).toBe(false)
      advanceClock(component.cursorBlinkResumeDelay)
      runAnimationFrames(true)
      expect(cursorsNode.classList.contains('blink-off')).toBe(false)
      advanceClock(component.cursorBlinkPeriod / 2)
      runAnimationFrames()
      expect(cursorsNode.classList.contains('blink-off')).toBe(true)
    })

    it('renders cursors that are associated with empty selections', function () {
      editor.update({showCursorOnSelection: true})
      editor.setSelectedScreenRange([[0, 4], [4, 6]])
      editor.addCursorAtScreenPosition([6, 8])
      runAnimationFrames()
      let cursorNodes = componentNode.querySelectorAll('.cursor')
      expect(cursorNodes.length).toBe(2)
      expect(cursorNodes[0].style['-webkit-transform']).toBe('translate(' + (Math.round(6 * charWidth)) + 'px, ' + (4 * lineHeightInPixels) + 'px)')
      expect(cursorNodes[1].style['-webkit-transform']).toBe('translate(' + (Math.round(8 * charWidth)) + 'px, ' + (6 * lineHeightInPixels) + 'px)')
    })

    it('does not render cursors that are associated with non-empty selections when showCursorOnSelection is false', function () {
      editor.update({showCursorOnSelection: false})
      editor.setSelectedScreenRange([[0, 4], [4, 6]])
      editor.addCursorAtScreenPosition([6, 8])
      runAnimationFrames()
      let cursorNodes = componentNode.querySelectorAll('.cursor')
      expect(cursorNodes.length).toBe(1)
      expect(cursorNodes[0].style['-webkit-transform']).toBe('translate(' + (Math.round(8 * charWidth)) + 'px, ' + (6 * lineHeightInPixels) + 'px)')
    })

    it('updates cursor positions when the line height changes', function () {
      editor.setCursorBufferPosition([1, 10])
      component.setLineHeight(2)
      runAnimationFrames()
      let cursorNode = componentNode.querySelector('.cursor')
      expect(cursorNode.style['-webkit-transform']).toBe('translate(' + (Math.round(10 * editor.getDefaultCharWidth())) + 'px, ' + (editor.getLineHeightInPixels()) + 'px)')
    })

    it('updates cursor positions when the font size changes', function () {
      editor.setCursorBufferPosition([1, 10])
      component.setFontSize(10)
      runAnimationFrames()
      let cursorNode = componentNode.querySelector('.cursor')
      expect(cursorNode.style['-webkit-transform']).toBe('translate(' + (Math.round(10 * editor.getDefaultCharWidth())) + 'px, ' + (editor.getLineHeightInPixels()) + 'px)')
    })

    it('updates cursor positions when the font family changes', function () {
      editor.setCursorBufferPosition([1, 10])
      component.setFontFamily('sans-serif')
      runAnimationFrames()
      let cursorNode = componentNode.querySelector('.cursor')
      let left = wrapperNode.pixelPositionForScreenPosition([1, 10]).left
      expect(cursorNode.style['-webkit-transform']).toBe('translate(' + (Math.round(left)) + 'px, ' + (editor.getLineHeightInPixels()) + 'px)')
    })
  })

  describe('selection rendering', function () {
    let scrollViewClientLeft

    beforeEach(function () {
      scrollViewClientLeft = componentNode.querySelector('.scroll-view').getBoundingClientRect().left
    })

    it('renders 1 region for 1-line selections', function () {
      editor.setSelectedScreenRange([[1, 6], [1, 10]])
      runAnimationFrames()

      let regions = componentNode.querySelectorAll('.selection .region')
      expect(regions.length).toBe(1)

      let regionRect = regions[0].getBoundingClientRect()
      expect(regionRect.top).toBe(1 * lineHeightInPixels)
      expect(regionRect.height).toBe(1 * lineHeightInPixels)
      expect(regionRect.left).toBeCloseTo(scrollViewClientLeft + 6 * charWidth, 0)
      expect(regionRect.width).toBeCloseTo(4 * charWidth, 0)
    })

    it('renders 2 regions for 2-line selections', function () {
      editor.setSelectedScreenRange([[1, 6], [2, 10]])
      runAnimationFrames()

      let tileNode = component.tileNodesForLines()[0]
      let regions = tileNode.querySelectorAll('.selection .region')
      expect(regions.length).toBe(2)

      let region1Rect = regions[0].getBoundingClientRect()
      expect(region1Rect.top).toBe(1 * lineHeightInPixels)
      expect(region1Rect.height).toBe(1 * lineHeightInPixels)
      expect(region1Rect.left).toBeCloseTo(scrollViewClientLeft + 6 * charWidth, 0)
      expect(region1Rect.right).toBeCloseTo(tileNode.getBoundingClientRect().right, 0)

      let region2Rect = regions[1].getBoundingClientRect()
      expect(region2Rect.top).toBe(2 * lineHeightInPixels)
      expect(region2Rect.height).toBe(1 * lineHeightInPixels)
      expect(region2Rect.left).toBeCloseTo(scrollViewClientLeft + 0, 0)
      expect(region2Rect.width).toBeCloseTo(10 * charWidth, 0)
    })

    it('renders 3 regions per tile for selections with more than 2 lines', function () {
      editor.setSelectedScreenRange([[0, 6], [5, 10]])
      runAnimationFrames()

      let region1Rect, region2Rect, region3Rect, regions, tileNode
      tileNode = component.tileNodesForLines()[0]
      regions = tileNode.querySelectorAll('.selection .region')
      expect(regions.length).toBe(3)

      region1Rect = regions[0].getBoundingClientRect()
      expect(region1Rect.top).toBe(0)
      expect(region1Rect.height).toBe(1 * lineHeightInPixels)
      expect(region1Rect.left).toBeCloseTo(scrollViewClientLeft + 6 * charWidth, 0)
      expect(region1Rect.right).toBeCloseTo(tileNode.getBoundingClientRect().right, 0)

      region2Rect = regions[1].getBoundingClientRect()
      expect(region2Rect.top).toBe(1 * lineHeightInPixels)
      expect(region2Rect.height).toBe(1 * lineHeightInPixels)
      expect(region2Rect.left).toBeCloseTo(scrollViewClientLeft + 0, 0)
      expect(region2Rect.right).toBeCloseTo(tileNode.getBoundingClientRect().right, 0)

      region3Rect = regions[2].getBoundingClientRect()
      expect(region3Rect.top).toBe(2 * lineHeightInPixels)
      expect(region3Rect.height).toBe(1 * lineHeightInPixels)
      expect(region3Rect.left).toBeCloseTo(scrollViewClientLeft + 0, 0)
      expect(region3Rect.right).toBeCloseTo(tileNode.getBoundingClientRect().right, 0)

      tileNode = component.tileNodesForLines()[1]
      regions = tileNode.querySelectorAll('.selection .region')
      expect(regions.length).toBe(3)

      region1Rect = regions[0].getBoundingClientRect()
      expect(region1Rect.top).toBe(3 * lineHeightInPixels)
      expect(region1Rect.height).toBe(1 * lineHeightInPixels)
      expect(region1Rect.left).toBeCloseTo(scrollViewClientLeft + 0, 0)
      expect(region1Rect.right).toBeCloseTo(tileNode.getBoundingClientRect().right, 0)

      region2Rect = regions[1].getBoundingClientRect()
      expect(region2Rect.top).toBe(4 * lineHeightInPixels)
      expect(region2Rect.height).toBe(1 * lineHeightInPixels)
      expect(region2Rect.left).toBeCloseTo(scrollViewClientLeft + 0, 0)
      expect(region2Rect.right).toBeCloseTo(tileNode.getBoundingClientRect().right, 0)

      region3Rect = regions[2].getBoundingClientRect()
      expect(region3Rect.top).toBe(5 * lineHeightInPixels)
      expect(region3Rect.height).toBe(1 * lineHeightInPixels)
      expect(region3Rect.left).toBeCloseTo(scrollViewClientLeft + 0, 0)
      expect(region3Rect.width).toBeCloseTo(10 * charWidth, 0)
    })

    it('does not render empty selections', function () {
      editor.addSelectionForBufferRange([[2, 2], [2, 2]])
      runAnimationFrames()
      expect(editor.getSelections()[0].isEmpty()).toBe(true)
      expect(editor.getSelections()[1].isEmpty()).toBe(true)
      expect(componentNode.querySelectorAll('.selection').length).toBe(0)
    })

    it('updates selections when the line height changes', function () {
      editor.setSelectedBufferRange([[1, 6], [1, 10]])
      component.setLineHeight(2)
      runAnimationFrames()
      let selectionNode = componentNode.querySelector('.region')
      expect(selectionNode.offsetTop).toBe(editor.getLineHeightInPixels())
    })

    it('updates selections when the font size changes', function () {
      editor.setSelectedBufferRange([[1, 6], [1, 10]])
      component.setFontSize(10)

      runAnimationFrames()

      let selectionNode = componentNode.querySelector('.region')
      expect(selectionNode.offsetTop).toBe(editor.getLineHeightInPixels())
      expect(selectionNode.offsetLeft).toBeCloseTo(6 * editor.getDefaultCharWidth(), 0)
    })

    it('updates selections when the font family changes', function () {
      editor.setSelectedBufferRange([[1, 6], [1, 10]])
      component.setFontFamily('sans-serif')

      runAnimationFrames()

      let selectionNode = componentNode.querySelector('.region')
      expect(selectionNode.offsetTop).toBe(editor.getLineHeightInPixels())
      expect(selectionNode.offsetLeft).toBeCloseTo(wrapperNode.pixelPositionForScreenPosition([1, 6]).left, 0)
    })

    it('will flash the selection when flash:true is passed to editor::setSelectedBufferRange', async function () {
      editor.setSelectedBufferRange([[1, 6], [1, 10]], {
        flash: true
      })
      runAnimationFrames()

      let selectionNode = componentNode.querySelector('.selection')
      expect(selectionNode.classList.contains('flash')).toBe(true)

      advanceClock(editor.selectionFlashDuration)

      editor.setSelectedBufferRange([[1, 5], [1, 7]], {
        flash: true
      })
      runAnimationFrames()

      expect(selectionNode.classList.contains('flash')).toBe(true)
    })
  })

  describe('line decoration rendering', async function () {
    let decoration, marker

    beforeEach(async function () {
      marker = editor.addMarkerLayer({
        maintainHistory: true
      }).markBufferRange([[2, 13], [3, 15]], {
        invalidate: 'inside'
      })
      decoration = editor.decorateMarker(marker, {
        type: ['line-number', 'line'],
        'class': 'a'
      })
      await decorationsUpdatedPromise(editor)
      runAnimationFrames()
    })

    it('applies line decoration classes to lines and line numbers', async function () {
      expect(lineAndLineNumberHaveClass(2, 'a')).toBe(true)
      expect(lineAndLineNumberHaveClass(3, 'a')).toBe(true)
      wrapperNode.style.height = 4.5 * lineHeightInPixels + 'px'
      editor.update({autoHeight: false})
      component.measureDimensions()
      runAnimationFrames()

      let marker2 = editor.markBufferRange([[9, 0], [9, 0]])
      editor.decorateMarker(marker2, {
        type: ['line-number', 'line'],
        'class': 'b'
      })
      await decorationsUpdatedPromise(editor)
      runAnimationFrames()

      verticalScrollbarNode.scrollTop = 4.5 * lineHeightInPixels
      verticalScrollbarNode.dispatchEvent(new UIEvent('scroll'))
      runAnimationFrames(true)

      expect(lineAndLineNumberHaveClass(9, 'b')).toBe(true)

      editor.foldBufferRow(5)
      runAnimationFrames()

      expect(lineAndLineNumberHaveClass(9, 'b')).toBe(false)
      expect(lineAndLineNumberHaveClass(6, 'b')).toBe(true)
    })

    it('only applies decorations to screen rows that are spanned by their marker when lines are soft-wrapped', async function () {
      editor.setText('a line that wraps, ok')
      editor.setSoftWrapped(true)
      componentNode.style.width = 16 * charWidth + 'px'
      component.measureDimensions()

      runAnimationFrames()
      marker.destroy()
      marker = editor.markBufferRange([[0, 0], [0, 2]])
      editor.decorateMarker(marker, {
        type: ['line-number', 'line'],
        'class': 'b'
      })
      await decorationsUpdatedPromise(editor)
      runAnimationFrames()

      expect(lineNumberHasClass(0, 'b')).toBe(true)
      expect(lineNumberHasClass(1, 'b')).toBe(false)
      marker.setBufferRange([[0, 0], [0, Infinity]])
      await decorationsUpdatedPromise(editor)
      runAnimationFrames()

      expect(lineNumberHasClass(0, 'b')).toBe(true)
      expect(lineNumberHasClass(1, 'b')).toBe(true)
    })

    it('updates decorations when markers move', async function () {
      expect(lineAndLineNumberHaveClass(1, 'a')).toBe(false)
      expect(lineAndLineNumberHaveClass(2, 'a')).toBe(true)
      expect(lineAndLineNumberHaveClass(3, 'a')).toBe(true)
      expect(lineAndLineNumberHaveClass(4, 'a')).toBe(false)

      editor.getBuffer().insert([0, 0], '\n')
      await decorationsUpdatedPromise(editor)
      runAnimationFrames()

      expect(lineAndLineNumberHaveClass(2, 'a')).toBe(false)
      expect(lineAndLineNumberHaveClass(3, 'a')).toBe(true)
      expect(lineAndLineNumberHaveClass(4, 'a')).toBe(true)
      expect(lineAndLineNumberHaveClass(5, 'a')).toBe(false)

      marker.setBufferRange([[4, 4], [6, 4]])
      await decorationsUpdatedPromise(editor)
      runAnimationFrames()

      expect(lineAndLineNumberHaveClass(2, 'a')).toBe(false)
      expect(lineAndLineNumberHaveClass(3, 'a')).toBe(false)
      expect(lineAndLineNumberHaveClass(4, 'a')).toBe(true)
      expect(lineAndLineNumberHaveClass(5, 'a')).toBe(true)
      expect(lineAndLineNumberHaveClass(6, 'a')).toBe(true)
      expect(lineAndLineNumberHaveClass(7, 'a')).toBe(false)
    })

    it('remove decoration classes when decorations are removed', async function () {
      decoration.destroy()
      await decorationsUpdatedPromise(editor)
      runAnimationFrames()
      expect(lineNumberHasClass(1, 'a')).toBe(false)
      expect(lineNumberHasClass(2, 'a')).toBe(false)
      expect(lineNumberHasClass(3, 'a')).toBe(false)
      expect(lineNumberHasClass(4, 'a')).toBe(false)
    })

    it('removes decorations when their marker is invalidated', async function () {
      editor.getBuffer().insert([3, 2], 'n')
      await decorationsUpdatedPromise(editor)
      runAnimationFrames()

      expect(marker.isValid()).toBe(false)
      expect(lineAndLineNumberHaveClass(1, 'a')).toBe(false)
      expect(lineAndLineNumberHaveClass(2, 'a')).toBe(false)
      expect(lineAndLineNumberHaveClass(3, 'a')).toBe(false)
      expect(lineAndLineNumberHaveClass(4, 'a')).toBe(false)
      editor.undo()
      await decorationsUpdatedPromise(editor)
      runAnimationFrames()

      expect(marker.isValid()).toBe(true)
      expect(lineAndLineNumberHaveClass(1, 'a')).toBe(false)
      expect(lineAndLineNumberHaveClass(2, 'a')).toBe(true)
      expect(lineAndLineNumberHaveClass(3, 'a')).toBe(true)
      expect(lineAndLineNumberHaveClass(4, 'a')).toBe(false)
    })

    it('removes decorations when their marker is destroyed', async function () {
      marker.destroy()
      await decorationsUpdatedPromise(editor)
      runAnimationFrames()
      expect(lineNumberHasClass(1, 'a')).toBe(false)
      expect(lineNumberHasClass(2, 'a')).toBe(false)
      expect(lineNumberHasClass(3, 'a')).toBe(false)
      expect(lineNumberHasClass(4, 'a')).toBe(false)
    })

    describe('when the decoration\'s "onlyHead" property is true', async function () {
      it('only applies the decoration\'s class to lines containing the marker\'s head', async function () {
        editor.decorateMarker(marker, {
          type: ['line-number', 'line'],
          'class': 'only-head',
          onlyHead: true
        })
        await decorationsUpdatedPromise(editor)
        runAnimationFrames()
        expect(lineAndLineNumberHaveClass(1, 'only-head')).toBe(false)
        expect(lineAndLineNumberHaveClass(2, 'only-head')).toBe(false)
        expect(lineAndLineNumberHaveClass(3, 'only-head')).toBe(true)
        expect(lineAndLineNumberHaveClass(4, 'only-head')).toBe(false)
      })
    })

    describe('when the decoration\'s "onlyEmpty" property is true', function () {
      it('only applies the decoration when its marker is empty', async function () {
        editor.decorateMarker(marker, {
          type: ['line-number', 'line'],
          'class': 'only-empty',
          onlyEmpty: true
        })
        await decorationsUpdatedPromise(editor)
        runAnimationFrames()

        expect(lineAndLineNumberHaveClass(2, 'only-empty')).toBe(false)
        expect(lineAndLineNumberHaveClass(3, 'only-empty')).toBe(false)

        marker.clearTail()
        await decorationsUpdatedPromise(editor)
        runAnimationFrames()

        expect(lineAndLineNumberHaveClass(2, 'only-empty')).toBe(false)
        expect(lineAndLineNumberHaveClass(3, 'only-empty')).toBe(true)
      })
    })

    describe('when the decoration\'s "onlyNonEmpty" property is true', function () {
      it('only applies the decoration when its marker is non-empty', async function () {
        editor.decorateMarker(marker, {
          type: ['line-number', 'line'],
          'class': 'only-non-empty',
          onlyNonEmpty: true
        })
        await decorationsUpdatedPromise(editor)
        runAnimationFrames()

        expect(lineAndLineNumberHaveClass(2, 'only-non-empty')).toBe(true)
        expect(lineAndLineNumberHaveClass(3, 'only-non-empty')).toBe(true)

        marker.clearTail()
        await decorationsUpdatedPromise(editor)
        runAnimationFrames()

        expect(lineAndLineNumberHaveClass(2, 'only-non-empty')).toBe(false)
        expect(lineAndLineNumberHaveClass(3, 'only-non-empty')).toBe(false)
      })
    })
  })

  describe('block decorations rendering', function () {
<<<<<<< HEAD
    function createBlockDecorationBeforeScreenRow (screenRow, {className}) {
      let item = document.createElement('div')
      item.className = className || ''
      let blockDecoration = editor.decorateMarker(
        editor.markScreenPosition([screenRow, 0], {invalidate: 'never'}),
        {type: 'block', item: item, position: 'before'}
=======
    let markerLayer

    function createBlockDecorationBeforeScreenRow(screenRow, {className}) {
      let item = document.createElement("div")
      item.className = className || ""
      let blockDecoration = editor.decorateMarker(
        markerLayer.markScreenPosition([screenRow, 0], {invalidate: "never"}),
        {type: "block", item: item, position: "before"}
>>>>>>> cebe8ade
      )
      return [item, blockDecoration]
    }

    function createBlockDecorationAfterScreenRow (screenRow, {className}) {
      let item = document.createElement('div')
      item.className = className || ''
      let blockDecoration = editor.decorateMarker(
<<<<<<< HEAD
        editor.markScreenPosition([screenRow, 0], {invalidate: 'never'}),
        {type: 'block', item: item, position: 'after'}
=======
        markerLayer.markScreenPosition([screenRow, 0], {invalidate: "never"}),
        {type: "block", item: item, position: "after"}
>>>>>>> cebe8ade
      )
      return [item, blockDecoration]
    }

    beforeEach(function () {
      markerLayer = editor.addMarkerLayer()
      wrapperNode.style.height = 5 * lineHeightInPixels + 'px'
      editor.update({autoHeight: false})
      component.measureDimensions()
      runAnimationFrames()
    })

    afterEach(function () {
      atom.themes.removeStylesheet('test')
    })

    it('renders visible and yet-to-be-measured block decorations, inserting them between the appropriate lines and refreshing them as needed', async function () {
      let [item1, blockDecoration1] = createBlockDecorationBeforeScreenRow(0, {className: 'decoration-1'})
      let [item2, blockDecoration2] = createBlockDecorationBeforeScreenRow(2, {className: 'decoration-2'})
      let [item3] = createBlockDecorationBeforeScreenRow(4, {className: 'decoration-3'})
      let [item4] = createBlockDecorationBeforeScreenRow(7, {className: 'decoration-4'})
      let [item5] = createBlockDecorationAfterScreenRow(7, {className: 'decoration-5'})
      let [item6, blockDecoration6] = createBlockDecorationAfterScreenRow(12, {className: 'decoration-6'})

      atom.styles.addStyleSheet(
        `atom-text-editor .decoration-1 { width: 30px; height: 80px; }
         atom-text-editor .decoration-2 { width: 30px; height: 40px; }
         atom-text-editor .decoration-3 { width: 30px; height: 100px; }
         atom-text-editor .decoration-4 { width: 30px; height: 120px; }
         atom-text-editor .decoration-5 { width: 30px; height: 42px; }
         atom-text-editor .decoration-6 { width: 30px; height: 22px; }`,
         {context: 'atom-text-editor'}
      )
      runAnimationFrames()
      expect(component.getDomNode().querySelectorAll('.line').length).toBe(7)
      expect(verticalScrollbarNode.scrollHeight).toBe(editor.getScreenLineCount() * editor.getLineHeightInPixels() + 80 + 40 + 100 + 120 + 42 + 22)
      expect(component.tileNodesForLines()[0].style.height).toBe(TILE_SIZE * editor.getLineHeightInPixels() + 80 + 40 + 'px')
      expect(component.tileNodesForLines()[0].style.webkitTransform).toBe('translate3d(0px, 0px, 0px)')
      expect(component.tileNodesForLines()[1].style.height).toBe(TILE_SIZE * editor.getLineHeightInPixels() + 100 + 'px')
      expect(component.tileNodesForLines()[1].style.webkitTransform).toBe(`translate3d(0px, ${component.tileNodesForLines()[0].offsetHeight}px, 0px)`)
      expect(component.tileNodesForLines()[2].style.height).toBe(TILE_SIZE * editor.getLineHeightInPixels() + 120 + 42 + 'px')
      expect(component.tileNodesForLines()[2].style.webkitTransform).toBe(`translate3d(0px, ${component.tileNodesForLines()[0].offsetHeight + component.tileNodesForLines()[1].offsetHeight}px, 0px)`)
      expect(component.getTopmostDOMNode().querySelector('.decoration-1')).toBe(item1)
      expect(component.getTopmostDOMNode().querySelector('.decoration-2')).toBe(item2)
      expect(component.getTopmostDOMNode().querySelector('.decoration-3')).toBe(item3)
      expect(component.getTopmostDOMNode().querySelector('.decoration-4')).toBeNull()
      expect(component.getTopmostDOMNode().querySelector('.decoration-5')).toBeNull()
      expect(component.getTopmostDOMNode().querySelector('.decoration-6')).toBeNull()
      expect(item1.getBoundingClientRect().top).toBe(editor.getLineHeightInPixels() * 0)
      expect(item2.getBoundingClientRect().top).toBe(editor.getLineHeightInPixels() * 2 + 80)
      expect(item3.getBoundingClientRect().top).toBe(editor.getLineHeightInPixels() * 4 + 80 + 40)

      editor.setCursorScreenPosition([0, 0])
      editor.insertNewline()
      blockDecoration1.destroy()
      runAnimationFrames()
      expect(component.getDomNode().querySelectorAll('.line').length).toBe(7)
      expect(verticalScrollbarNode.scrollHeight).toBe(editor.getScreenLineCount() * editor.getLineHeightInPixels() + 40 + 100 + 120 + 42 + 22)
      expect(component.tileNodesForLines()[0].style.height).toBe(TILE_SIZE * editor.getLineHeightInPixels() + 'px')
      expect(component.tileNodesForLines()[0].style.webkitTransform).toBe('translate3d(0px, 0px, 0px)')
      expect(component.tileNodesForLines()[1].style.height).toBe(TILE_SIZE * editor.getLineHeightInPixels() + 100 + 40 + 'px')
      expect(component.tileNodesForLines()[1].style.webkitTransform).toBe(`translate3d(0px, ${component.tileNodesForLines()[0].offsetHeight}px, 0px)`)
      expect(component.tileNodesForLines()[2].style.height).toBe(TILE_SIZE * editor.getLineHeightInPixels() + 120 + 42 + 'px')
      expect(component.tileNodesForLines()[2].style.webkitTransform).toBe(`translate3d(0px, ${component.tileNodesForLines()[0].offsetHeight + component.tileNodesForLines()[1].offsetHeight}px, 0px)`)
      expect(component.getTopmostDOMNode().querySelector('.decoration-1')).toBeNull()
      expect(component.getTopmostDOMNode().querySelector('.decoration-2')).toBe(item2)
      expect(component.getTopmostDOMNode().querySelector('.decoration-3')).toBe(item3)
      expect(component.getTopmostDOMNode().querySelector('.decoration-4')).toBeNull()
      expect(component.getTopmostDOMNode().querySelector('.decoration-5')).toBeNull()
      expect(component.getTopmostDOMNode().querySelector('.decoration-6')).toBeNull()
      expect(item2.getBoundingClientRect().top).toBe(editor.getLineHeightInPixels() * 3)
      expect(item3.getBoundingClientRect().top).toBe(editor.getLineHeightInPixels() * 5 + 40)

      atom.styles.addStyleSheet(
        'atom-text-editor .decoration-2 { height: 60px; }',
        {context: 'atom-text-editor'}
      )

      runAnimationFrames() // causes the DOM to update and to retrieve new styles
      runAnimationFrames() // applies the changes
      expect(component.getDomNode().querySelectorAll('.line').length).toBe(7)
      expect(verticalScrollbarNode.scrollHeight).toBe(editor.getScreenLineCount() * editor.getLineHeightInPixels() + 60 + 100 + 120 + 42 + 22)
      expect(component.tileNodesForLines()[0].style.height).toBe(TILE_SIZE * editor.getLineHeightInPixels() + 'px')
      expect(component.tileNodesForLines()[0].style.webkitTransform).toBe('translate3d(0px, 0px, 0px)')
      expect(component.tileNodesForLines()[1].style.height).toBe(TILE_SIZE * editor.getLineHeightInPixels() + 100 + 60 + 'px')
      expect(component.tileNodesForLines()[1].style.webkitTransform).toBe(`translate3d(0px, ${component.tileNodesForLines()[0].offsetHeight}px, 0px)`)
      expect(component.tileNodesForLines()[2].style.height).toBe(TILE_SIZE * editor.getLineHeightInPixels() + 120 + 42 + 'px')
      expect(component.tileNodesForLines()[2].style.webkitTransform).toBe(`translate3d(0px, ${component.tileNodesForLines()[0].offsetHeight + component.tileNodesForLines()[1].offsetHeight}px, 0px)`)
      expect(component.getTopmostDOMNode().querySelector('.decoration-1')).toBeNull()
      expect(component.getTopmostDOMNode().querySelector('.decoration-2')).toBe(item2)
      expect(component.getTopmostDOMNode().querySelector('.decoration-3')).toBe(item3)
      expect(component.getTopmostDOMNode().querySelector('.decoration-4')).toBeNull()
      expect(component.getTopmostDOMNode().querySelector('.decoration-5')).toBeNull()
      expect(component.getTopmostDOMNode().querySelector('.decoration-6')).toBeNull()
      expect(item2.getBoundingClientRect().top).toBe(editor.getLineHeightInPixels() * 3)
      expect(item3.getBoundingClientRect().top).toBe(editor.getLineHeightInPixels() * 5 + 60)

      item2.style.height = '20px'
      wrapperNode.invalidateBlockDecorationDimensions(blockDecoration2)
      runAnimationFrames() // causes the DOM to update and to retrieve new styles
      runAnimationFrames() // applies the changes
      expect(component.getDomNode().querySelectorAll('.line').length).toBe(9)
      expect(verticalScrollbarNode.scrollHeight).toBe(editor.getScreenLineCount() * editor.getLineHeightInPixels() + 20 + 100 + 120 + 42 + 22)
      expect(component.tileNodesForLines()[0].style.height).toBe(TILE_SIZE * editor.getLineHeightInPixels() + 'px')
      expect(component.tileNodesForLines()[0].style.webkitTransform).toBe('translate3d(0px, 0px, 0px)')
      expect(component.tileNodesForLines()[1].style.height).toBe(TILE_SIZE * editor.getLineHeightInPixels() + 100 + 20 + 'px')
      expect(component.tileNodesForLines()[1].style.webkitTransform).toBe(`translate3d(0px, ${component.tileNodesForLines()[0].offsetHeight}px, 0px)`)
      expect(component.tileNodesForLines()[2].style.height).toBe(TILE_SIZE * editor.getLineHeightInPixels() + 120 + 42 + 'px')
      expect(component.tileNodesForLines()[2].style.webkitTransform).toBe(`translate3d(0px, ${component.tileNodesForLines()[0].offsetHeight + component.tileNodesForLines()[1].offsetHeight}px, 0px)`)
      expect(component.getTopmostDOMNode().querySelector('.decoration-1')).toBeNull()
      expect(component.getTopmostDOMNode().querySelector('.decoration-2')).toBe(item2)
      expect(component.getTopmostDOMNode().querySelector('.decoration-3')).toBe(item3)
      expect(component.getTopmostDOMNode().querySelector('.decoration-4')).toBe(item4)
      expect(component.getTopmostDOMNode().querySelector('.decoration-5')).toBe(item5)
      expect(component.getTopmostDOMNode().querySelector('.decoration-6')).toBeNull()
      expect(item2.getBoundingClientRect().top).toBe(editor.getLineHeightInPixels() * 3)
      expect(item3.getBoundingClientRect().top).toBe(editor.getLineHeightInPixels() * 5 + 20)
      expect(item4.getBoundingClientRect().top).toBe(editor.getLineHeightInPixels() * 8 + 20 + 100)
      expect(item5.getBoundingClientRect().top).toBe(editor.getLineHeightInPixels() * 8 + 20 + 100 + 120 + lineHeightInPixels)

      item6.style.height = '33px'
      wrapperNode.invalidateBlockDecorationDimensions(blockDecoration6)
      runAnimationFrames() // causes the DOM to update and to retrieve new styles
      runAnimationFrames() // applies the changes
      expect(component.getDomNode().querySelectorAll('.line').length).toBe(9)
      expect(verticalScrollbarNode.scrollHeight).toBe(editor.getScreenLineCount() * editor.getLineHeightInPixels() + 20 + 100 + 120 + 42 + 33)
      expect(component.tileNodesForLines()[0].style.height).toBe(TILE_SIZE * editor.getLineHeightInPixels() + 'px')
      expect(component.tileNodesForLines()[0].style.webkitTransform).toBe('translate3d(0px, 0px, 0px)')
      expect(component.tileNodesForLines()[1].style.height).toBe(TILE_SIZE * editor.getLineHeightInPixels() + 100 + 20 + 'px')
      expect(component.tileNodesForLines()[1].style.webkitTransform).toBe(`translate3d(0px, ${component.tileNodesForLines()[0].offsetHeight}px, 0px)`)
      expect(component.tileNodesForLines()[2].style.height).toBe(TILE_SIZE * editor.getLineHeightInPixels() + 120 + 42 + 'px')
      expect(component.tileNodesForLines()[2].style.webkitTransform).toBe(`translate3d(0px, ${component.tileNodesForLines()[0].offsetHeight + component.tileNodesForLines()[1].offsetHeight}px, 0px)`)
      expect(component.getTopmostDOMNode().querySelector('.decoration-1')).toBeNull()
      expect(component.getTopmostDOMNode().querySelector('.decoration-2')).toBe(item2)
      expect(component.getTopmostDOMNode().querySelector('.decoration-3')).toBe(item3)
      expect(component.getTopmostDOMNode().querySelector('.decoration-4')).toBe(item4)
      expect(component.getTopmostDOMNode().querySelector('.decoration-5')).toBe(item5)
      expect(component.getTopmostDOMNode().querySelector('.decoration-6')).toBeNull()
      expect(item2.getBoundingClientRect().top).toBe(editor.getLineHeightInPixels() * 3)
      expect(item3.getBoundingClientRect().top).toBe(editor.getLineHeightInPixels() * 5 + 20)
      expect(item4.getBoundingClientRect().top).toBe(editor.getLineHeightInPixels() * 8 + 20 + 100)
      expect(item5.getBoundingClientRect().top).toBe(editor.getLineHeightInPixels() * 8 + 20 + 100 + 120 + lineHeightInPixels)
    })

    it('correctly sets screen rows on block decoration and ruler nodes, both initially and when decorations move', function () {
      let [item, blockDecoration] = createBlockDecorationBeforeScreenRow(0, {className: 'decoration-1'})
      atom.styles.addStyleSheet(
        'atom-text-editor .decoration-1 { width: 30px; height: 80px; }',
         {context: 'atom-text-editor'}
      )

      runAnimationFrames()
      const line0 = component.lineNodeForScreenRow(0)
      expect(item.previousSibling.dataset.screenRow).toBe('0')
      expect(item.dataset.screenRow).toBe('0')
      expect(item.nextSibling.dataset.screenRow).toBe('0')
      expect(line0.previousSibling).toBe(item.nextSibling)

      editor.setCursorBufferPosition([0, 0])
      editor.insertNewline()
      runAnimationFrames()
      const line1 = component.lineNodeForScreenRow(1)
      expect(item.previousSibling.dataset.screenRow).toBe('1')
      expect(item.dataset.screenRow).toBe('1')
      expect(item.nextSibling.dataset.screenRow).toBe('1')
      expect(line1.previousSibling).toBe(item.nextSibling)

      editor.setCursorBufferPosition([0, 0])
      editor.insertNewline()
      runAnimationFrames()
      const line2 = component.lineNodeForScreenRow(2)
      expect(item.previousSibling.dataset.screenRow).toBe('2')
      expect(item.dataset.screenRow).toBe('2')
      expect(item.nextSibling.dataset.screenRow).toBe('2')
      expect(line2.previousSibling).toBe(item.nextSibling)

      blockDecoration.getMarker().setHeadBufferPosition([4, 0])
      runAnimationFrames()
      const line4 = component.lineNodeForScreenRow(4)
      expect(item.previousSibling.dataset.screenRow).toBe('4')
      expect(item.dataset.screenRow).toBe('4')
      expect(item.nextSibling.dataset.screenRow).toBe('4')
      expect(line4.previousSibling).toBe(item.nextSibling)
    })

    it('measures block decorations taking into account both top and bottom margins of the element and its children', function () {
      let [item] = createBlockDecorationBeforeScreenRow(0, {className: 'decoration-1'})
      let child = document.createElement('div')
      child.style.height = '7px'
      child.style.width = '30px'
      child.style.marginBottom = '20px'
      item.appendChild(child)
      atom.styles.addStyleSheet(
        'atom-text-editor .decoration-1 { width: 30px; margin-top: 10px; }',
         {context: 'atom-text-editor'}
      )

      runAnimationFrames() // causes the DOM to update and to retrieve new styles
      runAnimationFrames() // applies the changes

      expect(component.tileNodesForLines()[0].style.height).toBe(TILE_SIZE * editor.getLineHeightInPixels() + 10 + 7 + 20 + 'px')
      expect(component.tileNodesForLines()[0].style.webkitTransform).toBe('translate3d(0px, 0px, 0px)')
      expect(component.tileNodesForLines()[1].style.height).toBe(TILE_SIZE * editor.getLineHeightInPixels() + 'px')
      expect(component.tileNodesForLines()[1].style.webkitTransform).toBe(`translate3d(0px, ${component.tileNodesForLines()[0].offsetHeight}px, 0px)`)
      expect(component.tileNodesForLines()[2].style.height).toBe(TILE_SIZE * editor.getLineHeightInPixels() + 'px')
      expect(component.tileNodesForLines()[2].style.webkitTransform).toBe(`translate3d(0px, ${component.tileNodesForLines()[0].offsetHeight + component.tileNodesForLines()[1].offsetHeight}px, 0px)`)
    })

    it('allows the same block decoration item to be moved from one tile to another in the same animation frame', function () {
      let [item, blockDecoration] = createBlockDecorationBeforeScreenRow(5, {className: 'decoration-1'})
      runAnimationFrames()
      expect(component.tileNodesForLines()[0].querySelector('.decoration-1')).toBeNull()
      expect(component.tileNodesForLines()[1].querySelector('.decoration-1')).toBe(item)

      blockDecoration.getMarker().setHeadBufferPosition([0, 0])
      runAnimationFrames()
      expect(component.tileNodesForLines()[0].querySelector('.decoration-1')).toBe(item)
      expect(component.tileNodesForLines()[1].querySelector('.decoration-1')).toBeNull()
    })
  })

  describe('highlight decoration rendering', function () {
    let decoration, marker

    beforeEach(async function () {
      marker = editor.addMarkerLayer({
        maintainHistory: true
      }).markBufferRange([[2, 13], [3, 15]], {
        invalidate: 'inside'
      })
      decoration = editor.decorateMarker(marker, {
        type: 'highlight',
        'class': 'test-highlight'
      })
      await decorationsUpdatedPromise(editor)
      runAnimationFrames()
    })

    it('does not render highlights for off-screen lines until they come on-screen', async function () {
      wrapperNode.style.height = 2.5 * lineHeightInPixels + 'px'
      editor.update({autoHeight: false})
      component.measureDimensions()
      runAnimationFrames()

      marker = editor.markBufferRange([[9, 2], [9, 4]], {
        invalidate: 'inside'
      })
      editor.decorateMarker(marker, {
        type: 'highlight',
        'class': 'some-highlight'
      })
      await decorationsUpdatedPromise(editor)
      runAnimationFrames()

      expect(component.presenter.endRow).toBeLessThan(9)
      let regions = componentNode.querySelectorAll('.some-highlight .region')
      expect(regions.length).toBe(0)
      verticalScrollbarNode.scrollTop = 6 * lineHeightInPixels
      verticalScrollbarNode.dispatchEvent(new UIEvent('scroll'))
      runAnimationFrames(true)

      expect(component.presenter.endRow).toBeGreaterThan(8)
      regions = componentNode.querySelectorAll('.some-highlight .region')
      expect(regions.length).toBe(1)
      let regionRect = regions[0].style
      expect(regionRect.top).toBe(0 + 'px')
      expect(regionRect.height).toBe(1 * lineHeightInPixels + 'px')
      expect(regionRect.left).toBe(Math.round(2 * charWidth) + 'px')
      expect(regionRect.width).toBe(Math.round(2 * charWidth) + 'px')
    })

    it('renders highlights decoration\'s marker is added', function () {
      let regions = componentNode.querySelectorAll('.test-highlight .region')
      expect(regions.length).toBe(2)
    })

    it('removes highlights when a decoration is removed', async function () {
      decoration.destroy()
      await decorationsUpdatedPromise(editor)
      runAnimationFrames()
      let regions = componentNode.querySelectorAll('.test-highlight .region')
      expect(regions.length).toBe(0)
    })

    it('does not render a highlight that is within a fold', async function () {
      editor.foldBufferRow(1)
      await decorationsUpdatedPromise(editor)
      runAnimationFrames()
      expect(componentNode.querySelectorAll('.test-highlight').length).toBe(0)
    })

    it('removes highlights when a decoration\'s marker is destroyed', async function () {
      marker.destroy()
      await decorationsUpdatedPromise(editor)
      runAnimationFrames()
      let regions = componentNode.querySelectorAll('.test-highlight .region')
      expect(regions.length).toBe(0)
    })

    it('only renders highlights when a decoration\'s marker is valid', async function () {
      editor.getBuffer().insert([3, 2], 'n')
      await decorationsUpdatedPromise(editor)
      runAnimationFrames()

      expect(marker.isValid()).toBe(false)
      let regions = componentNode.querySelectorAll('.test-highlight .region')
      expect(regions.length).toBe(0)
      editor.getBuffer().undo()
      await decorationsUpdatedPromise(editor)
      runAnimationFrames()

      expect(marker.isValid()).toBe(true)
      regions = componentNode.querySelectorAll('.test-highlight .region')
      expect(regions.length).toBe(2)
    })

    it('allows multiple space-delimited decoration classes', async function () {
      decoration.setProperties({
        type: 'highlight',
        'class': 'foo bar'
      })
      await decorationsUpdatedPromise(editor)
      runAnimationFrames()
      expect(componentNode.querySelectorAll('.foo.bar').length).toBe(2)
      decoration.setProperties({
        type: 'highlight',
        'class': 'bar baz'
      })
      await decorationsUpdatedPromise(editor)
      runAnimationFrames()
      expect(componentNode.querySelectorAll('.bar.baz').length).toBe(2)
    })

    it('renders classes on the regions directly if "deprecatedRegionClass" option is defined', async function () {
      decoration = editor.decorateMarker(marker, {
        type: 'highlight',
        'class': 'test-highlight',
        deprecatedRegionClass: 'test-highlight-region'
      })
      await decorationsUpdatedPromise(editor)
      runAnimationFrames()
      let regions = componentNode.querySelectorAll('.test-highlight .region.test-highlight-region')
      expect(regions.length).toBe(2)
    })

    describe('when flashing a decoration via Decoration::flash()', function () {
      let highlightNode

      beforeEach(function () {
        highlightNode = componentNode.querySelectorAll('.test-highlight')[1]
      })

      it('adds and removes the flash class specified in ::flash', async function () {
        expect(highlightNode.classList.contains('flash-class')).toBe(false)
        decoration.flash('flash-class', 10)
        await decorationsUpdatedPromise(editor)
        runAnimationFrames()

        expect(highlightNode.classList.contains('flash-class')).toBe(true)
        advanceClock(10)
        expect(highlightNode.classList.contains('flash-class')).toBe(false)
      })

      describe('when ::flash is called again before the first has finished', function () {
        it('removes the class from the decoration highlight before adding it for the second ::flash call', async function () {
          decoration.flash('flash-class', 500)
          await decorationsUpdatedPromise(editor)
          runAnimationFrames()
          expect(highlightNode.classList.contains('flash-class')).toBe(true)

          decoration.flash('flash-class', 500)
          await decorationsUpdatedPromise(editor)
          runAnimationFrames()

          expect(highlightNode.classList.contains('flash-class')).toBe(false)
          runAnimationFrames()
          expect(highlightNode.classList.contains('flash-class')).toBe(true)
          advanceClock(500)
          expect(highlightNode.classList.contains('flash-class')).toBe(false)
        })
      })
    })

    describe('when a decoration\'s marker moves', function () {
      it('moves rendered highlights when the buffer is changed', async function () {
        let regionStyle = componentNode.querySelector('.test-highlight .region').style
        let originalTop = parseInt(regionStyle.top)
        expect(originalTop).toBe(2 * lineHeightInPixels)

        editor.getBuffer().insert([0, 0], '\n')
        await decorationsUpdatedPromise(editor)
        runAnimationFrames()

        regionStyle = componentNode.querySelector('.test-highlight .region').style
        let newTop = parseInt(regionStyle.top)
        expect(newTop).toBe(0)
      })

      it('moves rendered highlights when the marker is manually moved', async function () {
        let regionStyle = componentNode.querySelector('.test-highlight .region').style
        expect(parseInt(regionStyle.top)).toBe(2 * lineHeightInPixels)

        marker.setBufferRange([[5, 8], [5, 13]])
        await decorationsUpdatedPromise(editor)
        runAnimationFrames()

        regionStyle = componentNode.querySelector('.test-highlight .region').style
        expect(parseInt(regionStyle.top)).toBe(2 * lineHeightInPixels)
      })
    })

    describe('when a decoration is updated via Decoration::update', function () {
      it('renders the decoration\'s new params', async function () {
        expect(componentNode.querySelector('.test-highlight')).toBeTruthy()
        decoration.setProperties({
          type: 'highlight',
          'class': 'new-test-highlight'
        })
        await decorationsUpdatedPromise(editor)
        runAnimationFrames()
        expect(componentNode.querySelector('.test-highlight')).toBeFalsy()
        expect(componentNode.querySelector('.new-test-highlight')).toBeTruthy()
      })
    })
  })

  describe('overlay decoration rendering', function () {
    let gutterWidth, item

    beforeEach(function () {
      item = document.createElement('div')
      item.classList.add('overlay-test')
      item.style.background = 'red'
      gutterWidth = componentNode.querySelector('.gutter').offsetWidth
    })

    describe('when the marker is empty', function () {
      it('renders an overlay decoration when added and removes the overlay when the decoration is destroyed', async function () {
        let marker = editor.markBufferRange([[2, 13], [2, 13]], {
          invalidate: 'never'
        })
        let decoration = editor.decorateMarker(marker, {
          type: 'overlay',
          item: item
        })
        await decorationsUpdatedPromise(editor)
        runAnimationFrames()

        let overlay = component.getTopmostDOMNode().querySelector('atom-overlay .overlay-test')
        expect(overlay).toBe(item)

        decoration.destroy()
        await decorationsUpdatedPromise(editor)
        runAnimationFrames()

        overlay = component.getTopmostDOMNode().querySelector('atom-overlay .overlay-test')
        expect(overlay).toBe(null)
      })

      it('renders the overlay element with the CSS class specified by the decoration', async function () {
        let marker = editor.markBufferRange([[2, 13], [2, 13]], {
          invalidate: 'never'
        })
        editor.decorateMarker(marker, {
          type: 'overlay',
          'class': 'my-overlay',
          item: item
        })

        await decorationsUpdatedPromise(editor)
        runAnimationFrames()

        let overlay = component.getTopmostDOMNode().querySelector('atom-overlay.my-overlay')
        expect(overlay).not.toBe(null)
        let child = overlay.querySelector('.overlay-test')
        expect(child).toBe(item)
      })
    })

    describe('when the marker is not empty', function () {
      it('renders at the head of the marker by default', async function () {
        let marker = editor.markBufferRange([[2, 5], [2, 10]], {
          invalidate: 'never'
        })
        editor.decorateMarker(marker, {
          type: 'overlay',
          item: item
        })

        await decorationsUpdatedPromise(editor)
        runAnimationFrames()

        let position = wrapperNode.pixelPositionForBufferPosition([2, 10])
        let overlay = component.getTopmostDOMNode().querySelector('atom-overlay')
        expect(overlay.style.left).toBe(Math.round(position.left + gutterWidth) + 'px')
        expect(overlay.style.top).toBe(position.top + editor.getLineHeightInPixels() + 'px')
      })
    })

    describe('positioning the overlay when near the edge of the editor', function () {
      let itemHeight, itemWidth, windowHeight, windowWidth

      beforeEach(async function () {
        atom.storeWindowDimensions()
        itemWidth = Math.round(4 * editor.getDefaultCharWidth())
        itemHeight = 4 * editor.getLineHeightInPixels()
        windowWidth = Math.round(gutterWidth + 30 * editor.getDefaultCharWidth())
        windowHeight = 10 * editor.getLineHeightInPixels()
        item.style.width = itemWidth + 'px'
        item.style.height = itemHeight + 'px'
        wrapperNode.style.width = windowWidth + 'px'
        wrapperNode.style.height = windowHeight + 'px'
        editor.update({autoHeight: false})
        await atom.setWindowDimensions({
          width: windowWidth,
          height: windowHeight
        })

        component.measureDimensions()
        component.measureWindowSize()
        runAnimationFrames()
      })

      afterEach(function () {
        atom.restoreWindowDimensions()
      })

      it('slides horizontally left when near the right edge on #win32 and #darwin', async function () {
        let marker = editor.markBufferRange([[0, 26], [0, 26]], {
          invalidate: 'never'
        })
        editor.decorateMarker(marker, {
          type: 'overlay',
          item: item
        })
        await decorationsUpdatedPromise(editor)
        runAnimationFrames()

        let position = wrapperNode.pixelPositionForBufferPosition([0, 26])
        let overlay = component.getTopmostDOMNode().querySelector('atom-overlay')
        if (process.platform === 'darwin') { // Result is 359px on win32, expects 375px
          expect(overlay.style.left).toBe(Math.round(position.left + gutterWidth) + 'px')
        }
        expect(overlay.style.top).toBe(position.top + editor.getLineHeightInPixels() + 'px')

        editor.insertText('a')
        await decorationsUpdatedPromise(editor)
        runAnimationFrames()

        expect(overlay.style.left).toBe(window.innerWidth - itemWidth + 'px')
        expect(overlay.style.top).toBe(position.top + editor.getLineHeightInPixels() + 'px')

        editor.insertText('b')
        await decorationsUpdatedPromise(editor)
        runAnimationFrames()

        expect(overlay.style.left).toBe(window.innerWidth - itemWidth + 'px')
        expect(overlay.style.top).toBe(position.top + editor.getLineHeightInPixels() + 'px')

        // window size change
        const innerWidthBefore = window.innerWidth
        await atom.setWindowDimensions({
          width: Math.round(gutterWidth + 20 * editor.getDefaultCharWidth()),
          height: windowHeight
        })
        // wait for window to resize :(
        await conditionPromise(() => {
          return window.innerWidth !== innerWidthBefore
        })

        atom.views.performDocumentPoll()
        runAnimationFrames()

        expect(overlay.style.left).toBe(window.innerWidth - itemWidth + 'px')
        expect(overlay.style.top).toBe(position.top + editor.getLineHeightInPixels() + 'px')
      })
    })
  })

  describe('hidden input field', function () {
    it('renders the hidden input field at the position of the last cursor if the cursor is on screen and the editor is focused', async function () {
      editor.setVerticalScrollMargin(0)
      editor.setHorizontalScrollMargin(0)
      let inputNode = componentNode.querySelector('.hidden-input')
      wrapperNode.style.height = 5 * lineHeightInPixels + 'px'
      wrapperNode.style.width = 10 * charWidth + 'px'
      editor.update({autoHeight: false})
      component.measureDimensions()
      runAnimationFrames()

      expect(editor.getCursorScreenPosition()).toEqual([0, 0])

      wrapperNode.setScrollTop(3 * lineHeightInPixels)
      wrapperNode.setScrollLeft(3 * charWidth)
      runAnimationFrames()

      expect(inputNode.offsetTop).toBe(0)
      expect(inputNode.offsetLeft).toBe(0)

      editor.setCursorBufferPosition([5, 4], {
        autoscroll: false
      })
      await decorationsUpdatedPromise(editor)
      runAnimationFrames()

      expect(inputNode.offsetTop).toBe(0)
      expect(inputNode.offsetLeft).toBe(0)

      wrapperNode.focus()
      runAnimationFrames()

      expect(inputNode.offsetTop).toBe((5 * lineHeightInPixels) - wrapperNode.getScrollTop())
      expect(inputNode.offsetLeft).toBeCloseTo((4 * charWidth) - wrapperNode.getScrollLeft(), 0)

      inputNode.blur()
      runAnimationFrames()

      expect(inputNode.offsetTop).toBe(0)
      expect(inputNode.offsetLeft).toBe(0)

      editor.setCursorBufferPosition([1, 2], {
        autoscroll: false
      })
      runAnimationFrames()

      expect(inputNode.offsetTop).toBe(0)
      expect(inputNode.offsetLeft).toBe(0)

      inputNode.focus()
      runAnimationFrames()

      expect(inputNode.offsetTop).toBe(0)
      expect(inputNode.offsetLeft).toBe(0)
    })
  })

  describe('mouse interactions on the lines', function () {
    let linesNode

    beforeEach(function () {
      linesNode = componentNode.querySelector('.lines')
    })

    describe('when the mouse is single-clicked above the first line', function () {
      it('moves the cursor to the start of file buffer position', function () {
        let height
        editor.setText('foo')
        editor.setCursorBufferPosition([0, 3])
        height = 4.5 * lineHeightInPixels
        wrapperNode.style.height = height + 'px'
        wrapperNode.style.width = 10 * charWidth + 'px'
        editor.update({autoHeight: false})
        component.measureDimensions()
        runAnimationFrames()

        let coordinates = clientCoordinatesForScreenPosition([0, 2])
        coordinates.clientY = -1
        linesNode.dispatchEvent(buildMouseEvent('mousedown', coordinates))

        runAnimationFrames()
        expect(editor.getCursorScreenPosition()).toEqual([0, 0])
      })
    })

    describe('when the mouse is single-clicked below the last line', function () {
      it('moves the cursor to the end of file buffer position', function () {
        editor.setText('foo')
        editor.setCursorBufferPosition([0, 0])
        let height = 4.5 * lineHeightInPixels
        wrapperNode.style.height = height + 'px'
        wrapperNode.style.width = 10 * charWidth + 'px'
        editor.update({autoHeight: false})
        component.measureDimensions()
        runAnimationFrames()

        let coordinates = clientCoordinatesForScreenPosition([0, 2])
        coordinates.clientY = height * 2

        linesNode.dispatchEvent(buildMouseEvent('mousedown', coordinates))
        runAnimationFrames()

        expect(editor.getCursorScreenPosition()).toEqual([0, 3])
      })
    })

    describe('when a non-folded line is single-clicked', function () {
      describe('when no modifier keys are held down', function () {
        it('moves the cursor to the nearest screen position', function () {
          wrapperNode.style.height = 4.5 * lineHeightInPixels + 'px'
          wrapperNode.style.width = 10 * charWidth + 'px'
          editor.update({autoHeight: false})
          component.measureDimensions()
          wrapperNode.setScrollTop(3.5 * lineHeightInPixels)
          wrapperNode.setScrollLeft(2 * charWidth)
          runAnimationFrames()
          linesNode.dispatchEvent(buildMouseEvent('mousedown', clientCoordinatesForScreenPosition([4, 8])))
          runAnimationFrames()
          expect(editor.getCursorScreenPosition()).toEqual([4, 8])
        })
      })

      describe('when the shift key is held down', function () {
        it('selects to the nearest screen position', function () {
          editor.setCursorScreenPosition([3, 4])
          linesNode.dispatchEvent(buildMouseEvent('mousedown', clientCoordinatesForScreenPosition([5, 6]), {
            shiftKey: true
          }))
          runAnimationFrames()
          expect(editor.getSelectedScreenRange()).toEqual([[3, 4], [5, 6]])
        })
      })

      describe('when the command key is held down', function () {
        describe('the current cursor position and screen position do not match', function () {
          it('adds a cursor at the nearest screen position', function () {
            editor.setCursorScreenPosition([3, 4])
            linesNode.dispatchEvent(buildMouseEvent('mousedown', clientCoordinatesForScreenPosition([5, 6]), {
              metaKey: true
            }))
            runAnimationFrames()
            expect(editor.getSelectedScreenRanges()).toEqual([[[3, 4], [3, 4]], [[5, 6], [5, 6]]])
          })
        })

        describe('when there are multiple cursors, and one of the cursor\'s screen position is the same as the mouse click screen position', function () {
          it('removes a cursor at the mouse screen position', function () {
            editor.setCursorScreenPosition([3, 4])
            editor.addCursorAtScreenPosition([5, 2])
            editor.addCursorAtScreenPosition([7, 5])
            linesNode.dispatchEvent(buildMouseEvent('mousedown', clientCoordinatesForScreenPosition([3, 4]), {
              metaKey: true
            }))
            runAnimationFrames()
            expect(editor.getSelectedScreenRanges()).toEqual([[[5, 2], [5, 2]], [[7, 5], [7, 5]]])
          })
        })

        describe('when there is a single cursor and the click occurs at the cursor\'s screen position', function () {
          it('neither adds a new cursor nor removes the current cursor', function () {
            editor.setCursorScreenPosition([3, 4])
            linesNode.dispatchEvent(buildMouseEvent('mousedown', clientCoordinatesForScreenPosition([3, 4]), {
              metaKey: true
            }))
            runAnimationFrames()
            expect(editor.getSelectedScreenRanges()).toEqual([[[3, 4], [3, 4]]])
          })
        })
      })
    })

    describe('when a non-folded line is double-clicked', function () {
      describe('when no modifier keys are held down', function () {
        it('selects the word containing the nearest screen position', function () {
          linesNode.dispatchEvent(buildMouseEvent('mousedown', clientCoordinatesForScreenPosition([5, 10]), {
            detail: 1
          }))
          linesNode.dispatchEvent(buildMouseEvent('mouseup'))
          linesNode.dispatchEvent(buildMouseEvent('mousedown', clientCoordinatesForScreenPosition([5, 10]), {
            detail: 2
          }))
          linesNode.dispatchEvent(buildMouseEvent('mouseup'))
          expect(editor.getSelectedScreenRange()).toEqual([[5, 6], [5, 13]])
          linesNode.dispatchEvent(buildMouseEvent('mousedown', clientCoordinatesForScreenPosition([6, 6]), {
            detail: 1
          }))
          linesNode.dispatchEvent(buildMouseEvent('mouseup'))
          expect(editor.getSelectedScreenRange()).toEqual([[6, 6], [6, 6]])
          linesNode.dispatchEvent(buildMouseEvent('mousedown', clientCoordinatesForScreenPosition([8, 8]), {
            detail: 1,
            shiftKey: true
          }))
          linesNode.dispatchEvent(buildMouseEvent('mouseup'))
          expect(editor.getSelectedScreenRange()).toEqual([[6, 6], [8, 8]])
        })
      })

      describe('when the command key is held down', function () {
        it('selects the word containing the newly-added cursor', function () {
          linesNode.dispatchEvent(buildMouseEvent('mousedown', clientCoordinatesForScreenPosition([5, 10]), {
            detail: 1,
            metaKey: true
          }))
          linesNode.dispatchEvent(buildMouseEvent('mouseup'))
          linesNode.dispatchEvent(buildMouseEvent('mousedown', clientCoordinatesForScreenPosition([5, 10]), {
            detail: 2,
            metaKey: true
          }))
          linesNode.dispatchEvent(buildMouseEvent('mouseup'))
          expect(editor.getSelectedScreenRanges()).toEqual([[[0, 0], [0, 0]], [[5, 6], [5, 13]]])
        })
      })
    })

    describe('when a non-folded line is triple-clicked', function () {
      describe('when no modifier keys are held down', function () {
        it('selects the line containing the nearest screen position', function () {
          linesNode.dispatchEvent(buildMouseEvent('mousedown', clientCoordinatesForScreenPosition([5, 10]), {
            detail: 1
          }))
          linesNode.dispatchEvent(buildMouseEvent('mouseup'))
          linesNode.dispatchEvent(buildMouseEvent('mousedown', clientCoordinatesForScreenPosition([5, 10]), {
            detail: 2
          }))
          linesNode.dispatchEvent(buildMouseEvent('mouseup'))
          linesNode.dispatchEvent(buildMouseEvent('mousedown', clientCoordinatesForScreenPosition([5, 10]), {
            detail: 3
          }))
          linesNode.dispatchEvent(buildMouseEvent('mouseup'))
          expect(editor.getSelectedScreenRange()).toEqual([[5, 0], [6, 0]])
          linesNode.dispatchEvent(buildMouseEvent('mousedown', clientCoordinatesForScreenPosition([6, 6]), {
            detail: 1,
            shiftKey: true
          }))
          linesNode.dispatchEvent(buildMouseEvent('mouseup'))
          expect(editor.getSelectedScreenRange()).toEqual([[5, 0], [7, 0]])
          linesNode.dispatchEvent(buildMouseEvent('mousedown', clientCoordinatesForScreenPosition([7, 5]), {
            detail: 1
          }))
          linesNode.dispatchEvent(buildMouseEvent('mouseup'))
          linesNode.dispatchEvent(buildMouseEvent('mousedown', clientCoordinatesForScreenPosition([8, 8]), {
            detail: 1,
            shiftKey: true
          }))
          linesNode.dispatchEvent(buildMouseEvent('mouseup'))
          expect(editor.getSelectedScreenRange()).toEqual([[7, 5], [8, 8]])
        })
      })

      describe('when the command key is held down', function () {
        it('selects the line containing the newly-added cursor', function () {
          linesNode.dispatchEvent(buildMouseEvent('mousedown', clientCoordinatesForScreenPosition([5, 10]), {
            detail: 1,
            metaKey: true
          }))
          linesNode.dispatchEvent(buildMouseEvent('mouseup'))
          linesNode.dispatchEvent(buildMouseEvent('mousedown', clientCoordinatesForScreenPosition([5, 10]), {
            detail: 2,
            metaKey: true
          }))
          linesNode.dispatchEvent(buildMouseEvent('mouseup'))
          linesNode.dispatchEvent(buildMouseEvent('mousedown', clientCoordinatesForScreenPosition([5, 10]), {
            detail: 3,
            metaKey: true
          }))
          linesNode.dispatchEvent(buildMouseEvent('mouseup'))
          expect(editor.getSelectedScreenRanges()).toEqual([[[0, 0], [0, 0]], [[5, 0], [6, 0]]])
        })
      })
    })

    describe('when the mouse is clicked and dragged', function () {
      it('selects to the nearest screen position until the mouse button is released', function () {
        linesNode.dispatchEvent(buildMouseEvent('mousedown', clientCoordinatesForScreenPosition([2, 4]), {
          which: 1
        }))
        linesNode.dispatchEvent(buildMouseEvent('mousemove', clientCoordinatesForScreenPosition([6, 8]), {
          which: 1
        }))
        runAnimationFrames()
        expect(editor.getSelectedScreenRange()).toEqual([[2, 4], [6, 8]])
        linesNode.dispatchEvent(buildMouseEvent('mousemove', clientCoordinatesForScreenPosition([10, 0]), {
          which: 1
        }))
        runAnimationFrames()
        expect(editor.getSelectedScreenRange()).toEqual([[2, 4], [10, 0]])
        linesNode.dispatchEvent(buildMouseEvent('mouseup'))
        linesNode.dispatchEvent(buildMouseEvent('mousemove', clientCoordinatesForScreenPosition([12, 0]), {
          which: 1
        }))
        runAnimationFrames()
        expect(editor.getSelectedScreenRange()).toEqual([[2, 4], [10, 0]])
      })

      it('autoscrolls when the cursor approaches the boundaries of the editor', function () {
        wrapperNode.style.height = '100px'
        wrapperNode.style.width = '100px'
        editor.update({autoHeight: false})
        component.measureDimensions()
        runAnimationFrames()

        expect(wrapperNode.getScrollTop()).toBe(0)
        expect(wrapperNode.getScrollLeft()).toBe(0)

        linesNode.dispatchEvent(buildMouseEvent('mousedown', {
          clientX: 0,
          clientY: 0
        }, {
          which: 1
        }))
        linesNode.dispatchEvent(buildMouseEvent('mousemove', {
          clientX: 100,
          clientY: 50
        }, {
          which: 1
        }))

        for (let i = 0; i <= 5; ++i) {
          runAnimationFrames()
        }

        expect(wrapperNode.getScrollTop()).toBe(0)
        expect(wrapperNode.getScrollLeft()).toBeGreaterThan(0)
        linesNode.dispatchEvent(buildMouseEvent('mousemove', {
          clientX: 100,
          clientY: 100
        }, {
          which: 1
        }))

        for (let i = 0; i <= 5; ++i) {
          runAnimationFrames()
        }

        expect(wrapperNode.getScrollTop()).toBeGreaterThan(0)
        let previousScrollTop = wrapperNode.getScrollTop()
        let previousScrollLeft = wrapperNode.getScrollLeft()

        linesNode.dispatchEvent(buildMouseEvent('mousemove', {
          clientX: 10,
          clientY: 50
        }, {
          which: 1
        }))

        for (let i = 0; i <= 5; ++i) {
          runAnimationFrames()
        }

        expect(wrapperNode.getScrollTop()).toBe(previousScrollTop)
        expect(wrapperNode.getScrollLeft()).toBeLessThan(previousScrollLeft)
        linesNode.dispatchEvent(buildMouseEvent('mousemove', {
          clientX: 10,
          clientY: 10
        }, {
          which: 1
        }))

        for (let i = 0; i <= 5; ++i) {
          runAnimationFrames()
        }

        expect(wrapperNode.getScrollTop()).toBeLessThan(previousScrollTop)
      })

      it('stops selecting if the mouse is dragged into the dev tools', function () {
        linesNode.dispatchEvent(buildMouseEvent('mousedown', clientCoordinatesForScreenPosition([2, 4]), {
          which: 1
        }))
        linesNode.dispatchEvent(buildMouseEvent('mousemove', clientCoordinatesForScreenPosition([6, 8]), {
          which: 1
        }))
        runAnimationFrames()
        expect(editor.getSelectedScreenRange()).toEqual([[2, 4], [6, 8]])
        linesNode.dispatchEvent(buildMouseEvent('mousemove', clientCoordinatesForScreenPosition([10, 0]), {
          which: 0
        }))
        runAnimationFrames()
        expect(editor.getSelectedScreenRange()).toEqual([[2, 4], [6, 8]])
        linesNode.dispatchEvent(buildMouseEvent('mousemove', clientCoordinatesForScreenPosition([8, 0]), {
          which: 1
        }))
        runAnimationFrames()
        expect(editor.getSelectedScreenRange()).toEqual([[2, 4], [6, 8]])
      })

      it('stops selecting before the buffer is modified during the drag', function () {
        linesNode.dispatchEvent(buildMouseEvent('mousedown', clientCoordinatesForScreenPosition([2, 4]), {
          which: 1
        }))
        linesNode.dispatchEvent(buildMouseEvent('mousemove', clientCoordinatesForScreenPosition([6, 8]), {
          which: 1
        }))
        runAnimationFrames()

        expect(editor.getSelectedScreenRange()).toEqual([[2, 4], [6, 8]])

        editor.insertText('x')
        runAnimationFrames()

        expect(editor.getSelectedScreenRange()).toEqual([[2, 5], [2, 5]])
        linesNode.dispatchEvent(buildMouseEvent('mousemove', clientCoordinatesForScreenPosition([8, 0]), {
          which: 1
        }))
        expect(editor.getSelectedScreenRange()).toEqual([[2, 5], [2, 5]])

        linesNode.dispatchEvent(buildMouseEvent('mousedown', clientCoordinatesForScreenPosition([2, 4]), {
          which: 1
        }))
        linesNode.dispatchEvent(buildMouseEvent('mousemove', clientCoordinatesForScreenPosition([5, 4]), {
          which: 1
        }))
        runAnimationFrames()

        expect(editor.getSelectedScreenRange()).toEqual([[2, 4], [5, 4]])

        editor.delete()
        runAnimationFrames()

        expect(editor.getSelectedScreenRange()).toEqual([[2, 4], [2, 4]])
        linesNode.dispatchEvent(buildMouseEvent('mousemove', clientCoordinatesForScreenPosition([8, 0]), {
          which: 1
        }))
        expect(editor.getSelectedScreenRange()).toEqual([[2, 4], [2, 4]])
      })

      describe('when the command key is held down', function () {
        it('adds a new selection and selects to the nearest screen position, then merges intersecting selections when the mouse button is released', function () {
          editor.setSelectedScreenRange([[4, 4], [4, 9]])
          linesNode.dispatchEvent(buildMouseEvent('mousedown', clientCoordinatesForScreenPosition([2, 4]), {
            which: 1,
            metaKey: true
          }))
          linesNode.dispatchEvent(buildMouseEvent('mousemove', clientCoordinatesForScreenPosition([6, 8]), {
            which: 1
          }))
          runAnimationFrames()

          expect(editor.getSelectedScreenRanges()).toEqual([[[4, 4], [4, 9]], [[2, 4], [6, 8]]])

          linesNode.dispatchEvent(buildMouseEvent('mousemove', clientCoordinatesForScreenPosition([4, 6]), {
            which: 1
          }))
          runAnimationFrames()

          expect(editor.getSelectedScreenRanges()).toEqual([[[4, 4], [4, 9]], [[2, 4], [4, 6]]])
          linesNode.dispatchEvent(buildMouseEvent('mouseup', clientCoordinatesForScreenPosition([4, 6]), {
            which: 1
          }))
          expect(editor.getSelectedScreenRanges()).toEqual([[[2, 4], [4, 9]]])
        })
      })

      describe('when the editor is destroyed while dragging', function () {
        it('cleans up the handlers for window.mouseup and window.mousemove', function () {
          linesNode.dispatchEvent(buildMouseEvent('mousedown', clientCoordinatesForScreenPosition([2, 4]), {
            which: 1
          }))
          linesNode.dispatchEvent(buildMouseEvent('mousemove', clientCoordinatesForScreenPosition([6, 8]), {
            which: 1
          }))
          runAnimationFrames()

          spyOn(window, 'removeEventListener').andCallThrough()
          linesNode.dispatchEvent(buildMouseEvent('mousemove', clientCoordinatesForScreenPosition([6, 10]), {
            which: 1
          }))

          editor.destroy()
          runAnimationFrames()

          for (let call of window.removeEventListener.calls) {
            call.args.pop()
          }
          expect(window.removeEventListener).toHaveBeenCalledWith('mouseup')
          expect(window.removeEventListener).toHaveBeenCalledWith('mousemove')
        })
      })
    })

    describe('when the mouse is double-clicked and dragged', function () {
      it('expands the selection over the nearest word as the cursor moves', function () {
        jasmine.attachToDOM(wrapperNode)
        wrapperNode.style.height = 6 * lineHeightInPixels + 'px'
        editor.update({autoHeight: false})
        component.measureDimensions()
        runAnimationFrames()

        linesNode.dispatchEvent(buildMouseEvent('mousedown', clientCoordinatesForScreenPosition([5, 10]), {
          detail: 1
        }))
        linesNode.dispatchEvent(buildMouseEvent('mouseup'))

        linesNode.dispatchEvent(buildMouseEvent('mousedown', clientCoordinatesForScreenPosition([5, 10]), {
          detail: 2
        }))
        expect(editor.getSelectedScreenRange()).toEqual([[5, 6], [5, 13]])
        linesNode.dispatchEvent(buildMouseEvent('mousemove', clientCoordinatesForScreenPosition([11, 11]), {
          which: 1
        }))
        runAnimationFrames()

        expect(editor.getSelectedScreenRange()).toEqual([[5, 6], [12, 2]])
        let maximalScrollTop = wrapperNode.getScrollTop()
        linesNode.dispatchEvent(buildMouseEvent('mousemove', clientCoordinatesForScreenPosition([9, 3]), {
          which: 1
        }))
        runAnimationFrames()

        expect(editor.getSelectedScreenRange()).toEqual([[5, 6], [9, 4]])
        expect(wrapperNode.getScrollTop()).toBe(maximalScrollTop)
        linesNode.dispatchEvent(buildMouseEvent('mouseup', clientCoordinatesForScreenPosition([9, 3]), {
          which: 1
        }))
      })
    })

    describe('when the mouse is triple-clicked and dragged', function () {
      it('expands the selection over the nearest line as the cursor moves', function () {
        jasmine.attachToDOM(wrapperNode)
        wrapperNode.style.height = 6 * lineHeightInPixels + 'px'
        editor.update({autoHeight: false})
        component.measureDimensions()
        runAnimationFrames()

        linesNode.dispatchEvent(buildMouseEvent('mousedown', clientCoordinatesForScreenPosition([5, 10]), {
          detail: 1
        }))
        linesNode.dispatchEvent(buildMouseEvent('mouseup'))
        linesNode.dispatchEvent(buildMouseEvent('mousedown', clientCoordinatesForScreenPosition([5, 10]), {
          detail: 2
        }))
        linesNode.dispatchEvent(buildMouseEvent('mouseup'))
        linesNode.dispatchEvent(buildMouseEvent('mousedown', clientCoordinatesForScreenPosition([5, 10]), {
          detail: 3
        }))
        expect(editor.getSelectedScreenRange()).toEqual([[5, 0], [6, 0]])
        linesNode.dispatchEvent(buildMouseEvent('mousemove', clientCoordinatesForScreenPosition([11, 11]), {
          which: 1
        }))
        runAnimationFrames()

        expect(editor.getSelectedScreenRange()).toEqual([[5, 0], [12, 2]])
        let maximalScrollTop = wrapperNode.getScrollTop()
        linesNode.dispatchEvent(buildMouseEvent('mousemove', clientCoordinatesForScreenPosition([8, 4]), {
          which: 1
        }))
        runAnimationFrames()

        expect(editor.getSelectedScreenRange()).toEqual([[5, 0], [8, 0]])
        expect(wrapperNode.getScrollTop()).toBe(maximalScrollTop)
        linesNode.dispatchEvent(buildMouseEvent('mouseup', clientCoordinatesForScreenPosition([9, 3]), {
          which: 1
        }))
      })
    })

    describe('when a fold marker is clicked', function () {
      function clickElementAtPosition (marker, position) {
        linesNode.dispatchEvent(
          buildMouseEvent('mousedown', clientCoordinatesForScreenPosition(position), {target: marker})
        )
      }

      it('unfolds only the selected fold when other folds are on the same line', function () {
        editor.foldBufferRange([[4, 6], [4, 10]])
        editor.foldBufferRange([[4, 15], [4, 20]])
        runAnimationFrames()

        let foldMarkers = component.lineNodeForScreenRow(4).querySelectorAll('.fold-marker')
        expect(foldMarkers.length).toBe(2)
        expect(editor.isFoldedAtBufferRow(4)).toBe(true)

        clickElementAtPosition(foldMarkers[0], [4, 6])
        runAnimationFrames()
        foldMarkers = component.lineNodeForScreenRow(4).querySelectorAll('.fold-marker')
        expect(foldMarkers.length).toBe(1)
        expect(editor.isFoldedAtBufferRow(4)).toBe(true)

        clickElementAtPosition(foldMarkers[0], [4, 15])
        runAnimationFrames()
        foldMarkers = component.lineNodeForScreenRow(4).querySelectorAll('.fold-marker')
        expect(foldMarkers.length).toBe(0)
        expect(editor.isFoldedAtBufferRow(4)).toBe(false)
      })

      it('unfolds only the selected fold when other folds are inside it', function () {
        editor.foldBufferRange([[4, 10], [4, 15]])
        editor.foldBufferRange([[4, 4], [4, 5]])
        editor.foldBufferRange([[4, 4], [4, 20]])
        runAnimationFrames()
        let foldMarkers = component.lineNodeForScreenRow(4).querySelectorAll('.fold-marker')
        expect(foldMarkers.length).toBe(1)
        expect(editor.isFoldedAtBufferRow(4)).toBe(true)

        clickElementAtPosition(foldMarkers[0], [4, 4])
        runAnimationFrames()
        foldMarkers = component.lineNodeForScreenRow(4).querySelectorAll('.fold-marker')
        expect(foldMarkers.length).toBe(1)
        expect(editor.isFoldedAtBufferRow(4)).toBe(true)

        clickElementAtPosition(foldMarkers[0], [4, 4])
        runAnimationFrames()
        foldMarkers = component.lineNodeForScreenRow(4).querySelectorAll('.fold-marker')
        expect(foldMarkers.length).toBe(1)
        expect(editor.isFoldedAtBufferRow(4)).toBe(true)

        clickElementAtPosition(foldMarkers[0], [4, 10])
        runAnimationFrames()
        foldMarkers = component.lineNodeForScreenRow(4).querySelectorAll('.fold-marker')
        expect(foldMarkers.length).toBe(0)
        expect(editor.isFoldedAtBufferRow(4)).toBe(false)
      })
    })

    describe('when the horizontal scrollbar is interacted with', function () {
      it('clicking on the scrollbar does not move the cursor', function () {
        let target = horizontalScrollbarNode
        linesNode.dispatchEvent(buildMouseEvent('mousedown', clientCoordinatesForScreenPosition([4, 8]), {
          target: target
        }))
        expect(editor.getCursorScreenPosition()).toEqual([0, 0])
      })
    })
  })

  describe('mouse interactions on the gutter', function () {
    let gutterNode

    beforeEach(function () {
      gutterNode = componentNode.querySelector('.gutter')
    })

    describe('when the component is destroyed', function () {
      it('stops listening for selection events', function () {
        component.destroy()
        gutterNode.dispatchEvent(buildMouseEvent('mousedown', clientCoordinatesForScreenRowInGutter(1)))
        expect(editor.getSelectedScreenRange()).toEqual([[0, 0], [0, 0]])
      })
    })

    describe('when the gutter is clicked', function () {
      it('selects the clicked row', function () {
        gutterNode.dispatchEvent(buildMouseEvent('mousedown', clientCoordinatesForScreenRowInGutter(4)))
        expect(editor.getSelectedScreenRange()).toEqual([[4, 0], [5, 0]])
      })
    })

    describe('when the gutter is meta-clicked', function () {
      it('creates a new selection for the clicked row', function () {
        editor.setSelectedScreenRange([[3, 0], [3, 2]])
        gutterNode.dispatchEvent(buildMouseEvent('mousedown', clientCoordinatesForScreenRowInGutter(4), {
          metaKey: true
        }))
        expect(editor.getSelectedScreenRanges()).toEqual([[[3, 0], [3, 2]], [[4, 0], [5, 0]]])
        gutterNode.dispatchEvent(buildMouseEvent('mousedown', clientCoordinatesForScreenRowInGutter(6), {
          metaKey: true
        }))
        expect(editor.getSelectedScreenRanges()).toEqual([[[3, 0], [3, 2]], [[4, 0], [5, 0]], [[6, 0], [7, 0]]])
      })
    })

    describe('when the gutter is shift-clicked', function () {
      beforeEach(function () {
        editor.setSelectedScreenRange([[3, 4], [4, 5]])
      })

      describe('when the clicked row is before the current selection\'s tail', function () {
        it('selects to the beginning of the clicked row', function () {
          gutterNode.dispatchEvent(buildMouseEvent('mousedown', clientCoordinatesForScreenRowInGutter(1), {
            shiftKey: true
          }))
          expect(editor.getSelectedScreenRange()).toEqual([[1, 0], [3, 4]])
        })
      })

      describe('when the clicked row is after the current selection\'s tail', function () {
        it('selects to the beginning of the row following the clicked row', function () {
          gutterNode.dispatchEvent(buildMouseEvent('mousedown', clientCoordinatesForScreenRowInGutter(6), {
            shiftKey: true
          }))
          expect(editor.getSelectedScreenRange()).toEqual([[3, 4], [7, 0]])
        })
      })
    })

    describe('when the gutter is clicked and dragged', function () {
      describe('when dragging downward', function () {
        it('selects the rows between the start and end of the drag', function () {
          gutterNode.dispatchEvent(buildMouseEvent('mousedown', clientCoordinatesForScreenRowInGutter(2)))
          gutterNode.dispatchEvent(buildMouseEvent('mousemove', clientCoordinatesForScreenRowInGutter(6)))
          runAnimationFrames()
          gutterNode.dispatchEvent(buildMouseEvent('mouseup', clientCoordinatesForScreenRowInGutter(6)))
          expect(editor.getSelectedScreenRange()).toEqual([[2, 0], [7, 0]])
        })
      })

      describe('when dragging upward', function () {
        it('selects the rows between the start and end of the drag', function () {
          gutterNode.dispatchEvent(buildMouseEvent('mousedown', clientCoordinatesForScreenRowInGutter(6)))
          gutterNode.dispatchEvent(buildMouseEvent('mousemove', clientCoordinatesForScreenRowInGutter(2)))
          runAnimationFrames()
          gutterNode.dispatchEvent(buildMouseEvent('mouseup', clientCoordinatesForScreenRowInGutter(2)))
          expect(editor.getSelectedScreenRange()).toEqual([[2, 0], [7, 0]])
        })
      })

      it('orients the selection appropriately when the mouse moves above or below the initially-clicked row', function () {
        gutterNode.dispatchEvent(buildMouseEvent('mousedown', clientCoordinatesForScreenRowInGutter(4)))
        gutterNode.dispatchEvent(buildMouseEvent('mousemove', clientCoordinatesForScreenRowInGutter(2)))
        runAnimationFrames()
        expect(editor.getLastSelection().isReversed()).toBe(true)
        gutterNode.dispatchEvent(buildMouseEvent('mousemove', clientCoordinatesForScreenRowInGutter(6)))
        runAnimationFrames()
        expect(editor.getLastSelection().isReversed()).toBe(false)
      })

      it('autoscrolls when the cursor approaches the top or bottom of the editor', function () {
        wrapperNode.style.height = 6 * lineHeightInPixels + 'px'
        editor.update({autoHeight: false})
        component.measureDimensions()
        runAnimationFrames()

        expect(wrapperNode.getScrollTop()).toBe(0)

        gutterNode.dispatchEvent(buildMouseEvent('mousedown', clientCoordinatesForScreenRowInGutter(2)))
        gutterNode.dispatchEvent(buildMouseEvent('mousemove', clientCoordinatesForScreenRowInGutter(8)))
        runAnimationFrames()

        expect(wrapperNode.getScrollTop()).toBeGreaterThan(0)
        let maxScrollTop = wrapperNode.getScrollTop()

        gutterNode.dispatchEvent(buildMouseEvent('mousemove', clientCoordinatesForScreenRowInGutter(10)))
        runAnimationFrames()

        expect(wrapperNode.getScrollTop()).toBe(maxScrollTop)

        gutterNode.dispatchEvent(buildMouseEvent('mousemove', clientCoordinatesForScreenRowInGutter(7)))
        runAnimationFrames()

        expect(wrapperNode.getScrollTop()).toBeLessThan(maxScrollTop)
      })

      it('stops selecting if a textInput event occurs during the drag', function () {
        gutterNode.dispatchEvent(buildMouseEvent('mousedown', clientCoordinatesForScreenRowInGutter(2)))
        gutterNode.dispatchEvent(buildMouseEvent('mousemove', clientCoordinatesForScreenRowInGutter(6)))
        runAnimationFrames()

        expect(editor.getSelectedScreenRange()).toEqual([[2, 0], [7, 0]])

        let inputEvent = new Event('textInput')
        inputEvent.data = 'x'
        Object.defineProperty(inputEvent, 'target', {
          get: function () {
            return componentNode.querySelector('.hidden-input')
          }
        })
        componentNode.dispatchEvent(inputEvent)
        runAnimationFrames()

        expect(editor.getSelectedScreenRange()).toEqual([[2, 1], [2, 1]])
        gutterNode.dispatchEvent(buildMouseEvent('mousemove', clientCoordinatesForScreenRowInGutter(12)))
        expect(editor.getSelectedScreenRange()).toEqual([[2, 1], [2, 1]])
      })
    })

    describe('when the gutter is meta-clicked and dragged', function () {
      beforeEach(function () {
        editor.setSelectedScreenRange([[3, 0], [3, 2]])
      })

      describe('when dragging downward', function () {
        it('selects the rows between the start and end of the drag', function () {
          gutterNode.dispatchEvent(buildMouseEvent('mousedown', clientCoordinatesForScreenRowInGutter(4), {
            metaKey: true
          }))
          gutterNode.dispatchEvent(buildMouseEvent('mousemove', clientCoordinatesForScreenRowInGutter(6), {
            metaKey: true
          }))
          runAnimationFrames()

          gutterNode.dispatchEvent(buildMouseEvent('mouseup', clientCoordinatesForScreenRowInGutter(6), {
            metaKey: true
          }))
          expect(editor.getSelectedScreenRanges()).toEqual([[[3, 0], [3, 2]], [[4, 0], [7, 0]]])
        })

        it('merges overlapping selections when the mouse button is released', function () {
          gutterNode.dispatchEvent(buildMouseEvent('mousedown', clientCoordinatesForScreenRowInGutter(2), {
            metaKey: true
          }))
          gutterNode.dispatchEvent(buildMouseEvent('mousemove', clientCoordinatesForScreenRowInGutter(6), {
            metaKey: true
          }))
          runAnimationFrames()

          expect(editor.getSelectedScreenRanges()).toEqual([[[3, 0], [3, 2]], [[2, 0], [7, 0]]])
          gutterNode.dispatchEvent(buildMouseEvent('mouseup', clientCoordinatesForScreenRowInGutter(6), {
            metaKey: true
          }))
          expect(editor.getSelectedScreenRanges()).toEqual([[[2, 0], [7, 0]]])
        })
      })

      describe('when dragging upward', function () {
        it('selects the rows between the start and end of the drag', function () {
          gutterNode.dispatchEvent(buildMouseEvent('mousedown', clientCoordinatesForScreenRowInGutter(6), {
            metaKey: true
          }))
          gutterNode.dispatchEvent(buildMouseEvent('mousemove', clientCoordinatesForScreenRowInGutter(4), {
            metaKey: true
          }))
          runAnimationFrames()

          gutterNode.dispatchEvent(buildMouseEvent('mouseup', clientCoordinatesForScreenRowInGutter(4), {
            metaKey: true
          }))
          expect(editor.getSelectedScreenRanges()).toEqual([[[3, 0], [3, 2]], [[4, 0], [7, 0]]])
        })

        it('merges overlapping selections', function () {
          gutterNode.dispatchEvent(buildMouseEvent('mousedown', clientCoordinatesForScreenRowInGutter(6), {
            metaKey: true
          }))
          gutterNode.dispatchEvent(buildMouseEvent('mousemove', clientCoordinatesForScreenRowInGutter(2), {
            metaKey: true
          }))
          runAnimationFrames()

          gutterNode.dispatchEvent(buildMouseEvent('mouseup', clientCoordinatesForScreenRowInGutter(2), {
            metaKey: true
          }))
          expect(editor.getSelectedScreenRanges()).toEqual([[[2, 0], [7, 0]]])
        })
      })
    })

    describe('when the gutter is shift-clicked and dragged', function () {
      describe('when the shift-click is below the existing selection\'s tail', function () {
        describe('when dragging downward', function () {
          it('selects the rows between the existing selection\'s tail and the end of the drag', function () {
            editor.setSelectedScreenRange([[3, 4], [4, 5]])
            gutterNode.dispatchEvent(buildMouseEvent('mousedown', clientCoordinatesForScreenRowInGutter(7), {
              shiftKey: true
            }))
            gutterNode.dispatchEvent(buildMouseEvent('mousemove', clientCoordinatesForScreenRowInGutter(8)))
            runAnimationFrames()
            expect(editor.getSelectedScreenRange()).toEqual([[3, 4], [9, 0]])
          })
        })

        describe('when dragging upward', function () {
          it('selects the rows between the end of the drag and the tail of the existing selection', function () {
            editor.setSelectedScreenRange([[4, 4], [5, 5]])
            gutterNode.dispatchEvent(buildMouseEvent('mousedown', clientCoordinatesForScreenRowInGutter(7), {
              shiftKey: true
            }))
            gutterNode.dispatchEvent(buildMouseEvent('mousemove', clientCoordinatesForScreenRowInGutter(5)))
            runAnimationFrames()
            expect(editor.getSelectedScreenRange()).toEqual([[4, 4], [6, 0]])
            gutterNode.dispatchEvent(buildMouseEvent('mousemove', clientCoordinatesForScreenRowInGutter(1)))
            runAnimationFrames()
            expect(editor.getSelectedScreenRange()).toEqual([[1, 0], [4, 4]])
          })
        })
      })

      describe('when the shift-click is above the existing selection\'s tail', function () {
        describe('when dragging upward', function () {
          it('selects the rows between the end of the drag and the tail of the existing selection', function () {
            editor.setSelectedScreenRange([[4, 4], [5, 5]])
            gutterNode.dispatchEvent(buildMouseEvent('mousedown', clientCoordinatesForScreenRowInGutter(2), {
              shiftKey: true
            }))
            gutterNode.dispatchEvent(buildMouseEvent('mousemove', clientCoordinatesForScreenRowInGutter(1)))
            runAnimationFrames()
            expect(editor.getSelectedScreenRange()).toEqual([[1, 0], [4, 4]])
          })
        })

        describe('when dragging downward', function () {
          it('selects the rows between the existing selection\'s tail and the end of the drag', function () {
            editor.setSelectedScreenRange([[3, 4], [4, 5]])
            gutterNode.dispatchEvent(buildMouseEvent('mousedown', clientCoordinatesForScreenRowInGutter(1), {
              shiftKey: true
            }))
            gutterNode.dispatchEvent(buildMouseEvent('mousemove', clientCoordinatesForScreenRowInGutter(2)))
            runAnimationFrames()
            expect(editor.getSelectedScreenRange()).toEqual([[2, 0], [3, 4]])
            gutterNode.dispatchEvent(buildMouseEvent('mousemove', clientCoordinatesForScreenRowInGutter(8)))
            runAnimationFrames()
            expect(editor.getSelectedScreenRange()).toEqual([[3, 4], [9, 0]])
          })
        })
      })
    })

    describe('when soft wrap is enabled', function () {
      beforeEach(function () {
        gutterNode = componentNode.querySelector('.gutter')
        editor.setSoftWrapped(true)
        runAnimationFrames()
        componentNode.style.width = 21 * charWidth + wrapperNode.getVerticalScrollbarWidth() + 'px'
        component.measureDimensions()
        runAnimationFrames()
      })

      describe('when the gutter is clicked', function () {
        it('selects the clicked buffer row', function () {
          gutterNode.dispatchEvent(buildMouseEvent('mousedown', clientCoordinatesForScreenRowInGutter(1)))
          expect(editor.getSelectedScreenRange()).toEqual([[0, 0], [2, 0]])
        })
      })

      describe('when the gutter is meta-clicked', function () {
        it('creates a new selection for the clicked buffer row', function () {
          editor.setSelectedScreenRange([[1, 0], [1, 2]])
          gutterNode.dispatchEvent(buildMouseEvent('mousedown', clientCoordinatesForScreenRowInGutter(2), {
            metaKey: true
          }))
          expect(editor.getSelectedScreenRanges()).toEqual([[[1, 0], [1, 2]], [[2, 0], [5, 0]]])
          gutterNode.dispatchEvent(buildMouseEvent('mousedown', clientCoordinatesForScreenRowInGutter(7), {
            metaKey: true
          }))
          expect(editor.getSelectedScreenRanges()).toEqual([[[1, 0], [1, 2]], [[2, 0], [5, 0]], [[5, 0], [10, 0]]])
        })
      })

      describe('when the gutter is shift-clicked', function () {
        beforeEach(function () {
          return editor.setSelectedScreenRange([[7, 4], [7, 6]])
        })

        describe('when the clicked row is before the current selection\'s tail', function () {
          it('selects to the beginning of the clicked buffer row', function () {
            gutterNode.dispatchEvent(buildMouseEvent('mousedown', clientCoordinatesForScreenRowInGutter(1), {
              shiftKey: true
            }))
            expect(editor.getSelectedScreenRange()).toEqual([[0, 0], [7, 4]])
          })
        })

        describe('when the clicked row is after the current selection\'s tail', function () {
          it('selects to the beginning of the screen row following the clicked buffer row', function () {
            gutterNode.dispatchEvent(buildMouseEvent('mousedown', clientCoordinatesForScreenRowInGutter(11), {
              shiftKey: true
            }))
            expect(editor.getSelectedScreenRange()).toEqual([[7, 4], [17, 0]])
          })
        })
      })

      describe('when the gutter is clicked and dragged', function () {
        describe('when dragging downward', function () {
          it('selects the buffer row containing the click, then screen rows until the end of the drag', function () {
            gutterNode.dispatchEvent(buildMouseEvent('mousedown', clientCoordinatesForScreenRowInGutter(1)))
            gutterNode.dispatchEvent(buildMouseEvent('mousemove', clientCoordinatesForScreenRowInGutter(6)))
            runAnimationFrames()
            gutterNode.dispatchEvent(buildMouseEvent('mouseup', clientCoordinatesForScreenRowInGutter(6)))
            expect(editor.getSelectedScreenRange()).toEqual([[0, 0], [6, 14]])
          })
        })

        describe('when dragging upward', function () {
          it('selects the buffer row containing the click, then screen rows until the end of the drag', function () {
            gutterNode.dispatchEvent(buildMouseEvent('mousedown', clientCoordinatesForScreenRowInGutter(6)))
            gutterNode.dispatchEvent(buildMouseEvent('mousemove', clientCoordinatesForScreenRowInGutter(1)))
            runAnimationFrames()
            gutterNode.dispatchEvent(buildMouseEvent('mouseup', clientCoordinatesForScreenRowInGutter(1)))
            expect(editor.getSelectedScreenRange()).toEqual([[1, 0], [10, 0]])
          })
        })
      })

      describe('when the gutter is meta-clicked and dragged', function () {
        beforeEach(function () {
          editor.setSelectedScreenRange([[7, 4], [7, 6]])
        })

        describe('when dragging downward', function () {
          it('adds a selection from the buffer row containing the click to the screen row containing the end of the drag', function () {
            gutterNode.dispatchEvent(buildMouseEvent('mousedown', clientCoordinatesForScreenRowInGutter(1), {
              metaKey: true
            }))
            gutterNode.dispatchEvent(buildMouseEvent('mousemove', clientCoordinatesForScreenRowInGutter(3), {
              metaKey: true
            }))
            runAnimationFrames()
            gutterNode.dispatchEvent(buildMouseEvent('mouseup', clientCoordinatesForScreenRowInGutter(3), {
              metaKey: true
            }))
            expect(editor.getSelectedScreenRanges()).toEqual([[[7, 4], [7, 6]], [[0, 0], [3, 14]]])
          })

          it('merges overlapping selections on mouseup', function () {
            gutterNode.dispatchEvent(buildMouseEvent('mousedown', clientCoordinatesForScreenRowInGutter(1), {
              metaKey: true
            }))
            gutterNode.dispatchEvent(buildMouseEvent('mousemove', clientCoordinatesForScreenRowInGutter(7), {
              metaKey: true
            }))
            runAnimationFrames()
            gutterNode.dispatchEvent(buildMouseEvent('mouseup', clientCoordinatesForScreenRowInGutter(7), {
              metaKey: true
            }))
            expect(editor.getSelectedScreenRanges()).toEqual([[[0, 0], [7, 12]]])
          })
        })

        describe('when dragging upward', function () {
          it('adds a selection from the buffer row containing the click to the screen row containing the end of the drag', function () {
            gutterNode.dispatchEvent(buildMouseEvent('mousedown', clientCoordinatesForScreenRowInGutter(17), {
              metaKey: true
            }))
            gutterNode.dispatchEvent(buildMouseEvent('mousemove', clientCoordinatesForScreenRowInGutter(11), {
              metaKey: true
            }))
            runAnimationFrames()
            gutterNode.dispatchEvent(buildMouseEvent('mouseup', clientCoordinatesForScreenRowInGutter(11), {
              metaKey: true
            }))
            expect(editor.getSelectedScreenRanges()).toEqual([[[7, 4], [7, 6]], [[11, 4], [20, 0]]])
          })

          it('merges overlapping selections on mouseup', function () {
            gutterNode.dispatchEvent(buildMouseEvent('mousedown', clientCoordinatesForScreenRowInGutter(17), {
              metaKey: true
            }))
            gutterNode.dispatchEvent(buildMouseEvent('mousemove', clientCoordinatesForScreenRowInGutter(5), {
              metaKey: true
            }))
            runAnimationFrames()
            gutterNode.dispatchEvent(buildMouseEvent('mouseup', clientCoordinatesForScreenRowInGutter(5), {
              metaKey: true
            }))
            expect(editor.getSelectedScreenRanges()).toEqual([[[5, 0], [20, 0]]])
          })
        })
      })

      describe('when the gutter is shift-clicked and dragged', function () {
        describe('when the shift-click is below the existing selection\'s tail', function () {
          describe('when dragging downward', function () {
            it('selects the screen rows between the existing selection\'s tail and the end of the drag', function () {
              editor.setSelectedScreenRange([[1, 4], [1, 7]])
              gutterNode.dispatchEvent(buildMouseEvent('mousedown', clientCoordinatesForScreenRowInGutter(7), {
                shiftKey: true
              }))
              gutterNode.dispatchEvent(buildMouseEvent('mousemove', clientCoordinatesForScreenRowInGutter(11)))
              runAnimationFrames()
              expect(editor.getSelectedScreenRange()).toEqual([[1, 4], [11, 5]])
            })
          })

          describe('when dragging upward', function () {
            it('selects the screen rows between the end of the drag and the tail of the existing selection', function () {
              editor.setSelectedScreenRange([[1, 4], [1, 7]])
              gutterNode.dispatchEvent(buildMouseEvent('mousedown', clientCoordinatesForScreenRowInGutter(11), {
                shiftKey: true
              }))
              gutterNode.dispatchEvent(buildMouseEvent('mousemove', clientCoordinatesForScreenRowInGutter(7)))
              runAnimationFrames()
              expect(editor.getSelectedScreenRange()).toEqual([[1, 4], [7, 12]])
            })
          })
        })

        describe('when the shift-click is above the existing selection\'s tail', function () {
          describe('when dragging upward', function () {
            it('selects the screen rows between the end of the drag and the tail of the existing selection', function () {
              editor.setSelectedScreenRange([[7, 4], [7, 6]])
              gutterNode.dispatchEvent(buildMouseEvent('mousedown', clientCoordinatesForScreenRowInGutter(3), {
                shiftKey: true
              }))
              gutterNode.dispatchEvent(buildMouseEvent('mousemove', clientCoordinatesForScreenRowInGutter(1)))
              runAnimationFrames()
              expect(editor.getSelectedScreenRange()).toEqual([[1, 0], [7, 4]])
            })
          })

          describe('when dragging downward', function () {
            it('selects the screen rows between the existing selection\'s tail and the end of the drag', function () {
              editor.setSelectedScreenRange([[7, 4], [7, 6]])
              gutterNode.dispatchEvent(buildMouseEvent('mousedown', clientCoordinatesForScreenRowInGutter(1), {
                shiftKey: true
              }))
              gutterNode.dispatchEvent(buildMouseEvent('mousemove', clientCoordinatesForScreenRowInGutter(3)))
              runAnimationFrames()
              expect(editor.getSelectedScreenRange()).toEqual([[3, 2], [7, 4]])
            })
          })
        })
      })
    })
  })

  describe('focus handling', function () {
    let inputNode
    beforeEach(function () {
      inputNode = componentNode.querySelector('.hidden-input')
    })

    it('transfers focus to the hidden input', function () {
      expect(document.activeElement).toBe(document.body)
      wrapperNode.focus()
      expect(document.activeElement).toBe(inputNode)
    })

    it('adds the "is-focused" class to the editor when the hidden input is focused', function () {
      expect(document.activeElement).toBe(document.body)
      inputNode.focus()
      runAnimationFrames()

      expect(componentNode.classList.contains('is-focused')).toBe(true)
      expect(wrapperNode.classList.contains('is-focused')).toBe(true)
      inputNode.blur()
      runAnimationFrames()

      expect(componentNode.classList.contains('is-focused')).toBe(false)
      expect(wrapperNode.classList.contains('is-focused')).toBe(false)
    })
  })

  describe('selection handling', function () {
    beforeEach(function () {
      editor.setCursorScreenPosition([0, 0])
      runAnimationFrames()
    })

    it('adds the "has-selection" class to the editor when there is a selection', function () {
      expect(componentNode.classList.contains('has-selection')).toBe(false)
      editor.selectDown()
      runAnimationFrames()
      expect(componentNode.classList.contains('has-selection')).toBe(true)
      editor.moveDown()
      runAnimationFrames()
      expect(componentNode.classList.contains('has-selection')).toBe(false)
    })
  })

  describe('scrolling', function () {
    it('updates the vertical scrollbar when the scrollTop is changed in the model', function () {
      wrapperNode.style.height = 4.5 * lineHeightInPixels + 'px'
      editor.update({autoHeight: false})
      component.measureDimensions()
      runAnimationFrames()
      expect(verticalScrollbarNode.scrollTop).toBe(0)
      wrapperNode.setScrollTop(10)
      runAnimationFrames()
      expect(verticalScrollbarNode.scrollTop).toBe(10)
    })

    it('updates the horizontal scrollbar and the x transform of the lines based on the scrollLeft of the model', function () {
      componentNode.style.width = 30 * charWidth + 'px'
      component.measureDimensions()
      runAnimationFrames()

      let top = 0
      let tilesNodes = component.tileNodesForLines()
      for (let tileNode of tilesNodes) {
        expect(tileNode.style['-webkit-transform']).toBe('translate3d(0px, ' + top + 'px, 0px)')
        top += tileNode.offsetHeight
      }
      expect(horizontalScrollbarNode.scrollLeft).toBe(0)
      wrapperNode.setScrollLeft(100)

      runAnimationFrames()

      top = 0
      for (let tileNode of tilesNodes) {
        expect(tileNode.style['-webkit-transform']).toBe('translate3d(-100px, ' + top + 'px, 0px)')
        top += tileNode.offsetHeight
      }
      expect(horizontalScrollbarNode.scrollLeft).toBe(100)
    })

    it('updates the scrollLeft of the model when the scrollLeft of the horizontal scrollbar changes', function () {
      componentNode.style.width = 30 * charWidth + 'px'
      component.measureDimensions()
      runAnimationFrames()
      expect(wrapperNode.getScrollLeft()).toBe(0)
      horizontalScrollbarNode.scrollLeft = 100
      horizontalScrollbarNode.dispatchEvent(new UIEvent('scroll'))
      runAnimationFrames(true)
      expect(wrapperNode.getScrollLeft()).toBe(100)
    })

    it('does not obscure the last line with the horizontal scrollbar', function () {
      wrapperNode.style.height = 4.5 * lineHeightInPixels + 'px'
      wrapperNode.style.width = 10 * charWidth + 'px'
      editor.update({autoHeight: false})
      component.measureDimensions()
      wrapperNode.setScrollBottom(wrapperNode.getScrollHeight())
      runAnimationFrames()

      let lastLineNode = component.lineNodeForScreenRow(editor.getLastScreenRow())
      let bottomOfLastLine = lastLineNode.getBoundingClientRect().bottom
      let topOfHorizontalScrollbar = horizontalScrollbarNode.getBoundingClientRect().top
      expect(bottomOfLastLine).toBe(topOfHorizontalScrollbar)
      wrapperNode.style.width = 100 * charWidth + 'px'
      component.measureDimensions()
      runAnimationFrames()

      bottomOfLastLine = lastLineNode.getBoundingClientRect().bottom
      let bottomOfEditor = componentNode.getBoundingClientRect().bottom
      expect(bottomOfLastLine).toBe(bottomOfEditor)
    })

    it('does not obscure the last character of the longest line with the vertical scrollbar', function () {
      wrapperNode.style.height = 7 * lineHeightInPixels + 'px'
      wrapperNode.style.width = 10 * charWidth + 'px'
      editor.update({autoHeight: false})
      component.measureDimensions()
      wrapperNode.setScrollLeft(Infinity)

      runAnimationFrames()
      let rightOfLongestLine = component.lineNodeForScreenRow(6).querySelector('.line > span:last-child').getBoundingClientRect().right
      let leftOfVerticalScrollbar = verticalScrollbarNode.getBoundingClientRect().left
      expect(Math.round(rightOfLongestLine)).toBeCloseTo(leftOfVerticalScrollbar - 1, 0)
    })

    it('only displays dummy scrollbars when scrollable in that direction', function () {
      expect(verticalScrollbarNode.style.display).toBe('none')
      expect(horizontalScrollbarNode.style.display).toBe('none')
      wrapperNode.style.height = 4.5 * lineHeightInPixels + 'px'
      wrapperNode.style.width = '1000px'
      editor.update({autoHeight: false})
      component.measureDimensions()
      runAnimationFrames()

      expect(verticalScrollbarNode.style.display).toBe('')
      expect(horizontalScrollbarNode.style.display).toBe('none')
      componentNode.style.width = 10 * charWidth + 'px'
      component.measureDimensions()
      runAnimationFrames()

      expect(verticalScrollbarNode.style.display).toBe('')
      expect(horizontalScrollbarNode.style.display).toBe('')
      wrapperNode.style.height = 20 * lineHeightInPixels + 'px'
      editor.update({autoHeight: false})
      component.measureDimensions()
      runAnimationFrames()

      expect(verticalScrollbarNode.style.display).toBe('none')
      expect(horizontalScrollbarNode.style.display).toBe('')
    })

    it('makes the dummy scrollbar divs only as tall/wide as the actual scrollbars', function () {
      wrapperNode.style.height = 4 * lineHeightInPixels + 'px'
      wrapperNode.style.width = 10 * charWidth + 'px'
      editor.update({autoHeight: false})
      component.measureDimensions()
      runAnimationFrames()

      atom.styles.addStyleSheet('::-webkit-scrollbar {\n  width: 8px;\n  height: 8px;\n}', {
        context: 'atom-text-editor'
      })

      runAnimationFrames()
      runAnimationFrames()

      let scrollbarCornerNode = componentNode.querySelector('.scrollbar-corner')
      expect(verticalScrollbarNode.offsetWidth).toBe(8)
      expect(horizontalScrollbarNode.offsetHeight).toBe(8)
      expect(scrollbarCornerNode.offsetWidth).toBe(8)
      expect(scrollbarCornerNode.offsetHeight).toBe(8)
      atom.themes.removeStylesheet('test')
    })

    it('assigns the bottom/right of the scrollbars to the width of the opposite scrollbar if it is visible', function () {
      let scrollbarCornerNode = componentNode.querySelector('.scrollbar-corner')
      expect(verticalScrollbarNode.style.bottom).toBe('0px')
      expect(horizontalScrollbarNode.style.right).toBe('0px')
      wrapperNode.style.height = 4.5 * lineHeightInPixels + 'px'
      wrapperNode.style.width = '1000px'
      editor.update({autoHeight: false})
      component.measureDimensions()
      runAnimationFrames()

      expect(verticalScrollbarNode.style.bottom).toBe('0px')
      expect(horizontalScrollbarNode.style.right).toBe(verticalScrollbarNode.offsetWidth + 'px')
      expect(scrollbarCornerNode.style.display).toBe('none')
      componentNode.style.width = 10 * charWidth + 'px'
      component.measureDimensions()
      runAnimationFrames()

      expect(verticalScrollbarNode.style.bottom).toBe(horizontalScrollbarNode.offsetHeight + 'px')
      expect(horizontalScrollbarNode.style.right).toBe(verticalScrollbarNode.offsetWidth + 'px')
      expect(scrollbarCornerNode.style.display).toBe('')
      wrapperNode.style.height = 20 * lineHeightInPixels + 'px'
      editor.update({autoHeight: false})
      component.measureDimensions()
      runAnimationFrames()

      expect(verticalScrollbarNode.style.bottom).toBe(horizontalScrollbarNode.offsetHeight + 'px')
      expect(horizontalScrollbarNode.style.right).toBe('0px')
      expect(scrollbarCornerNode.style.display).toBe('none')
    })

    it('accounts for the width of the gutter in the scrollWidth of the horizontal scrollbar', function () {
      componentNode.style.width = 10 * charWidth + 'px'
      component.measureDimensions()
      runAnimationFrames()

      expect(horizontalScrollbarNode.scrollWidth).toBe(wrapperNode.getScrollWidth())
      expect(horizontalScrollbarNode.style.left).toBe('0px')
    })
  })

  describe('mousewheel events', function () {
    beforeEach(function () {
      editor.update({scrollSensitivity: 100})
    })

    describe('updating scrollTop and scrollLeft', function () {
      beforeEach(function () {
        wrapperNode.style.height = 4.5 * lineHeightInPixels + 'px'
        wrapperNode.style.width = 20 * charWidth + 'px'
        editor.update({autoHeight: false})
        component.measureDimensions()
        runAnimationFrames()
      })

      it('updates the scrollLeft or scrollTop on mousewheel events depending on which delta is greater (x or y)', function () {
        expect(verticalScrollbarNode.scrollTop).toBe(0)
        expect(horizontalScrollbarNode.scrollLeft).toBe(0)
        componentNode.dispatchEvent(new WheelEvent('mousewheel', {
          wheelDeltaX: -5,
          wheelDeltaY: -10
        }))
        runAnimationFrames()

        expect(verticalScrollbarNode.scrollTop).toBe(10)
        expect(horizontalScrollbarNode.scrollLeft).toBe(0)
        componentNode.dispatchEvent(new WheelEvent('mousewheel', {
          wheelDeltaX: -15,
          wheelDeltaY: -5
        }))
        runAnimationFrames()

        expect(verticalScrollbarNode.scrollTop).toBe(10)
        expect(horizontalScrollbarNode.scrollLeft).toBe(15)
      })

      it('updates the scrollLeft or scrollTop according to the scroll sensitivity', function () {
        editor.update({scrollSensitivity: 50})
        componentNode.dispatchEvent(new WheelEvent('mousewheel', {
          wheelDeltaX: -5,
          wheelDeltaY: -10
        }))
        runAnimationFrames()

        expect(horizontalScrollbarNode.scrollLeft).toBe(0)
        componentNode.dispatchEvent(new WheelEvent('mousewheel', {
          wheelDeltaX: -15,
          wheelDeltaY: -5
        }))
        runAnimationFrames()

        expect(verticalScrollbarNode.scrollTop).toBe(5)
        expect(horizontalScrollbarNode.scrollLeft).toBe(7)
      })
    })

    describe('when the mousewheel event\'s target is a line', function () {
      it('keeps the line on the DOM if it is scrolled off-screen', function () {
        component.presenter.stoppedScrollingDelay = 3000 // account for slower build machines
        wrapperNode.style.height = 4.5 * lineHeightInPixels + 'px'
        wrapperNode.style.width = 20 * charWidth + 'px'
        editor.update({autoHeight: false})
        component.measureDimensions()
        runAnimationFrames()

        let lineNode = componentNode.querySelector('.line')
        let wheelEvent = new WheelEvent('mousewheel', {
          wheelDeltaX: 0,
          wheelDeltaY: -500
        })
        Object.defineProperty(wheelEvent, 'target', {
          get: function () {
            return lineNode
          }
        })
        componentNode.dispatchEvent(wheelEvent)
        runAnimationFrames()

        expect(componentNode.contains(lineNode)).toBe(true)
      })

      it('does not set the mouseWheelScreenRow if scrolling horizontally', function () {
        wrapperNode.style.height = 4.5 * lineHeightInPixels + 'px'
        wrapperNode.style.width = 20 * charWidth + 'px'
        editor.update({autoHeight: false})
        component.measureDimensions()
        runAnimationFrames()

        let lineNode = componentNode.querySelector('.line')
        let wheelEvent = new WheelEvent('mousewheel', {
          wheelDeltaX: 10,
          wheelDeltaY: 0
        })
        Object.defineProperty(wheelEvent, 'target', {
          get: function () {
            return lineNode
          }
        })
        componentNode.dispatchEvent(wheelEvent)
        runAnimationFrames()

        expect(component.presenter.mouseWheelScreenRow).toBe(null)
      })

      it('clears the mouseWheelScreenRow after a delay even if the event does not cause scrolling', async function () {
        expect(wrapperNode.getScrollTop()).toBe(0)
        let lineNode = componentNode.querySelector('.line')
        let wheelEvent = new WheelEvent('mousewheel', {
          wheelDeltaX: 0,
          wheelDeltaY: 10
        })
        Object.defineProperty(wheelEvent, 'target', {
          get: function () {
            return lineNode
          }
        })
        componentNode.dispatchEvent(wheelEvent)
        expect(wrapperNode.getScrollTop()).toBe(0)
        expect(component.presenter.mouseWheelScreenRow).toBe(0)

        advanceClock(component.presenter.stoppedScrollingDelay)
        expect(component.presenter.mouseWheelScreenRow).toBeNull()
      })

      it('does not preserve the line if it is on screen', function () {
        let lineNode, lineNodes, wheelEvent
        expect(componentNode.querySelectorAll('.line-number').length).toBe(14)
        lineNodes = componentNode.querySelectorAll('.line')
        expect(lineNodes.length).toBe(13)
        lineNode = lineNodes[0]
        wheelEvent = new WheelEvent('mousewheel', {
          wheelDeltaX: 0,
          wheelDeltaY: 100
        })
        Object.defineProperty(wheelEvent, 'target', {
          get: function () {
            return lineNode
          }
        })
        componentNode.dispatchEvent(wheelEvent)
        expect(component.presenter.mouseWheelScreenRow).toBe(0)
        editor.insertText('hello')
        expect(componentNode.querySelectorAll('.line-number').length).toBe(14)
        expect(componentNode.querySelectorAll('.line').length).toBe(13)
      })
    })

    describe('when the mousewheel event\'s target is a line number', function () {
      it('keeps the line number on the DOM if it is scrolled off-screen', function () {
        wrapperNode.style.height = 4.5 * lineHeightInPixels + 'px'
        wrapperNode.style.width = 20 * charWidth + 'px'
        editor.update({autoHeight: false})
        component.measureDimensions()
        runAnimationFrames()

        let lineNumberNode = componentNode.querySelectorAll('.line-number')[1]
        let wheelEvent = new WheelEvent('mousewheel', {
          wheelDeltaX: 0,
          wheelDeltaY: -500
        })
        Object.defineProperty(wheelEvent, 'target', {
          get: function () {
            return lineNumberNode
          }
        })
        componentNode.dispatchEvent(wheelEvent)
        runAnimationFrames()

        expect(componentNode.contains(lineNumberNode)).toBe(true)
      })
    })

    describe('when the mousewheel event\'s target is a block decoration', function () {
      it('keeps it on the DOM if it is scrolled off-screen', function () {
        wrapperNode.style.height = 4.5 * lineHeightInPixels + 'px'
        wrapperNode.style.width = 20 * charWidth + 'px'
        editor.update({autoHeight: false})
        component.measureDimensions()
        runAnimationFrames()

        let item = document.createElement('div')
        item.style.width = '30px'
        item.style.height = '30px'
        item.className = 'decoration-1'
        editor.decorateMarker(
          editor.markScreenPosition([0, 0], {invalidate: 'never'}),
          {type: 'block', item: item}
        )

        runAnimationFrames()

        let wheelEvent = new WheelEvent('mousewheel', {
          wheelDeltaX: 0,
          wheelDeltaY: -500
        })
        Object.defineProperty(wheelEvent, 'target', {
          get: function () {
            return item
          }
        })
        componentNode.dispatchEvent(wheelEvent)
        runAnimationFrames()

        expect(component.getTopmostDOMNode().contains(item)).toBe(true)
      })
    })

    describe('when the mousewheel event\'s target is an SVG element inside a block decoration', function () {
      it('keeps the block decoration on the DOM if it is scrolled off-screen', function () {
        wrapperNode.style.height = 4.5 * lineHeightInPixels + 'px'
        wrapperNode.style.width = 20 * charWidth + 'px'
        editor.update({autoHeight: false})
        component.measureDimensions()
        runAnimationFrames()

        const item = document.createElement('div')
        const svgElement = document.createElementNS('http://www.w3.org/2000/svg', 'svg')
        item.appendChild(svgElement)
        editor.decorateMarker(
          editor.markScreenPosition([0, 0], {invalidate: 'never'}),
          {type: 'block', item: item}
        )

        runAnimationFrames()

        let wheelEvent = new WheelEvent('mousewheel', {
          wheelDeltaX: 0,
          wheelDeltaY: -500
        })
        Object.defineProperty(wheelEvent, 'target', {
          get: function () {
            return svgElement
          }
        })
        componentNode.dispatchEvent(wheelEvent)
        runAnimationFrames()

        expect(component.getTopmostDOMNode().contains(item)).toBe(true)
      })
    })

    it('only prevents the default action of the mousewheel event if it actually lead to scrolling', function () {
      spyOn(WheelEvent.prototype, 'preventDefault').andCallThrough()
      wrapperNode.style.height = 4.5 * lineHeightInPixels + 'px'
      wrapperNode.style.width = 20 * charWidth + 'px'
      editor.update({autoHeight: false})
      component.measureDimensions()
      runAnimationFrames()

      componentNode.dispatchEvent(new WheelEvent('mousewheel', {
        wheelDeltaX: 0,
        wheelDeltaY: 50
      }))
      expect(wrapperNode.getScrollTop()).toBe(0)
      expect(WheelEvent.prototype.preventDefault).not.toHaveBeenCalled()
      componentNode.dispatchEvent(new WheelEvent('mousewheel', {
        wheelDeltaX: 0,
        wheelDeltaY: -3000
      }))
      runAnimationFrames()

      let maxScrollTop = wrapperNode.getScrollTop()
      expect(WheelEvent.prototype.preventDefault).toHaveBeenCalled()
      WheelEvent.prototype.preventDefault.reset()
      componentNode.dispatchEvent(new WheelEvent('mousewheel', {
        wheelDeltaX: 0,
        wheelDeltaY: -30
      }))
      expect(wrapperNode.getScrollTop()).toBe(maxScrollTop)
      expect(WheelEvent.prototype.preventDefault).not.toHaveBeenCalled()
      componentNode.dispatchEvent(new WheelEvent('mousewheel', {
        wheelDeltaX: 50,
        wheelDeltaY: 0
      }))
      expect(wrapperNode.getScrollLeft()).toBe(0)
      expect(WheelEvent.prototype.preventDefault).not.toHaveBeenCalled()
      componentNode.dispatchEvent(new WheelEvent('mousewheel', {
        wheelDeltaX: -3000,
        wheelDeltaY: 0
      }))
      runAnimationFrames()

      let maxScrollLeft = wrapperNode.getScrollLeft()
      expect(WheelEvent.prototype.preventDefault).toHaveBeenCalled()
      WheelEvent.prototype.preventDefault.reset()
      componentNode.dispatchEvent(new WheelEvent('mousewheel', {
        wheelDeltaX: -30,
        wheelDeltaY: 0
      }))
      expect(wrapperNode.getScrollLeft()).toBe(maxScrollLeft)
      expect(WheelEvent.prototype.preventDefault).not.toHaveBeenCalled()
    })
  })

  describe('input events', function () {
    function buildTextInputEvent ({data, target}) {
      let event = new Event('textInput')
      event.data = data
      Object.defineProperty(event, 'target', {
        get: function () {
          return target
        }
      })
      return event
    }

    function buildKeydownEvent ({keyCode, target}) {
      let event = new KeyboardEvent('keydown')
      Object.defineProperty(event, 'keyCode', {
        get: function () {
          return keyCode
        }
      })
      Object.defineProperty(event, 'target', {
        get: function () {
          return target
        }
      })
      return event
    }

    let inputNode

    beforeEach(function () {
      inputNode = componentNode.querySelector('.hidden-input')
    })

    it('inserts the newest character in the input\'s value into the buffer', function () {
      componentNode.dispatchEvent(buildTextInputEvent({
        data: 'x',
        target: inputNode
      }))
      runAnimationFrames()

      expect(editor.lineTextForBufferRow(0)).toBe('xvar quicksort = function () {')
      componentNode.dispatchEvent(buildTextInputEvent({
        data: 'y',
        target: inputNode
      }))

      expect(editor.lineTextForBufferRow(0)).toBe('xyvar quicksort = function () {')
    })

    it('replaces the last character if a keypress event is bracketed by keydown events with matching keyCodes, which occurs when the accented character menu is shown', function () {
      componentNode.dispatchEvent(buildKeydownEvent({keyCode: 85, target: inputNode}))
      componentNode.dispatchEvent(buildTextInputEvent({data: 'u', target: inputNode}))
      componentNode.dispatchEvent(new KeyboardEvent('keypress'))
      componentNode.dispatchEvent(buildKeydownEvent({keyCode: 85, target: inputNode}))
      componentNode.dispatchEvent(new KeyboardEvent('keyup'))
      runAnimationFrames()

      expect(editor.lineTextForBufferRow(0)).toBe('uvar quicksort = function () {')
      inputNode.setSelectionRange(0, 1)
      componentNode.dispatchEvent(buildTextInputEvent({
        data: 'ü',
        target: inputNode
      }))
      runAnimationFrames()

      expect(editor.lineTextForBufferRow(0)).toBe('üvar quicksort = function () {')
    })

    it('does not handle input events when input is disabled', function () {
      component.setInputEnabled(false)
      componentNode.dispatchEvent(buildTextInputEvent({
        data: 'x',
        target: inputNode
      }))
      expect(editor.lineTextForBufferRow(0)).toBe('var quicksort = function () {')
      runAnimationFrames()
      expect(editor.lineTextForBufferRow(0)).toBe('var quicksort = function () {')
    })

    it('groups events that occur close together in time into single undo entries', function () {
      let currentTime = 0
      spyOn(Date, 'now').andCallFake(function () {
        return currentTime
      })
      editor.update({undoGroupingInterval: 100})
      editor.setText('')
      componentNode.dispatchEvent(buildTextInputEvent({
        data: 'x',
        target: inputNode
      }))
      currentTime += 99
      componentNode.dispatchEvent(buildTextInputEvent({
        data: 'y',
        target: inputNode
      }))
      currentTime += 99
      componentNode.dispatchEvent(new CustomEvent('editor:duplicate-lines', {
        bubbles: true,
        cancelable: true
      }))
      currentTime += 101
      componentNode.dispatchEvent(new CustomEvent('editor:duplicate-lines', {
        bubbles: true,
        cancelable: true
      }))
      expect(editor.getText()).toBe('xy\nxy\nxy')
      componentNode.dispatchEvent(new CustomEvent('core:undo', {
        bubbles: true,
        cancelable: true
      }))
      expect(editor.getText()).toBe('xy\nxy')
      componentNode.dispatchEvent(new CustomEvent('core:undo', {
        bubbles: true,
        cancelable: true
      }))
      expect(editor.getText()).toBe('')
    })

    describe('when IME composition is used to insert international characters', function () {
      function buildIMECompositionEvent (event, {data, target} = {}) {
        event = new Event(event)
        event.data = data
        Object.defineProperty(event, 'target', {
          get: function () {
            return target
          }
        })
        return event
      }

      let inputNode

      beforeEach(function () {
        inputNode = componentNode.querySelector('.hidden-input')
      })

      describe('when nothing is selected', function () {
        it('inserts the chosen completion', function () {
          componentNode.dispatchEvent(buildIMECompositionEvent('compositionstart', {
            target: inputNode
          }))
          componentNode.dispatchEvent(buildIMECompositionEvent('compositionupdate', {
            data: 's',
            target: inputNode
          }))
          expect(editor.lineTextForBufferRow(0)).toBe('svar quicksort = function () {')
          componentNode.dispatchEvent(buildIMECompositionEvent('compositionupdate', {
            data: 'sd',
            target: inputNode
          }))
          expect(editor.lineTextForBufferRow(0)).toBe('sdvar quicksort = function () {')
          componentNode.dispatchEvent(buildIMECompositionEvent('compositionend', {
            target: inputNode
          }))
          componentNode.dispatchEvent(buildTextInputEvent({
            data: '速度',
            target: inputNode
          }))
          expect(editor.lineTextForBufferRow(0)).toBe('速度var quicksort = function () {')
        })

        it('reverts back to the original text when the completion helper is dismissed', function () {
          componentNode.dispatchEvent(buildIMECompositionEvent('compositionstart', {
            target: inputNode
          }))
          componentNode.dispatchEvent(buildIMECompositionEvent('compositionupdate', {
            data: 's',
            target: inputNode
          }))
          expect(editor.lineTextForBufferRow(0)).toBe('svar quicksort = function () {')
          componentNode.dispatchEvent(buildIMECompositionEvent('compositionupdate', {
            data: 'sd',
            target: inputNode
          }))
          expect(editor.lineTextForBufferRow(0)).toBe('sdvar quicksort = function () {')
          componentNode.dispatchEvent(buildIMECompositionEvent('compositionend', {
            target: inputNode
          }))
          expect(editor.lineTextForBufferRow(0)).toBe('var quicksort = function () {')
        })

        it('allows multiple accented character to be inserted with the \' on a US international layout', function () {
          inputNode.value = '\''
          inputNode.setSelectionRange(0, 1)
          componentNode.dispatchEvent(buildIMECompositionEvent('compositionstart', {
            target: inputNode
          }))
          componentNode.dispatchEvent(buildIMECompositionEvent('compositionupdate', {
            data: '\'',
            target: inputNode
          }))
          expect(editor.lineTextForBufferRow(0)).toBe('\'var quicksort = function () {')
          componentNode.dispatchEvent(buildIMECompositionEvent('compositionend', {
            target: inputNode
          }))
          componentNode.dispatchEvent(buildTextInputEvent({
            data: 'á',
            target: inputNode
          }))
          expect(editor.lineTextForBufferRow(0)).toBe('ávar quicksort = function () {')
          inputNode.value = '\''
          inputNode.setSelectionRange(0, 1)
          componentNode.dispatchEvent(buildIMECompositionEvent('compositionstart', {
            target: inputNode
          }))
          componentNode.dispatchEvent(buildIMECompositionEvent('compositionupdate', {
            data: '\'',
            target: inputNode
          }))
          expect(editor.lineTextForBufferRow(0)).toBe('á\'var quicksort = function () {')
          componentNode.dispatchEvent(buildIMECompositionEvent('compositionend', {
            target: inputNode
          }))
          componentNode.dispatchEvent(buildTextInputEvent({
            data: 'á',
            target: inputNode
          }))
          expect(editor.lineTextForBufferRow(0)).toBe('áávar quicksort = function () {')
        })
      })

      describe('when a string is selected', function () {
        beforeEach(function () {
          editor.setSelectedBufferRanges([[[0, 4], [0, 9]], [[0, 16], [0, 19]]])
        })

        it('inserts the chosen completion', function () {
          componentNode.dispatchEvent(buildIMECompositionEvent('compositionstart', {
            target: inputNode
          }))
          componentNode.dispatchEvent(buildIMECompositionEvent('compositionupdate', {
            data: 's',
            target: inputNode
          }))
          expect(editor.lineTextForBufferRow(0)).toBe('var ssort = sction () {')
          componentNode.dispatchEvent(buildIMECompositionEvent('compositionupdate', {
            data: 'sd',
            target: inputNode
          }))
          expect(editor.lineTextForBufferRow(0)).toBe('var sdsort = sdction () {')
          componentNode.dispatchEvent(buildIMECompositionEvent('compositionend', {
            target: inputNode
          }))
          componentNode.dispatchEvent(buildTextInputEvent({
            data: '速度',
            target: inputNode
          }))
          expect(editor.lineTextForBufferRow(0)).toBe('var 速度sort = 速度ction () {')
        })

        it('reverts back to the original text when the completion helper is dismissed', function () {
          componentNode.dispatchEvent(buildIMECompositionEvent('compositionstart', {
            target: inputNode
          }))
          componentNode.dispatchEvent(buildIMECompositionEvent('compositionupdate', {
            data: 's',
            target: inputNode
          }))
          expect(editor.lineTextForBufferRow(0)).toBe('var ssort = sction () {')
          componentNode.dispatchEvent(buildIMECompositionEvent('compositionupdate', {
            data: 'sd',
            target: inputNode
          }))
          expect(editor.lineTextForBufferRow(0)).toBe('var sdsort = sdction () {')
          componentNode.dispatchEvent(buildIMECompositionEvent('compositionend', {
            target: inputNode
          }))
          expect(editor.lineTextForBufferRow(0)).toBe('var quicksort = function () {')
        })
      })
    })
  })

  describe('commands', function () {
    describe('editor:consolidate-selections', function () {
      it('consolidates selections on the editor model, aborting the key binding if there is only one selection', function () {
        spyOn(editor, 'consolidateSelections').andCallThrough()
        let event = new CustomEvent('editor:consolidate-selections', {
          bubbles: true,
          cancelable: true
        })
        event.abortKeyBinding = jasmine.createSpy('event.abortKeyBinding')
        componentNode.dispatchEvent(event)
        expect(editor.consolidateSelections).toHaveBeenCalled()
        expect(event.abortKeyBinding).toHaveBeenCalled()
      })
    })
  })

  describe('when decreasing the fontSize', function () {
    it('decreases the widths of the korean char, the double width char and the half width char', function () {
      let originalDefaultCharWidth = editor.getDefaultCharWidth()
      let koreanDefaultCharWidth = editor.getKoreanCharWidth()
      let doubleWidthDefaultCharWidth = editor.getDoubleWidthCharWidth()
      let halfWidthDefaultCharWidth = editor.getHalfWidthCharWidth()
      component.setFontSize(10)
      runAnimationFrames()
      expect(editor.getDefaultCharWidth()).toBeLessThan(originalDefaultCharWidth)
      expect(editor.getKoreanCharWidth()).toBeLessThan(koreanDefaultCharWidth)
      expect(editor.getDoubleWidthCharWidth()).toBeLessThan(doubleWidthDefaultCharWidth)
      expect(editor.getHalfWidthCharWidth()).toBeLessThan(halfWidthDefaultCharWidth)
    })
  })

  describe('when increasing the fontSize', function () {
    it('increases the widths of the korean char, the double width char and the half width char', function () {
      let originalDefaultCharWidth = editor.getDefaultCharWidth()
      let koreanDefaultCharWidth = editor.getKoreanCharWidth()
      let doubleWidthDefaultCharWidth = editor.getDoubleWidthCharWidth()
      let halfWidthDefaultCharWidth = editor.getHalfWidthCharWidth()
      component.setFontSize(25)
      runAnimationFrames()
      expect(editor.getDefaultCharWidth()).toBeGreaterThan(originalDefaultCharWidth)
      expect(editor.getKoreanCharWidth()).toBeGreaterThan(koreanDefaultCharWidth)
      expect(editor.getDoubleWidthCharWidth()).toBeGreaterThan(doubleWidthDefaultCharWidth)
      expect(editor.getHalfWidthCharWidth()).toBeGreaterThan(halfWidthDefaultCharWidth)
    })
  })

  describe('hiding and showing the editor', function () {
    describe('when the editor is hidden when it is mounted', function () {
      it('defers measurement and rendering until the editor becomes visible', function () {
        wrapperNode.remove()
        let hiddenParent = document.createElement('div')
        hiddenParent.style.display = 'none'
        contentNode.appendChild(hiddenParent)
        wrapperNode = new TextEditorElement()
        wrapperNode.tileSize = TILE_SIZE
        wrapperNode.initialize(editor, atom)
        hiddenParent.appendChild(wrapperNode)
        component = wrapperNode.component
        componentNode = component.getDomNode()
        expect(componentNode.querySelectorAll('.line').length).toBe(0)
        hiddenParent.style.display = 'block'
        atom.views.performDocumentPoll()
        expect(componentNode.querySelectorAll('.line').length).toBeGreaterThan(0)
      })
    })

    describe('when the lineHeight changes while the editor is hidden', function () {
      it('does not attempt to measure the lineHeightInPixels until the editor becomes visible again', function () {
        wrapperNode.style.display = 'none'
        component.checkForVisibilityChange()
        let initialLineHeightInPixels = editor.getLineHeightInPixels()
        component.setLineHeight(2)
        expect(editor.getLineHeightInPixels()).toBe(initialLineHeightInPixels)
        wrapperNode.style.display = ''
        component.checkForVisibilityChange()
        expect(editor.getLineHeightInPixels()).not.toBe(initialLineHeightInPixels)
      })
    })

    describe('when the fontSize changes while the editor is hidden', function () {
      it('does not attempt to measure the lineHeightInPixels or defaultCharWidth until the editor becomes visible again', function () {
        wrapperNode.style.display = 'none'
        component.checkForVisibilityChange()
        let initialLineHeightInPixels = editor.getLineHeightInPixels()
        let initialCharWidth = editor.getDefaultCharWidth()
        component.setFontSize(22)
        expect(editor.getLineHeightInPixels()).toBe(initialLineHeightInPixels)
        expect(editor.getDefaultCharWidth()).toBe(initialCharWidth)
        wrapperNode.style.display = ''
        component.checkForVisibilityChange()
        expect(editor.getLineHeightInPixels()).not.toBe(initialLineHeightInPixels)
        expect(editor.getDefaultCharWidth()).not.toBe(initialCharWidth)
      })

      it('does not re-measure character widths until the editor is shown again', function () {
        wrapperNode.style.display = 'none'
        component.checkForVisibilityChange()
        component.setFontSize(22)
        editor.getBuffer().insert([0, 0], 'a')
        wrapperNode.style.display = ''
        component.checkForVisibilityChange()
        editor.setCursorBufferPosition([0, Infinity])
        runAnimationFrames()
        let cursorLeft = componentNode.querySelector('.cursor').getBoundingClientRect().left
        let line0Right = componentNode.querySelector('.line > span:last-child').getBoundingClientRect().right
        expect(cursorLeft).toBeCloseTo(line0Right, 0)
      })
    })

    describe('when the fontFamily changes while the editor is hidden', function () {
      it('does not attempt to measure the defaultCharWidth until the editor becomes visible again', function () {
        wrapperNode.style.display = 'none'
        component.checkForVisibilityChange()
        let initialCharWidth = editor.getDefaultCharWidth()
        component.setFontFamily('serif')
        expect(editor.getDefaultCharWidth()).toBe(initialCharWidth)
        wrapperNode.style.display = ''
        component.checkForVisibilityChange()
        expect(editor.getDefaultCharWidth()).not.toBe(initialCharWidth)
      })

      it('does not re-measure character widths until the editor is shown again', function () {
        wrapperNode.style.display = 'none'
        component.checkForVisibilityChange()
        component.setFontFamily('serif')
        wrapperNode.style.display = ''
        component.checkForVisibilityChange()
        editor.setCursorBufferPosition([0, Infinity])
        runAnimationFrames()
        let cursorLeft = componentNode.querySelector('.cursor').getBoundingClientRect().left
        let line0Right = componentNode.querySelector('.line > span:last-child').getBoundingClientRect().right
        expect(cursorLeft).toBeCloseTo(line0Right, 0)
      })
    })

    describe('when stylesheets change while the editor is hidden', function () {
      afterEach(function () {
        atom.themes.removeStylesheet('test')
      })

      it('does not re-measure character widths until the editor is shown again', function () {
        atom.config.set('editor.fontFamily', 'sans-serif')
        wrapperNode.style.display = 'none'
        component.checkForVisibilityChange()
        atom.themes.applyStylesheet('test', '.syntax--function.syntax--js {\n  font-weight: bold;\n}')
        wrapperNode.style.display = ''
        component.checkForVisibilityChange()
        editor.setCursorBufferPosition([0, Infinity])
        runAnimationFrames()
        let cursorLeft = componentNode.querySelector('.cursor').getBoundingClientRect().left
        let line0Right = componentNode.querySelector('.line > span:last-child').getBoundingClientRect().right
        expect(cursorLeft).toBeCloseTo(line0Right, 0)
      })
    })
  })

  describe('soft wrapping', function () {
    beforeEach(function () {
      editor.setSoftWrapped(true)
      runAnimationFrames()
    })

    it('updates the wrap location when the editor is resized', function () {
      let newHeight = 4 * editor.getLineHeightInPixels() + 'px'
      expect(parseInt(newHeight)).toBeLessThan(wrapperNode.offsetHeight)
      wrapperNode.style.height = newHeight
      editor.update({autoHeight: false})
      atom.views.performDocumentPoll()
      runAnimationFrames()

      expect(componentNode.querySelectorAll('.line')).toHaveLength(7)
      let gutterWidth = componentNode.querySelector('.gutter').offsetWidth
      componentNode.style.width = gutterWidth + 14 * charWidth + wrapperNode.getVerticalScrollbarWidth() + 'px'
      atom.views.performDocumentPoll()
      runAnimationFrames()
      expect(componentNode.querySelector('.line').textContent).toBe('var quicksort ')
    })

    it('accounts for the scroll view\'s padding when determining the wrap location', function () {
      let scrollViewNode = componentNode.querySelector('.scroll-view')
      scrollViewNode.style.paddingLeft = 20 + 'px'
      componentNode.style.width = 30 * charWidth + 'px'
      atom.views.performDocumentPoll()
      runAnimationFrames()
      expect(component.lineNodeForScreenRow(0).textContent).toBe('var quicksort = ')
    })
  })

  describe('default decorations', function () {
    it('applies .cursor-line decorations for line numbers overlapping selections', function () {
      editor.setCursorScreenPosition([4, 4])
      runAnimationFrames()

      expect(lineNumberHasClass(3, 'cursor-line')).toBe(false)
      expect(lineNumberHasClass(4, 'cursor-line')).toBe(true)
      expect(lineNumberHasClass(5, 'cursor-line')).toBe(false)
      editor.setSelectedScreenRange([[3, 4], [4, 4]])
      runAnimationFrames()

      expect(lineNumberHasClass(3, 'cursor-line')).toBe(true)
      expect(lineNumberHasClass(4, 'cursor-line')).toBe(true)
      editor.setSelectedScreenRange([[3, 4], [4, 0]])
      runAnimationFrames()

      expect(lineNumberHasClass(3, 'cursor-line')).toBe(true)
      expect(lineNumberHasClass(4, 'cursor-line')).toBe(false)
    })

    it('does not apply .cursor-line to the last line of a selection if it\'s empty', function () {
      editor.setSelectedScreenRange([[3, 4], [5, 0]])
      runAnimationFrames()
      expect(lineNumberHasClass(3, 'cursor-line')).toBe(true)
      expect(lineNumberHasClass(4, 'cursor-line')).toBe(true)
      expect(lineNumberHasClass(5, 'cursor-line')).toBe(false)
    })

    it('applies .cursor-line decorations for lines containing the cursor in non-empty selections', function () {
      editor.setCursorScreenPosition([4, 4])
      runAnimationFrames()

      expect(lineHasClass(3, 'cursor-line')).toBe(false)
      expect(lineHasClass(4, 'cursor-line')).toBe(true)
      expect(lineHasClass(5, 'cursor-line')).toBe(false)
      editor.setSelectedScreenRange([[3, 4], [4, 4]])
      runAnimationFrames()

      expect(lineHasClass(2, 'cursor-line')).toBe(false)
      expect(lineHasClass(3, 'cursor-line')).toBe(false)
      expect(lineHasClass(4, 'cursor-line')).toBe(false)
      expect(lineHasClass(5, 'cursor-line')).toBe(false)
    })

    it('applies .cursor-line-no-selection to line numbers for rows containing the cursor when the selection is empty', function () {
      editor.setCursorScreenPosition([4, 4])
      runAnimationFrames()

      expect(lineNumberHasClass(4, 'cursor-line-no-selection')).toBe(true)
      editor.setSelectedScreenRange([[3, 4], [4, 4]])
      runAnimationFrames()

      expect(lineNumberHasClass(4, 'cursor-line-no-selection')).toBe(false)
    })
  })

  describe('height', function () {
    describe('when autoHeight is true', function () {
      it('assigns the editor\'s height to based on its contents', function () {
        jasmine.attachToDOM(wrapperNode)
        expect(editor.getAutoHeight()).toBe(true)
        expect(wrapperNode.offsetHeight).toBe(editor.getLineHeightInPixels() * editor.getScreenLineCount())
        editor.insertText('\n\n\n')
        runAnimationFrames()
        expect(wrapperNode.offsetHeight).toBe(editor.getLineHeightInPixels() * editor.getScreenLineCount())
      })
    })

    describe('when autoHeight is false', function () {
      it('does not assign the height of the editor, instead allowing content to scroll', function () {
        jasmine.attachToDOM(wrapperNode)
        editor.update({autoHeight: false})
        wrapperNode.style.height = '200px'
        expect(wrapperNode.offsetHeight).toBe(200)
        editor.insertText('\n\n\n')
        runAnimationFrames()
        expect(wrapperNode.offsetHeight).toBe(200)
      })
    })

    describe('when autoHeight is not assigned on the editor', function () {
      it('implicitly assigns autoHeight to true and emits a deprecation warning if the editor has its height assigned via an inline style', function () {
        editor = new TextEditor()
        let element = editor.getElement()
        element.setUpdatedSynchronously(false)
        element.style.height = '200px'

        spyOn(Grim, 'deprecate')
        jasmine.attachToDOM(element)

        expect(element.offsetHeight).toBe(200)
        expect(element.querySelector('.editor-contents--private').offsetHeight).toBe(200)
        expect(Grim.deprecate.callCount).toBe(1)
        expect(Grim.deprecate.argsForCall[0][0]).toMatch(/inline style/)
      })

      it('implicitly assigns autoHeight to true and emits a deprecation warning if the editor has its height assigned via position absolute with an assigned top and bottom', function () {
        editor = new TextEditor()
        let element = editor.getElement()
        element.setUpdatedSynchronously(false)
        let parentElement = document.createElement('div')
        parentElement.style.position = 'absolute'
        parentElement.style.height = '200px'
        element.style.position = 'absolute'
        element.style.top = '0px'
        element.style.bottom = '0px'
        parentElement.appendChild(element)

        spyOn(Grim, 'deprecate')

        jasmine.attachToDOM(parentElement)
        element.component.measureDimensions()

        expect(element.offsetHeight).toBe(200)
        expect(element.querySelector('.editor-contents--private').offsetHeight).toBe(200)
        expect(Grim.deprecate.callCount).toBe(1)
        expect(Grim.deprecate.argsForCall[0][0]).toMatch(/absolute/)
      })
    })

    describe('when the wrapper view has an explicit height', function () {
      it('does not assign a height on the component node', function () {
        wrapperNode.style.height = '200px'
        editor.update({autoHeight: false})
        component.measureDimensions()
        runAnimationFrames()
        expect(componentNode.style.height).toBe('')
      })
    })

    describe('when the wrapper view does not have an explicit height', function () {
      it('assigns a height on the component node based on the editor\'s content', function () {
        expect(wrapperNode.style.height).toBe('')
        expect(componentNode.style.height).toBe(editor.getScreenLineCount() * lineHeightInPixels + 'px')
      })
    })
  })

  describe('width', function () {
    it('sizes the editor element according to the content width when auto width is true, or according to the container width otherwise', function () {
      contentNode.style.width = '600px'
      component.measureDimensions()
      editor.setText('abcdefghi')
      runAnimationFrames()
      expect(wrapperNode.offsetWidth).toBe(contentNode.offsetWidth)

      editor.update({autoWidth: true})
      runAnimationFrames()
      const editorWidth1 = wrapperNode.offsetWidth
      expect(editorWidth1).toBeGreaterThan(0)
      expect(editorWidth1).toBeLessThan(contentNode.offsetWidth)

      editor.setText('abcdefghijkl')
      editor.update({autoWidth: true})
      runAnimationFrames()
      const editorWidth2 = wrapperNode.offsetWidth
      expect(editorWidth2).toBeGreaterThan(editorWidth1)
      expect(editorWidth2).toBeLessThan(contentNode.offsetWidth)

      editor.update({autoWidth: false})
      runAnimationFrames()
      expect(wrapperNode.offsetWidth).toBe(contentNode.offsetWidth)
    })
  })

  describe('when the "mini" property is true', function () {
    beforeEach(function () {
      editor.setMini(true)
      runAnimationFrames()
    })

    it('does not render the gutter', function () {
      expect(componentNode.querySelector('.gutter')).toBeNull()
    })

    it('adds the "mini" class to the wrapper view', function () {
      expect(wrapperNode.classList.contains('mini')).toBe(true)
    })

    it('does not have an opaque background on lines', function () {
      expect(component.linesComponent.getDomNode().getAttribute('style')).not.toContain('background-color')
    })

    it('does not render invisible characters', function () {
      editor.update({
        showInvisibles: true,
        invisibles: {eol: 'E'}
      })
      expect(component.lineNodeForScreenRow(0).textContent).toBe('var quicksort = function () {')
    })

    it('does not assign an explicit line-height on the editor contents', function () {
      expect(componentNode.style.lineHeight).toBe('')
    })

    it('does not apply cursor-line decorations', function () {
      expect(component.lineNodeForScreenRow(0).classList.contains('cursor-line')).toBe(false)
    })
  })

  describe('when placholderText is specified', function () {
    it('renders the placeholder text when the buffer is empty', function () {
      editor.setPlaceholderText('Hello World')
      expect(componentNode.querySelector('.placeholder-text')).toBeNull()
      editor.setText('')
      runAnimationFrames()

      expect(componentNode.querySelector('.placeholder-text').textContent).toBe('Hello World')
      editor.setText('hey')
      runAnimationFrames()

      expect(componentNode.querySelector('.placeholder-text')).toBeNull()
    })
  })

  describe('grammar data attributes', function () {
    it('adds and updates the grammar data attribute based on the current grammar', function () {
      expect(wrapperNode.dataset.grammar).toBe('source js')
      editor.setGrammar(atom.grammars.nullGrammar)
      expect(wrapperNode.dataset.grammar).toBe('text plain null-grammar')
    })
  })

  describe('encoding data attributes', function () {
    it('adds and updates the encoding data attribute based on the current encoding', function () {
      expect(wrapperNode.dataset.encoding).toBe('utf8')
      editor.setEncoding('utf16le')
      expect(wrapperNode.dataset.encoding).toBe('utf16le')
    })
  })

  describe('detaching and reattaching the editor (regression)', function () {
    it('does not throw an exception', function () {
      wrapperNode.remove()
      jasmine.attachToDOM(wrapperNode)
      atom.commands.dispatch(wrapperNode, 'core:move-right')
      expect(editor.getCursorBufferPosition()).toEqual([0, 1])
    })
  })

  describe('autoscroll', function () {
    beforeEach(function () {
      editor.setVerticalScrollMargin(2)
      editor.setHorizontalScrollMargin(2)
      component.setLineHeight('10px')
      component.setFontSize(17)
      component.measureDimensions()
      runAnimationFrames()

      wrapperNode.style.width = 55 + component.getGutterWidth() + 'px'
      wrapperNode.style.height = '55px'
      editor.update({autoHeight: false})
      component.measureDimensions()
      runAnimationFrames()

      component.presenter.setHorizontalScrollbarHeight(0)
      component.presenter.setVerticalScrollbarWidth(0)
      runAnimationFrames()
    })

    describe('when selecting buffer ranges', function () {
      it('autoscrolls the selection if it is last unless the "autoscroll" option is false', function () {
        expect(wrapperNode.getScrollTop()).toBe(0)
        editor.setSelectedBufferRange([[5, 6], [6, 8]])
        runAnimationFrames()

        let right = wrapperNode.pixelPositionForBufferPosition([6, 8 + editor.getHorizontalScrollMargin()]).left
        expect(wrapperNode.getScrollBottom()).toBe((7 + editor.getVerticalScrollMargin()) * 10)
        expect(wrapperNode.getScrollRight()).toBeCloseTo(right, 0)
        editor.setSelectedBufferRange([[0, 0], [0, 0]])
        runAnimationFrames()

        expect(wrapperNode.getScrollTop()).toBe(0)
        expect(wrapperNode.getScrollLeft()).toBe(0)
        editor.setSelectedBufferRange([[6, 6], [6, 8]])
        runAnimationFrames()

        expect(wrapperNode.getScrollBottom()).toBe((7 + editor.getVerticalScrollMargin()) * 10)
        expect(wrapperNode.getScrollRight()).toBeCloseTo(right, 0)
      })
    })

    describe('when adding selections for buffer ranges', function () {
      it('autoscrolls to the added selection if needed', function () {
        editor.addSelectionForBufferRange([[8, 10], [8, 15]])
        runAnimationFrames()

        let right = wrapperNode.pixelPositionForBufferPosition([8, 15]).left
        expect(wrapperNode.getScrollBottom()).toBe((9 * 10) + (2 * 10))
        expect(wrapperNode.getScrollRight()).toBeCloseTo(right + 2 * 10, 0)
      })
    })

    describe('when selecting lines containing cursors', function () {
      it('autoscrolls to the selection', function () {
        editor.setCursorScreenPosition([5, 6])
        runAnimationFrames()

        wrapperNode.scrollToTop()
        runAnimationFrames()

        expect(wrapperNode.getScrollTop()).toBe(0)
        editor.selectLinesContainingCursors()
        runAnimationFrames()

        expect(wrapperNode.getScrollBottom()).toBe((7 + editor.getVerticalScrollMargin()) * 10)
      })
    })

    describe('when inserting text', function () {
      describe('when there are multiple empty selections on different lines', function () {
        it('autoscrolls to the last cursor', function () {
          editor.setCursorScreenPosition([1, 2], {
            autoscroll: false
          })
          runAnimationFrames()

          editor.addCursorAtScreenPosition([10, 4], {
            autoscroll: false
          })
          runAnimationFrames()

          expect(wrapperNode.getScrollTop()).toBe(0)
          editor.insertText('a')
          runAnimationFrames()

          expect(wrapperNode.getScrollTop()).toBe(75)
        })
      })
    })

    describe('when scrolled to cursor position', function () {
      it('scrolls the last cursor into view, centering around the cursor if possible and the "center" option is not false', function () {
        editor.setCursorScreenPosition([8, 8], {
          autoscroll: false
        })
        runAnimationFrames()

        expect(wrapperNode.getScrollTop()).toBe(0)
        expect(wrapperNode.getScrollLeft()).toBe(0)
        editor.scrollToCursorPosition()
        runAnimationFrames()

        let right = wrapperNode.pixelPositionForScreenPosition([8, 9 + editor.getHorizontalScrollMargin()]).left
        expect(wrapperNode.getScrollTop()).toBe((8.8 * 10) - 30)
        expect(wrapperNode.getScrollBottom()).toBe((8.3 * 10) + 30)
        expect(wrapperNode.getScrollRight()).toBeCloseTo(right, 0)
        wrapperNode.setScrollTop(0)
        editor.scrollToCursorPosition({
          center: false
        })
        expect(wrapperNode.getScrollTop()).toBe((7.8 - editor.getVerticalScrollMargin()) * 10)
        expect(wrapperNode.getScrollBottom()).toBe((9.3 + editor.getVerticalScrollMargin()) * 10)
      })
    })

    describe('moving cursors', function () {
      it('scrolls down when the last cursor gets closer than ::verticalScrollMargin to the bottom of the editor', function () {
        expect(wrapperNode.getScrollTop()).toBe(0)
        expect(wrapperNode.getScrollBottom()).toBe(5.5 * 10)
        editor.setCursorScreenPosition([2, 0])
        runAnimationFrames()

        expect(wrapperNode.getScrollBottom()).toBe(5.5 * 10)
        editor.moveDown()
        runAnimationFrames()

        expect(wrapperNode.getScrollBottom()).toBe(6 * 10)
        editor.moveDown()
        runAnimationFrames()

        expect(wrapperNode.getScrollBottom()).toBe(7 * 10)
      })

      it('scrolls up when the last cursor gets closer than ::verticalScrollMargin to the top of the editor', function () {
        editor.setCursorScreenPosition([11, 0])
        runAnimationFrames()

        wrapperNode.setScrollBottom(wrapperNode.getScrollHeight())
        runAnimationFrames()

        editor.moveUp()
        runAnimationFrames()

        expect(wrapperNode.getScrollBottom()).toBe(wrapperNode.getScrollHeight())
        editor.moveUp()
        runAnimationFrames()

        expect(wrapperNode.getScrollTop()).toBe(7 * 10)
        editor.moveUp()
        runAnimationFrames()

        expect(wrapperNode.getScrollTop()).toBe(6 * 10)
      })

      it('scrolls right when the last cursor gets closer than ::horizontalScrollMargin to the right of the editor', function () {
        expect(wrapperNode.getScrollLeft()).toBe(0)
        expect(wrapperNode.getScrollRight()).toBe(5.5 * 10)
        editor.setCursorScreenPosition([0, 2])
        runAnimationFrames()

        expect(wrapperNode.getScrollRight()).toBe(5.5 * 10)
        editor.moveRight()
        runAnimationFrames()

        let margin = component.presenter.getHorizontalScrollMarginInPixels()
        let right = wrapperNode.pixelPositionForScreenPosition([0, 4]).left + margin
        expect(wrapperNode.getScrollRight()).toBeCloseTo(right, 0)
        editor.moveRight()
        runAnimationFrames()

        right = wrapperNode.pixelPositionForScreenPosition([0, 5]).left + margin
        expect(wrapperNode.getScrollRight()).toBeCloseTo(right, 0)
      })

      it('scrolls left when the last cursor gets closer than ::horizontalScrollMargin to the left of the editor', function () {
        wrapperNode.setScrollRight(wrapperNode.getScrollWidth())
        runAnimationFrames()

        expect(wrapperNode.getScrollRight()).toBe(wrapperNode.getScrollWidth())
        editor.setCursorScreenPosition([6, 62], {
          autoscroll: false
        })
        runAnimationFrames()

        editor.moveLeft()
        runAnimationFrames()

        let margin = component.presenter.getHorizontalScrollMarginInPixels()
        let left = wrapperNode.pixelPositionForScreenPosition([6, 61]).left - margin
        expect(wrapperNode.getScrollLeft()).toBeCloseTo(left, 0)
        editor.moveLeft()
        runAnimationFrames()

        left = wrapperNode.pixelPositionForScreenPosition([6, 60]).left - margin
        expect(wrapperNode.getScrollLeft()).toBeCloseTo(left, 0)
      })

      it('scrolls down when inserting lines makes the document longer than the editor\'s height', function () {
        editor.setCursorScreenPosition([13, Infinity])
        editor.insertNewline()
        runAnimationFrames()

        expect(wrapperNode.getScrollBottom()).toBe(14 * 10)
        editor.insertNewline()
        runAnimationFrames()

        expect(wrapperNode.getScrollBottom()).toBe(15 * 10)
      })

      it('autoscrolls to the cursor when it moves due to undo', function () {
        editor.insertText('abc')
        wrapperNode.setScrollTop(Infinity)
        runAnimationFrames()

        editor.undo()
        runAnimationFrames()

        expect(wrapperNode.getScrollTop()).toBe(0)
      })

      it('does not scroll when the cursor moves into the visible area', function () {
        editor.setCursorBufferPosition([0, 0])
        runAnimationFrames()

        wrapperNode.setScrollTop(40)
        runAnimationFrames()

        editor.setCursorBufferPosition([6, 0])
        runAnimationFrames()

        expect(wrapperNode.getScrollTop()).toBe(40)
      })

      it('honors the autoscroll option on cursor and selection manipulation methods', function () {
        expect(wrapperNode.getScrollTop()).toBe(0)
        editor.addCursorAtScreenPosition([11, 11], {autoscroll: false})
        runAnimationFrames()

        expect(wrapperNode.getScrollTop()).toBe(0)
        editor.addCursorAtBufferPosition([11, 11], {autoscroll: false})
        runAnimationFrames()

        expect(wrapperNode.getScrollTop()).toBe(0)
        editor.setCursorScreenPosition([11, 11], {autoscroll: false})
        runAnimationFrames()

        expect(wrapperNode.getScrollTop()).toBe(0)
        editor.setCursorBufferPosition([11, 11], {autoscroll: false})
        runAnimationFrames()

        expect(wrapperNode.getScrollTop()).toBe(0)
        editor.addSelectionForBufferRange([[11, 11], [11, 11]], {autoscroll: false})
        runAnimationFrames()

        expect(wrapperNode.getScrollTop()).toBe(0)
        editor.addSelectionForScreenRange([[11, 11], [11, 12]], {autoscroll: false})
        runAnimationFrames()

        expect(wrapperNode.getScrollTop()).toBe(0)
        editor.setSelectedBufferRange([[11, 0], [11, 1]], {autoscroll: false})
        runAnimationFrames()

        expect(wrapperNode.getScrollTop()).toBe(0)
        editor.setSelectedScreenRange([[11, 0], [11, 6]], {autoscroll: false})
        runAnimationFrames()

        expect(wrapperNode.getScrollTop()).toBe(0)
        editor.clearSelections({autoscroll: false})
        runAnimationFrames()

        expect(wrapperNode.getScrollTop()).toBe(0)
        editor.addSelectionForScreenRange([[0, 0], [0, 4]])
        runAnimationFrames()

        editor.getCursors()[0].setScreenPosition([11, 11], {autoscroll: true})
        runAnimationFrames()

        expect(wrapperNode.getScrollTop()).toBeGreaterThan(0)
        editor.getCursors()[0].setBufferPosition([0, 0], {autoscroll: true})
        runAnimationFrames()

        expect(wrapperNode.getScrollTop()).toBe(0)
        editor.getSelections()[0].setScreenRange([[11, 0], [11, 4]], {autoscroll: true})
        runAnimationFrames()

        expect(wrapperNode.getScrollTop()).toBeGreaterThan(0)
        editor.getSelections()[0].setBufferRange([[0, 0], [0, 4]], {autoscroll: true})
        runAnimationFrames()

        expect(wrapperNode.getScrollTop()).toBe(0)
      })
    })
  })

  describe('::getVisibleRowRange()', function () {
    beforeEach(function () {
      wrapperNode.style.height = lineHeightInPixels * 8 + 'px'
      editor.update({autoHeight: false})
      component.measureDimensions()
      runAnimationFrames()
    })

    it('returns the first and the last visible rows', function () {
      component.setScrollTop(0)
      runAnimationFrames()
      expect(component.getVisibleRowRange()).toEqual([0, 9])
    })

    it('ends at last buffer row even if there\'s more space available', function () {
      wrapperNode.style.height = lineHeightInPixels * 13 + 'px'
      editor.update({autoHeight: false})
      component.measureDimensions()
      runAnimationFrames()

      component.setScrollTop(60)
      runAnimationFrames()

      expect(component.getVisibleRowRange()).toEqual([0, 13])
    })
  })

  describe('::pixelPositionForScreenPosition()', () => {
    it('returns the correct horizontal position, even if it is on a row that has not yet been rendered (regression)', () => {
      editor.setTextInBufferRange([[5, 0], [6, 0]], 'hello world\n')
      expect(wrapperNode.pixelPositionForScreenPosition([5, Infinity]).left).toBeGreaterThan(0)
    })
  })

  describe('middle mouse paste on Linux', function () {
    let originalPlatform

    beforeEach(function () {
      originalPlatform = process.platform
      Object.defineProperty(process, 'platform', {
        value: 'linux'
      })
    })

    afterEach(function () {
      Object.defineProperty(process, 'platform', {
        value: originalPlatform
      })
    })

    it('pastes the previously selected text at the clicked location', async function () {
      spyOn(require('electron').ipcRenderer, 'send').andCallFake(function (eventName, selectedText) {
        if (eventName === 'write-text-to-selection-clipboard') {
          require('../src/safe-clipboard').writeText(selectedText, 'selection')
        }
      })
      atom.clipboard.write('')
      component.trackSelectionClipboard()
      editor.setSelectedBufferRange([[1, 6], [1, 10]])
      advanceClock(0)

      componentNode.querySelector('.scroll-view').dispatchEvent(buildMouseEvent('mousedown', clientCoordinatesForScreenPosition([10, 0]), {
        button: 1
      }))
      componentNode.querySelector('.scroll-view').dispatchEvent(buildMouseEvent('mouseup', clientCoordinatesForScreenPosition([10, 0]), {
        which: 2
      }))
      expect(atom.clipboard.read()).toBe('sort')
      expect(editor.lineTextForBufferRow(10)).toBe('sort')
    })
  })

  function buildMouseEvent (type, ...propertiesObjects) {
    let properties = extend({
      bubbles: true,
      cancelable: true
    }, ...propertiesObjects)

    if (properties.detail == null) {
      properties.detail = 1
    }

    let event = new MouseEvent(type, properties)
    if (properties.which != null) {
      Object.defineProperty(event, 'which', {
        get: function () {
          return properties.which
        }
      })
    }
    if (properties.target != null) {
      Object.defineProperty(event, 'target', {
        get: function () {
          return properties.target
        }
      })
      Object.defineProperty(event, 'srcObject', {
        get: function () {
          return properties.target
        }
      })
    }
    return event
  }

  function clientCoordinatesForScreenPosition (screenPosition) {
    let clientX, clientY, positionOffset, scrollViewClientRect
    positionOffset = wrapperNode.pixelPositionForScreenPosition(screenPosition)
    scrollViewClientRect = componentNode.querySelector('.scroll-view').getBoundingClientRect()
    clientX = scrollViewClientRect.left + positionOffset.left - wrapperNode.getScrollLeft()
    clientY = scrollViewClientRect.top + positionOffset.top - wrapperNode.getScrollTop()
    return {
      clientX: clientX,
      clientY: clientY
    }
  }

  function clientCoordinatesForScreenRowInGutter (screenRow) {
    let clientX, clientY, gutterClientRect, positionOffset
    positionOffset = wrapperNode.pixelPositionForScreenPosition([screenRow, Infinity])
    gutterClientRect = componentNode.querySelector('.gutter').getBoundingClientRect()
    clientX = gutterClientRect.left + positionOffset.left - wrapperNode.getScrollLeft()
    clientY = gutterClientRect.top + positionOffset.top - wrapperNode.getScrollTop()
    return {
      clientX: clientX,
      clientY: clientY
    }
  }

  function lineAndLineNumberHaveClass (screenRow, klass) {
    return lineHasClass(screenRow, klass) && lineNumberHasClass(screenRow, klass)
  }

  function lineNumberHasClass (screenRow, klass) {
    return component.lineNumberNodeForScreenRow(screenRow).classList.contains(klass)
  }

  function lineHasClass (screenRow, klass) {
    return component.lineNodeForScreenRow(screenRow).classList.contains(klass)
  }

  function getLeafNodes (node) {
    if (node.children.length > 0) {
      return flatten(toArray(node.children).map(getLeafNodes))
    } else {
      return [node]
    }
  }

  function conditionPromise (condition) {
    let timeoutError = new Error('Timed out waiting on condition')
    Error.captureStackTrace(timeoutError, conditionPromise)

    return new Promise(function (resolve, reject) {
      let interval = window.setInterval.originalValue.apply(window, [function () {
        if (condition()) {
          window.clearInterval(interval)
          window.clearTimeout(timeout)
          resolve()
        }
      }, 100])
      let timeout = window.setTimeout.originalValue.apply(window, [function () {
        window.clearInterval(interval)
        reject(timeoutError)
      }, 5000])
    })
  }

  function decorationsUpdatedPromise (editor) {
    return new Promise(function (resolve) {
      let disposable = editor.onDidUpdateDecorations(function () {
        disposable.dispose()
        resolve()
      })
    })
  }
})<|MERGE_RESOLUTION|>--- conflicted
+++ resolved
@@ -1741,23 +1741,14 @@
   })
 
   describe('block decorations rendering', function () {
-<<<<<<< HEAD
+    let markerLayer
+
     function createBlockDecorationBeforeScreenRow (screenRow, {className}) {
       let item = document.createElement('div')
       item.className = className || ''
       let blockDecoration = editor.decorateMarker(
-        editor.markScreenPosition([screenRow, 0], {invalidate: 'never'}),
+        markerLayer.markScreenPosition([screenRow, 0], {invalidate: 'never'}),
         {type: 'block', item: item, position: 'before'}
-=======
-    let markerLayer
-
-    function createBlockDecorationBeforeScreenRow(screenRow, {className}) {
-      let item = document.createElement("div")
-      item.className = className || ""
-      let blockDecoration = editor.decorateMarker(
-        markerLayer.markScreenPosition([screenRow, 0], {invalidate: "never"}),
-        {type: "block", item: item, position: "before"}
->>>>>>> cebe8ade
       )
       return [item, blockDecoration]
     }
@@ -1766,13 +1757,8 @@
       let item = document.createElement('div')
       item.className = className || ''
       let blockDecoration = editor.decorateMarker(
-<<<<<<< HEAD
-        editor.markScreenPosition([screenRow, 0], {invalidate: 'never'}),
+        markerLayer.markScreenPosition([screenRow, 0], {invalidate: 'never'}),
         {type: 'block', item: item, position: 'after'}
-=======
-        markerLayer.markScreenPosition([screenRow, 0], {invalidate: "never"}),
-        {type: "block", item: item, position: "after"}
->>>>>>> cebe8ade
       )
       return [item, blockDecoration]
     }
