--- conflicted
+++ resolved
@@ -1,6163 +1,2170 @@
-const { conditionPromise } = require('./async-spec-helpers');
-
-const Random = require('../script/node_modules/random-seed');
-const { getRandomBufferRange, buildRandomLines } = require('./helpers/random');
-const TextEditorComponent = require('../src/text-editor-component');
-const TextEditorElement = require('../src/text-editor-element');
-const TextEditor = require('../src/text-editor');
-const TextBuffer = require('text-buffer');
-const { Point } = TextBuffer;
-const fs = require('fs');
-const path = require('path');
-const Grim = require('grim');
-const electron = require('electron');
-const clipboard = electron.clipboard;
-
-const SAMPLE_TEXT = fs.readFileSync(
-  path.join(__dirname, 'fixtures', 'sample.js'),
-  'utf8'
-);
-
-document.registerElement('text-editor-component-test-element', {
-  prototype: Object.create(HTMLElement.prototype, {
-    attachedCallback: {
-      value: function() {
-        this.didAttach();
+/** @babel */
+
+import {it, fit, ffit, fffit, beforeEach, afterEach} from './async-spec-helpers'
+import TextEditorElement from '../src/text-editor-element'
+import _, {extend, flatten, last, toArray} from 'underscore-plus'
+
+const NBSP = String.fromCharCode(160)
+const TILE_SIZE = 3
+
+describe('TextEditorComponent', function () {
+  let charWidth, component, componentNode, contentNode, editor,
+      horizontalScrollbarNode, lineHeightInPixels, tileHeightInPixels,
+      verticalScrollbarNode, wrapperNode
+
+  beforeEach(async function () {
+    jasmine.useRealClock()
+
+    await atom.packages.activatePackage('language-javascript')
+    editor = await atom.workspace.open('sample.js')
+
+    contentNode = document.querySelector('#jasmine-content')
+    contentNode.style.width = '1000px'
+
+    wrapperNode = new TextEditorElement()
+    wrapperNode.tileSize = TILE_SIZE
+    wrapperNode.initialize(editor, atom)
+    wrapperNode.setUpdatedSynchronously(false)
+    jasmine.attachToDOM(wrapperNode)
+
+    component = wrapperNode.component
+    component.setFontFamily('monospace')
+    component.setLineHeight(1.3)
+    component.setFontSize(20)
+
+    lineHeightInPixels = editor.getLineHeightInPixels()
+    tileHeightInPixels = TILE_SIZE * lineHeightInPixels
+    charWidth = editor.getDefaultCharWidth()
+
+    componentNode = component.getDomNode()
+    verticalScrollbarNode = componentNode.querySelector('.vertical-scrollbar')
+    horizontalScrollbarNode = componentNode.querySelector('.horizontal-scrollbar')
+
+    component.measureDimensions()
+    await nextViewUpdatePromise()
+  })
+
+  afterEach(function () {
+    contentNode.style.width = ''
+  })
+
+  describe('async updates', function () {
+    it('handles corrupted state gracefully', async function () {
+      editor.insertNewline()
+      component.presenter.startRow = -1
+      component.presenter.endRow = 9999
+      await nextViewUpdatePromise() // assert an update does occur
+    })
+
+    it('does not update when an animation frame was requested but the component got destroyed before its delivery', async function () {
+      editor.setText('You should not see this update.')
+      component.destroy()
+
+      await nextViewUpdatePromise()
+
+      expect(component.lineNodeForScreenRow(0).textContent).not.toBe('You should not see this update.')
+    })
+  })
+
+  describe('line rendering', async function () {
+    function expectTileContainsRow (tileNode, screenRow, {top}) {
+      let lineNode = tileNode.querySelector('[data-screen-row="' + screenRow + '"]')
+      let text = editor.lineTextForScreenRow(screenRow)
+      expect(lineNode.offsetTop).toBe(top)
+      if (text === '') {
+        expect(lineNode.textContent).toBe(' ')
+      } else {
+        expect(lineNode.textContent).toBe(text)
       }
     }
+
+    it('gives the lines container the same height as the wrapper node', async function () {
+      let linesNode = componentNode.querySelector('.lines')
+      wrapperNode.style.height = 6.5 * lineHeightInPixels + 'px'
+      component.measureDimensions()
+      await nextViewUpdatePromise()
+
+      expect(linesNode.getBoundingClientRect().height).toBe(6.5 * lineHeightInPixels)
+      wrapperNode.style.height = 3.5 * lineHeightInPixels + 'px'
+      component.measureDimensions()
+
+      await nextViewUpdatePromise()
+
+      expect(linesNode.getBoundingClientRect().height).toBe(3.5 * lineHeightInPixels)
+    })
+
+    it('renders higher tiles in front of lower ones', async function () {
+      wrapperNode.style.height = 6.5 * lineHeightInPixels + 'px'
+      component.measureDimensions()
+
+      await nextViewUpdatePromise()
+
+      let tilesNodes = component.tileNodesForLines()
+      expect(tilesNodes[0].style.zIndex).toBe('2')
+      expect(tilesNodes[1].style.zIndex).toBe('1')
+      expect(tilesNodes[2].style.zIndex).toBe('0')
+      verticalScrollbarNode.scrollTop = 1 * lineHeightInPixels
+      verticalScrollbarNode.dispatchEvent(new UIEvent('scroll'))
+
+      await nextViewUpdatePromise()
+
+      tilesNodes = component.tileNodesForLines()
+      expect(tilesNodes[0].style.zIndex).toBe('3')
+      expect(tilesNodes[1].style.zIndex).toBe('2')
+      expect(tilesNodes[2].style.zIndex).toBe('1')
+      expect(tilesNodes[3].style.zIndex).toBe('0')
+    })
+
+    it('renders the currently-visible lines in a tiled fashion', async function () {
+      wrapperNode.style.height = 6.5 * lineHeightInPixels + 'px'
+      component.measureDimensions()
+
+      await nextViewUpdatePromise()
+
+      let tilesNodes = component.tileNodesForLines()
+      expect(tilesNodes.length).toBe(3)
+
+      expect(tilesNodes[0].style['-webkit-transform']).toBe('translate3d(0px, 0px, 0px)')
+      expect(tilesNodes[0].querySelectorAll('.line').length).toBe(TILE_SIZE)
+      expectTileContainsRow(tilesNodes[0], 0, {
+        top: 0 * lineHeightInPixels
+      })
+      expectTileContainsRow(tilesNodes[0], 1, {
+        top: 1 * lineHeightInPixels
+      })
+      expectTileContainsRow(tilesNodes[0], 2, {
+        top: 2 * lineHeightInPixels
+      })
+
+      expect(tilesNodes[1].style['-webkit-transform']).toBe('translate3d(0px, ' + (1 * tileHeightInPixels) + 'px, 0px)')
+      expect(tilesNodes[1].querySelectorAll('.line').length).toBe(TILE_SIZE)
+      expectTileContainsRow(tilesNodes[1], 3, {
+        top: 0 * lineHeightInPixels
+      })
+      expectTileContainsRow(tilesNodes[1], 4, {
+        top: 1 * lineHeightInPixels
+      })
+      expectTileContainsRow(tilesNodes[1], 5, {
+        top: 2 * lineHeightInPixels
+      })
+
+      expect(tilesNodes[2].style['-webkit-transform']).toBe('translate3d(0px, ' + (2 * tileHeightInPixels) + 'px, 0px)')
+      expect(tilesNodes[2].querySelectorAll('.line').length).toBe(TILE_SIZE)
+      expectTileContainsRow(tilesNodes[2], 6, {
+        top: 0 * lineHeightInPixels
+      })
+      expectTileContainsRow(tilesNodes[2], 7, {
+        top: 1 * lineHeightInPixels
+      })
+      expectTileContainsRow(tilesNodes[2], 8, {
+        top: 2 * lineHeightInPixels
+      })
+
+      expect(component.lineNodeForScreenRow(9)).toBeUndefined()
+
+      verticalScrollbarNode.scrollTop = TILE_SIZE * lineHeightInPixels + 5
+      verticalScrollbarNode.dispatchEvent(new UIEvent('scroll'))
+
+      await nextViewUpdatePromise()
+
+      tilesNodes = component.tileNodesForLines()
+      expect(component.lineNodeForScreenRow(2)).toBeUndefined()
+      expect(tilesNodes.length).toBe(3)
+
+      expect(tilesNodes[0].style['-webkit-transform']).toBe('translate3d(0px, ' + (0 * tileHeightInPixels - 5) + 'px, 0px)')
+      expect(tilesNodes[0].querySelectorAll('.line').length).toBe(TILE_SIZE)
+      expectTileContainsRow(tilesNodes[0], 3, {
+        top: 0 * lineHeightInPixels
+      })
+      expectTileContainsRow(tilesNodes[0], 4, {
+        top: 1 * lineHeightInPixels
+      })
+      expectTileContainsRow(tilesNodes[0], 5, {
+        top: 2 * lineHeightInPixels
+      })
+
+      expect(tilesNodes[1].style['-webkit-transform']).toBe('translate3d(0px, ' + (1 * tileHeightInPixels - 5) + 'px, 0px)')
+      expect(tilesNodes[1].querySelectorAll('.line').length).toBe(TILE_SIZE)
+      expectTileContainsRow(tilesNodes[1], 6, {
+        top: 0 * lineHeightInPixels
+      })
+      expectTileContainsRow(tilesNodes[1], 7, {
+        top: 1 * lineHeightInPixels
+      })
+      expectTileContainsRow(tilesNodes[1], 8, {
+        top: 2 * lineHeightInPixels
+      })
+
+      expect(tilesNodes[2].style['-webkit-transform']).toBe('translate3d(0px, ' + (2 * tileHeightInPixels - 5) + 'px, 0px)')
+      expect(tilesNodes[2].querySelectorAll('.line').length).toBe(TILE_SIZE)
+      expectTileContainsRow(tilesNodes[2], 9, {
+        top: 0 * lineHeightInPixels
+      })
+      expectTileContainsRow(tilesNodes[2], 10, {
+        top: 1 * lineHeightInPixels
+      })
+      expectTileContainsRow(tilesNodes[2], 11, {
+        top: 2 * lineHeightInPixels
+      })
+    })
+
+    it('updates the top position of subsequent tiles when lines are inserted or removed', async function () {
+      wrapperNode.style.height = 6.5 * lineHeightInPixels + 'px'
+      component.measureDimensions()
+      editor.getBuffer().deleteRows(0, 1)
+
+      await nextViewUpdatePromise()
+
+      let tilesNodes = component.tileNodesForLines()
+      expect(tilesNodes[0].style['-webkit-transform']).toBe('translate3d(0px, 0px, 0px)')
+      expectTileContainsRow(tilesNodes[0], 0, {
+        top: 0 * lineHeightInPixels
+      })
+      expectTileContainsRow(tilesNodes[0], 1, {
+        top: 1 * lineHeightInPixels
+      })
+      expectTileContainsRow(tilesNodes[0], 2, {
+        top: 2 * lineHeightInPixels
+      })
+
+      expect(tilesNodes[1].style['-webkit-transform']).toBe('translate3d(0px, ' + (1 * tileHeightInPixels) + 'px, 0px)')
+      expectTileContainsRow(tilesNodes[1], 3, {
+        top: 0 * lineHeightInPixels
+      })
+      expectTileContainsRow(tilesNodes[1], 4, {
+        top: 1 * lineHeightInPixels
+      })
+      expectTileContainsRow(tilesNodes[1], 5, {
+        top: 2 * lineHeightInPixels
+      })
+
+      editor.getBuffer().insert([0, 0], '\n\n')
+
+      await nextViewUpdatePromise()
+
+      tilesNodes = component.tileNodesForLines()
+      expect(tilesNodes[0].style['-webkit-transform']).toBe('translate3d(0px, 0px, 0px)')
+      expectTileContainsRow(tilesNodes[0], 0, {
+        top: 0 * lineHeightInPixels
+      })
+      expectTileContainsRow(tilesNodes[0], 1, {
+        top: 1 * lineHeightInPixels
+      })
+      expectTileContainsRow(tilesNodes[0], 2, {
+        top: 2 * lineHeightInPixels
+      })
+
+      expect(tilesNodes[1].style['-webkit-transform']).toBe('translate3d(0px, ' + (1 * tileHeightInPixels) + 'px, 0px)')
+      expectTileContainsRow(tilesNodes[1], 3, {
+        top: 0 * lineHeightInPixels
+      })
+      expectTileContainsRow(tilesNodes[1], 4, {
+        top: 1 * lineHeightInPixels
+      })
+      expectTileContainsRow(tilesNodes[1], 5, {
+        top: 2 * lineHeightInPixels
+      })
+
+      expect(tilesNodes[2].style['-webkit-transform']).toBe('translate3d(0px, ' + (2 * tileHeightInPixels) + 'px, 0px)')
+      expectTileContainsRow(tilesNodes[2], 6, {
+        top: 0 * lineHeightInPixels
+      })
+      expectTileContainsRow(tilesNodes[2], 7, {
+        top: 1 * lineHeightInPixels
+      })
+      expectTileContainsRow(tilesNodes[2], 8, {
+        top: 2 * lineHeightInPixels
+      })
+    })
+
+    it('updates the lines when lines are inserted or removed above the rendered row range', async function () {
+      wrapperNode.style.height = 4.5 * lineHeightInPixels + 'px'
+      component.measureDimensions()
+
+      await nextViewUpdatePromise()
+
+      verticalScrollbarNode.scrollTop = 5 * lineHeightInPixels
+      verticalScrollbarNode.dispatchEvent(new UIEvent('scroll'))
+
+      await nextViewUpdatePromise()
+
+      let buffer = editor.getBuffer()
+      buffer.insert([0, 0], '\n\n')
+
+      await nextViewUpdatePromise()
+
+      expect(component.lineNodeForScreenRow(3).textContent).toBe(editor.lineTextForScreenRow(3))
+      buffer.delete([[0, 0], [3, 0]])
+
+      await nextViewUpdatePromise()
+
+      expect(component.lineNodeForScreenRow(3).textContent).toBe(editor.lineTextForScreenRow(3))
+    })
+
+    it('updates the top position of lines when the line height changes', async function () {
+      let initialLineHeightInPixels = editor.getLineHeightInPixels()
+
+      component.setLineHeight(2)
+
+      await nextViewUpdatePromise()
+
+      let newLineHeightInPixels = editor.getLineHeightInPixels()
+      expect(newLineHeightInPixels).not.toBe(initialLineHeightInPixels)
+      expect(component.lineNodeForScreenRow(1).offsetTop).toBe(1 * newLineHeightInPixels)
+    })
+
+    it('updates the top position of lines when the font size changes', async function () {
+      let initialLineHeightInPixels = editor.getLineHeightInPixels()
+      component.setFontSize(10)
+
+      await nextViewUpdatePromise()
+
+      let newLineHeightInPixels = editor.getLineHeightInPixels()
+      expect(newLineHeightInPixels).not.toBe(initialLineHeightInPixels)
+      expect(component.lineNodeForScreenRow(1).offsetTop).toBe(1 * newLineHeightInPixels)
+    })
+
+    it('renders the .lines div at the full height of the editor if there are not enough lines to scroll vertically', async function () {
+      editor.setText('')
+      wrapperNode.style.height = '300px'
+      component.measureDimensions()
+      await nextViewUpdatePromise()
+      let linesNode = componentNode.querySelector('.lines')
+      expect(linesNode.offsetHeight).toBe(300)
+    })
+
+    it('assigns the width of each line so it extends across the full width of the editor', async function () {
+      let gutterWidth = componentNode.querySelector('.gutter').offsetWidth
+      let scrollViewNode = componentNode.querySelector('.scroll-view')
+      let lineNodes = Array.from(componentNode.querySelectorAll('.line'))
+
+      componentNode.style.width = gutterWidth + (30 * charWidth) + 'px'
+      component.measureDimensions()
+
+      await nextViewUpdatePromise()
+
+      expect(wrapperNode.getScrollWidth()).toBeGreaterThan(scrollViewNode.offsetWidth)
+      let editorFullWidth = wrapperNode.getScrollWidth() + wrapperNode.getVerticalScrollbarWidth()
+      for (let lineNode of lineNodes) {
+        expect(lineNode.getBoundingClientRect().width).toBe(editorFullWidth)
+      }
+
+      componentNode.style.width = gutterWidth + wrapperNode.getScrollWidth() + 100 + 'px'
+      component.measureDimensions()
+
+      await nextViewUpdatePromise()
+
+      let scrollViewWidth = scrollViewNode.offsetWidth
+      for (let lineNode of lineNodes) {
+        expect(lineNode.getBoundingClientRect().width).toBe(scrollViewWidth)
+      }
+    })
+
+    it('renders an placeholder space on empty lines when no line-ending character is defined', function () {
+      atom.config.set('editor.showInvisibles', false)
+      expect(component.lineNodeForScreenRow(10).textContent).toBe(' ')
+    })
+
+    it('gives the lines and tiles divs the same background color as the editor to improve GPU performance', async function () {
+      let linesNode = componentNode.querySelector('.lines')
+      let backgroundColor = getComputedStyle(wrapperNode).backgroundColor
+
+      expect(linesNode.style.backgroundColor).toBe(backgroundColor)
+      for (let tileNode of component.tileNodesForLines()) {
+        expect(tileNode.style.backgroundColor).toBe(backgroundColor)
+      }
+
+      wrapperNode.style.backgroundColor = 'rgb(255, 0, 0)'
+      await nextViewUpdatePromise()
+
+      expect(linesNode.style.backgroundColor).toBe('rgb(255, 0, 0)')
+      for (let tileNode of component.tileNodesForLines()) {
+        expect(tileNode.style.backgroundColor).toBe('rgb(255, 0, 0)')
+      }
+    })
+
+    it('applies .leading-whitespace for lines with leading spaces and/or tabs', async function () {
+      editor.setText(' a')
+
+      await nextViewUpdatePromise()
+
+      let leafNodes = getLeafNodes(component.lineNodeForScreenRow(0))
+      expect(leafNodes[0].classList.contains('leading-whitespace')).toBe(true)
+      expect(leafNodes[0].classList.contains('trailing-whitespace')).toBe(false)
+
+      editor.setText('\ta')
+      await nextViewUpdatePromise()
+
+      leafNodes = getLeafNodes(component.lineNodeForScreenRow(0))
+      expect(leafNodes[0].classList.contains('leading-whitespace')).toBe(true)
+      expect(leafNodes[0].classList.contains('trailing-whitespace')).toBe(false)
+    })
+
+    it('applies .trailing-whitespace for lines with trailing spaces and/or tabs', async function () {
+      editor.setText(' ')
+      await nextViewUpdatePromise()
+
+      let leafNodes = getLeafNodes(component.lineNodeForScreenRow(0))
+      expect(leafNodes[0].classList.contains('trailing-whitespace')).toBe(true)
+      expect(leafNodes[0].classList.contains('leading-whitespace')).toBe(false)
+
+      editor.setText('\t')
+      await nextViewUpdatePromise()
+
+      leafNodes = getLeafNodes(component.lineNodeForScreenRow(0))
+      expect(leafNodes[0].classList.contains('trailing-whitespace')).toBe(true)
+      expect(leafNodes[0].classList.contains('leading-whitespace')).toBe(false)
+      editor.setText('a ')
+      await nextViewUpdatePromise()
+
+      leafNodes = getLeafNodes(component.lineNodeForScreenRow(0))
+      expect(leafNodes[0].classList.contains('trailing-whitespace')).toBe(true)
+      expect(leafNodes[0].classList.contains('leading-whitespace')).toBe(false)
+      editor.setText('a\t')
+      await nextViewUpdatePromise()
+
+      leafNodes = getLeafNodes(component.lineNodeForScreenRow(0))
+      expect(leafNodes[0].classList.contains('trailing-whitespace')).toBe(true)
+      expect(leafNodes[0].classList.contains('leading-whitespace')).toBe(false)
+    })
+
+    it('keeps rebuilding lines when continuous reflow is on', async function () {
+      wrapperNode.setContinuousReflow(true)
+      let oldLineNode = componentNode.querySelectorAll('.line')[1]
+
+      while (true) {
+        await nextViewUpdatePromise()
+        if (componentNode.querySelectorAll('.line')[1] !== oldLineNode) break
+      }
+    })
+
+    describe('when showInvisibles is enabled', function () {
+      const invisibles = {
+        eol: 'E',
+        space: 'S',
+        tab: 'T',
+        cr: 'C'
+      }
+
+      beforeEach(async function () {
+        atom.config.set('editor.showInvisibles', true)
+        atom.config.set('editor.invisibles', invisibles)
+        await nextViewUpdatePromise()
+      })
+
+      it('re-renders the lines when the showInvisibles config option changes', async function () {
+        editor.setText(' a line with tabs\tand spaces \n')
+        await nextViewUpdatePromise()
+
+        expect(component.lineNodeForScreenRow(0).textContent).toBe('' + invisibles.space + 'a line with tabs' + invisibles.tab + 'and spaces' + invisibles.space + invisibles.eol)
+
+        atom.config.set('editor.showInvisibles', false)
+        await nextViewUpdatePromise()
+
+        expect(component.lineNodeForScreenRow(0).textContent).toBe(' a line with tabs and spaces ')
+
+        atom.config.set('editor.showInvisibles', true)
+        await nextViewUpdatePromise()
+
+        expect(component.lineNodeForScreenRow(0).textContent).toBe('' + invisibles.space + 'a line with tabs' + invisibles.tab + 'and spaces' + invisibles.space + invisibles.eol)
+      })
+
+      it('displays leading/trailing spaces, tabs, and newlines as visible characters', async function () {
+        editor.setText(' a line with tabs\tand spaces \n')
+
+        await nextViewUpdatePromise()
+
+        expect(component.lineNodeForScreenRow(0).textContent).toBe('' + invisibles.space + 'a line with tabs' + invisibles.tab + 'and spaces' + invisibles.space + invisibles.eol)
+
+        let leafNodes = getLeafNodes(component.lineNodeForScreenRow(0))
+        expect(leafNodes[0].classList.contains('invisible-character')).toBe(true)
+        expect(leafNodes[leafNodes.length - 1].classList.contains('invisible-character')).toBe(true)
+      })
+
+      it('displays newlines as their own token outside of the other tokens\' scopeDescriptor', async function () {
+        editor.setText('let\n')
+        await nextViewUpdatePromise()
+        expect(component.lineNodeForScreenRow(0).innerHTML).toBe('<span class="source js"><span class="storage type var js">let</span><span class="invisible-character eol">' + invisibles.eol + '</span></span>')
+      })
+
+      it('displays trailing carriage returns using a visible, non-empty value', async function () {
+        editor.setText('a line that ends with a carriage return\r\n')
+        await nextViewUpdatePromise()
+        expect(component.lineNodeForScreenRow(0).textContent).toBe('a line that ends with a carriage return' + invisibles.cr + invisibles.eol)
+      })
+
+      it('renders invisible line-ending characters on empty lines', function () {
+        expect(component.lineNodeForScreenRow(10).textContent).toBe(invisibles.eol)
+      })
+
+      it('renders a placeholder space on empty lines when the line-ending character is an empty string', async function () {
+        atom.config.set('editor.invisibles', {
+          eol: ''
+        })
+        await nextViewUpdatePromise()
+        expect(component.lineNodeForScreenRow(10).textContent).toBe(' ')
+      })
+
+      it('renders an placeholder space on empty lines when the line-ending character is false', async function () {
+        atom.config.set('editor.invisibles', {
+          eol: false
+        })
+        await nextViewUpdatePromise()
+        expect(component.lineNodeForScreenRow(10).textContent).toBe(' ')
+      })
+
+      it('interleaves invisible line-ending characters with indent guides on empty lines', async function () {
+        atom.config.set('editor.showIndentGuide', true)
+
+        await nextViewUpdatePromise()
+
+        editor.setTabLength(2)
+        editor.setTextInBufferRange([[10, 0], [11, 0]], '\r\n', {
+          normalizeLineEndings: false
+        })
+        await nextViewUpdatePromise()
+        expect(component.lineNodeForScreenRow(10).innerHTML).toBe('<span class="source js"><span class="invisible-character eol indent-guide">CE</span></span>')
+
+        editor.setTabLength(3)
+        await nextViewUpdatePromise()
+        expect(component.lineNodeForScreenRow(10).innerHTML).toBe('<span class="source js"><span class="invisible-character eol indent-guide">CE</span></span>')
+
+        editor.setTabLength(1)
+        await nextViewUpdatePromise()
+        expect(component.lineNodeForScreenRow(10).innerHTML).toBe('<span class="source js"><span class="invisible-character eol indent-guide">CE</span></span>')
+
+        editor.setTextInBufferRange([[9, 0], [9, Infinity]], ' ')
+        editor.setTextInBufferRange([[11, 0], [11, Infinity]], ' ')
+        await nextViewUpdatePromise()
+        expect(component.lineNodeForScreenRow(10).innerHTML).toBe('<span class="source js"><span class="invisible-character eol indent-guide">CE</span></span>')
+      })
+
+      describe('when soft wrapping is enabled', function () {
+        beforeEach(async function () {
+          editor.setText('a line that wraps \n')
+          editor.setSoftWrapped(true)
+          await nextViewUpdatePromise()
+
+          componentNode.style.width = 16 * charWidth + wrapperNode.getVerticalScrollbarWidth() + 'px'
+          component.measureDimensions()
+          await nextViewUpdatePromise()
+        })
+
+        it('does not show end of line invisibles at the end of wrapped lines', function () {
+          expect(component.lineNodeForScreenRow(0).textContent).toBe('a line ')
+          expect(component.lineNodeForScreenRow(1).textContent).toBe('that wraps' + invisibles.space + invisibles.eol)
+        })
+      })
+    })
+
+    describe('when indent guides are enabled', function () {
+      beforeEach(async function () {
+        atom.config.set('editor.showIndentGuide', true)
+        await nextViewUpdatePromise()
+      })
+
+      it('adds an "indent-guide" class to spans comprising the leading whitespace', function () {
+        let line1LeafNodes = getLeafNodes(component.lineNodeForScreenRow(1))
+        expect(line1LeafNodes[0].textContent).toBe('  ')
+        expect(line1LeafNodes[0].classList.contains('indent-guide')).toBe(true)
+        expect(line1LeafNodes[1].classList.contains('indent-guide')).toBe(false)
+
+        let line2LeafNodes = getLeafNodes(component.lineNodeForScreenRow(2))
+        expect(line2LeafNodes[0].textContent).toBe('  ')
+        expect(line2LeafNodes[0].classList.contains('indent-guide')).toBe(true)
+        expect(line2LeafNodes[1].textContent).toBe('  ')
+        expect(line2LeafNodes[1].classList.contains('indent-guide')).toBe(true)
+        expect(line2LeafNodes[2].classList.contains('indent-guide')).toBe(false)
+      })
+
+      it('renders leading whitespace spans with the "indent-guide" class for empty lines', async function () {
+        editor.getBuffer().insert([1, Infinity], '\n')
+        await nextViewUpdatePromise()
+
+        let line2LeafNodes = getLeafNodes(component.lineNodeForScreenRow(2))
+        expect(line2LeafNodes.length).toBe(2)
+        expect(line2LeafNodes[0].textContent).toBe('  ')
+        expect(line2LeafNodes[0].classList.contains('indent-guide')).toBe(true)
+        expect(line2LeafNodes[1].textContent).toBe('  ')
+        expect(line2LeafNodes[1].classList.contains('indent-guide')).toBe(true)
+      })
+
+      it('renders indent guides correctly on lines containing only whitespace', async function () {
+        editor.getBuffer().insert([1, Infinity], '\n      ')
+        await nextViewUpdatePromise()
+
+        let line2LeafNodes = getLeafNodes(component.lineNodeForScreenRow(2))
+        expect(line2LeafNodes.length).toBe(3)
+        expect(line2LeafNodes[0].textContent).toBe('  ')
+        expect(line2LeafNodes[0].classList.contains('indent-guide')).toBe(true)
+        expect(line2LeafNodes[1].textContent).toBe('  ')
+        expect(line2LeafNodes[1].classList.contains('indent-guide')).toBe(true)
+        expect(line2LeafNodes[2].textContent).toBe('  ')
+        expect(line2LeafNodes[2].classList.contains('indent-guide')).toBe(true)
+      })
+
+      it('renders indent guides correctly on lines containing only whitespace when invisibles are enabled', async function () {
+        atom.config.set('editor.showInvisibles', true)
+        atom.config.set('editor.invisibles', {
+          space: '-',
+          eol: 'x'
+        })
+        editor.getBuffer().insert([1, Infinity], '\n      ')
+
+        await nextViewUpdatePromise()
+
+        let line2LeafNodes = getLeafNodes(component.lineNodeForScreenRow(2))
+        expect(line2LeafNodes.length).toBe(4)
+        expect(line2LeafNodes[0].textContent).toBe('--')
+        expect(line2LeafNodes[0].classList.contains('indent-guide')).toBe(true)
+        expect(line2LeafNodes[1].textContent).toBe('--')
+        expect(line2LeafNodes[1].classList.contains('indent-guide')).toBe(true)
+        expect(line2LeafNodes[2].textContent).toBe('--')
+        expect(line2LeafNodes[2].classList.contains('indent-guide')).toBe(true)
+        expect(line2LeafNodes[3].textContent).toBe('x')
+      })
+
+      it('does not render indent guides in trailing whitespace for lines containing non whitespace characters', async function () {
+        editor.getBuffer().setText('  hi  ')
+
+        await nextViewUpdatePromise()
+
+        let line0LeafNodes = getLeafNodes(component.lineNodeForScreenRow(0))
+        expect(line0LeafNodes[0].textContent).toBe('  ')
+        expect(line0LeafNodes[0].classList.contains('indent-guide')).toBe(true)
+        expect(line0LeafNodes[1].textContent).toBe('  ')
+        expect(line0LeafNodes[1].classList.contains('indent-guide')).toBe(false)
+      })
+
+      it('updates the indent guides on empty lines preceding an indentation change', async function () {
+        editor.getBuffer().insert([12, 0], '\n')
+        await nextViewUpdatePromise()
+
+        editor.getBuffer().insert([13, 0], '    ')
+        await nextViewUpdatePromise()
+
+        let line12LeafNodes = getLeafNodes(component.lineNodeForScreenRow(12))
+        expect(line12LeafNodes[0].textContent).toBe('  ')
+        expect(line12LeafNodes[0].classList.contains('indent-guide')).toBe(true)
+        expect(line12LeafNodes[1].textContent).toBe('  ')
+        expect(line12LeafNodes[1].classList.contains('indent-guide')).toBe(true)
+      })
+
+      it('updates the indent guides on empty lines following an indentation change', async function () {
+        editor.getBuffer().insert([12, 2], '\n')
+
+        await nextViewUpdatePromise()
+
+        editor.getBuffer().insert([12, 0], '    ')
+        await nextViewUpdatePromise()
+
+        let line13LeafNodes = getLeafNodes(component.lineNodeForScreenRow(13))
+        expect(line13LeafNodes[0].textContent).toBe('  ')
+        expect(line13LeafNodes[0].classList.contains('indent-guide')).toBe(true)
+        expect(line13LeafNodes[1].textContent).toBe('  ')
+        expect(line13LeafNodes[1].classList.contains('indent-guide')).toBe(true)
+      })
+    })
+
+    describe('when indent guides are disabled', function () {
+      beforeEach(function () {
+        expect(atom.config.get('editor.showIndentGuide')).toBe(false)
+      })
+
+      it('does not render indent guides on lines containing only whitespace', async function () {
+        editor.getBuffer().insert([1, Infinity], '\n      ')
+
+        await nextViewUpdatePromise()
+
+        let line2LeafNodes = getLeafNodes(component.lineNodeForScreenRow(2))
+        expect(line2LeafNodes.length).toBe(3)
+        expect(line2LeafNodes[0].textContent).toBe('  ')
+        expect(line2LeafNodes[0].classList.contains('indent-guide')).toBe(false)
+        expect(line2LeafNodes[1].textContent).toBe('  ')
+        expect(line2LeafNodes[1].classList.contains('indent-guide')).toBe(false)
+        expect(line2LeafNodes[2].textContent).toBe('  ')
+        expect(line2LeafNodes[2].classList.contains('indent-guide')).toBe(false)
+      })
+    })
+
+    describe('when the buffer contains null bytes', function () {
+      it('excludes the null byte from character measurement', async function () {
+        editor.setText('a\0b')
+        await nextViewUpdatePromise()
+        expect(wrapperNode.pixelPositionForScreenPosition([0, Infinity]).left).toEqual(2 * charWidth)
+      })
+    })
+
+    describe('when there is a fold', function () {
+      it('renders a fold marker on the folded line', async function () {
+        let foldedLineNode = component.lineNodeForScreenRow(4)
+        expect(foldedLineNode.querySelector('.fold-marker')).toBeFalsy()
+        editor.foldBufferRow(4)
+
+        await nextViewUpdatePromise()
+
+        foldedLineNode = component.lineNodeForScreenRow(4)
+        expect(foldedLineNode.querySelector('.fold-marker')).toBeTruthy()
+        editor.unfoldBufferRow(4)
+
+        await nextViewUpdatePromise()
+
+        foldedLineNode = component.lineNodeForScreenRow(4)
+        expect(foldedLineNode.querySelector('.fold-marker')).toBeFalsy()
+      })
+    })
   })
-});
-
-const editors = [];
-let verticalScrollbarWidth, horizontalScrollbarHeight;
-
-describe('TextEditorComponent', () => {
-  beforeEach(() => {
-    jasmine.useRealClock();
-
-    // Force scrollbars to be visible regardless of local system configuration
-    const scrollbarStyle = document.createElement('style');
-    scrollbarStyle.textContent =
-      'atom-text-editor ::-webkit-scrollbar { -webkit-appearance: none }';
-    jasmine.attachToDOM(scrollbarStyle);
-
-    if (verticalScrollbarWidth == null) {
-      const { component, element } = buildComponent({
-        text: 'abcdefgh\n'.repeat(10),
-        width: 30,
-        height: 30
-      });
-      verticalScrollbarWidth = getVerticalScrollbarWidth(component);
-      horizontalScrollbarHeight = getHorizontalScrollbarHeight(component);
-      element.remove();
+
+  describe('gutter rendering', function () {
+    function expectTileContainsRow (tileNode, screenRow, {top, text}) {
+      let lineNode = tileNode.querySelector('[data-screen-row="' + screenRow + '"]')
+      expect(lineNode.offsetTop).toBe(top)
+      expect(lineNode.textContent).toBe(text)
     }
-  });
-
-  afterEach(() => {
-    for (const editor of editors) {
-      editor.destroy();
+
+    it('renders higher tiles in front of lower ones', async function () {
+      wrapperNode.style.height = 6.5 * lineHeightInPixels + 'px'
+      component.measureDimensions()
+      await nextViewUpdatePromise()
+
+      let tilesNodes = component.tileNodesForLineNumbers()
+      expect(tilesNodes[0].style.zIndex).toBe('2')
+      expect(tilesNodes[1].style.zIndex).toBe('1')
+      expect(tilesNodes[2].style.zIndex).toBe('0')
+      verticalScrollbarNode.scrollTop = 1 * lineHeightInPixels
+      verticalScrollbarNode.dispatchEvent(new UIEvent('scroll'))
+      await nextViewUpdatePromise()
+
+      tilesNodes = component.tileNodesForLineNumbers()
+      expect(tilesNodes[0].style.zIndex).toBe('3')
+      expect(tilesNodes[1].style.zIndex).toBe('2')
+      expect(tilesNodes[2].style.zIndex).toBe('1')
+      expect(tilesNodes[3].style.zIndex).toBe('0')
+    })
+
+    it('gives the line numbers container the same height as the wrapper node', async function () {
+      let linesNode = componentNode.querySelector('.line-numbers')
+      wrapperNode.style.height = 6.5 * lineHeightInPixels + 'px'
+      component.measureDimensions()
+
+      await nextViewUpdatePromise()
+
+      expect(linesNode.getBoundingClientRect().height).toBe(6.5 * lineHeightInPixels)
+      wrapperNode.style.height = 3.5 * lineHeightInPixels + 'px'
+      component.measureDimensions()
+
+      await nextViewUpdatePromise()
+
+      expect(linesNode.getBoundingClientRect().height).toBe(3.5 * lineHeightInPixels)
+    })
+
+    it('renders the currently-visible line numbers in a tiled fashion', async function () {
+      wrapperNode.style.height = 4.5 * lineHeightInPixels + 'px'
+      component.measureDimensions()
+      await nextViewUpdatePromise()
+
+      let tilesNodes = component.tileNodesForLineNumbers()
+      expect(tilesNodes.length).toBe(3)
+
+      expect(tilesNodes[0].style['-webkit-transform']).toBe('translate3d(0px, 0px, 0px)')
+      expect(tilesNodes[0].querySelectorAll('.line-number').length).toBe(3)
+      expectTileContainsRow(tilesNodes[0], 0, {
+        top: lineHeightInPixels * 0,
+        text: '' + NBSP + '1'
+      })
+      expectTileContainsRow(tilesNodes[0], 1, {
+        top: lineHeightInPixels * 1,
+        text: '' + NBSP + '2'
+      })
+      expectTileContainsRow(tilesNodes[0], 2, {
+        top: lineHeightInPixels * 2,
+        text: '' + NBSP + '3'
+      })
+
+      expect(tilesNodes[1].style['-webkit-transform']).toBe('translate3d(0px, ' + (1 * tileHeightInPixels) + 'px, 0px)')
+      expect(tilesNodes[1].querySelectorAll('.line-number').length).toBe(3)
+      expectTileContainsRow(tilesNodes[1], 3, {
+        top: lineHeightInPixels * 0,
+        text: '' + NBSP + '4'
+      })
+      expectTileContainsRow(tilesNodes[1], 4, {
+        top: lineHeightInPixels * 1,
+        text: '' + NBSP + '5'
+      })
+      expectTileContainsRow(tilesNodes[1], 5, {
+        top: lineHeightInPixels * 2,
+        text: '' + NBSP + '6'
+      })
+
+      expect(tilesNodes[2].style['-webkit-transform']).toBe('translate3d(0px, ' + (2 * tileHeightInPixels) + 'px, 0px)')
+      expect(tilesNodes[2].querySelectorAll('.line-number').length).toBe(3)
+      expectTileContainsRow(tilesNodes[2], 6, {
+        top: lineHeightInPixels * 0,
+        text: '' + NBSP + '7'
+      })
+      expectTileContainsRow(tilesNodes[2], 7, {
+        top: lineHeightInPixels * 1,
+        text: '' + NBSP + '8'
+      })
+      expectTileContainsRow(tilesNodes[2], 8, {
+        top: lineHeightInPixels * 2,
+        text: '' + NBSP + '9'
+      })
+      verticalScrollbarNode.scrollTop = TILE_SIZE * lineHeightInPixels + 5
+      verticalScrollbarNode.dispatchEvent(new UIEvent('scroll'))
+
+      await nextViewUpdatePromise()
+
+      tilesNodes = component.tileNodesForLineNumbers()
+      expect(component.lineNumberNodeForScreenRow(2)).toBeUndefined()
+      expect(tilesNodes.length).toBe(3)
+
+      expect(tilesNodes[0].style['-webkit-transform']).toBe('translate3d(0px, ' + (0 * tileHeightInPixels - 5) + 'px, 0px)')
+      expect(tilesNodes[0].querySelectorAll('.line-number').length).toBe(TILE_SIZE)
+      expectTileContainsRow(tilesNodes[0], 3, {
+        top: lineHeightInPixels * 0,
+        text: '' + NBSP + '4'
+      })
+      expectTileContainsRow(tilesNodes[0], 4, {
+        top: lineHeightInPixels * 1,
+        text: '' + NBSP + '5'
+      })
+      expectTileContainsRow(tilesNodes[0], 5, {
+        top: lineHeightInPixels * 2,
+        text: '' + NBSP + '6'
+      })
+
+      expect(tilesNodes[1].style['-webkit-transform']).toBe('translate3d(0px, ' + (1 * tileHeightInPixels - 5) + 'px, 0px)')
+      expect(tilesNodes[1].querySelectorAll('.line-number').length).toBe(TILE_SIZE)
+      expectTileContainsRow(tilesNodes[1], 6, {
+        top: 0 * lineHeightInPixels,
+        text: '' + NBSP + '7'
+      })
+      expectTileContainsRow(tilesNodes[1], 7, {
+        top: 1 * lineHeightInPixels,
+        text: '' + NBSP + '8'
+      })
+      expectTileContainsRow(tilesNodes[1], 8, {
+        top: 2 * lineHeightInPixels,
+        text: '' + NBSP + '9'
+      })
+
+      expect(tilesNodes[2].style['-webkit-transform']).toBe('translate3d(0px, ' + (2 * tileHeightInPixels - 5) + 'px, 0px)')
+      expect(tilesNodes[2].querySelectorAll('.line-number').length).toBe(TILE_SIZE)
+      expectTileContainsRow(tilesNodes[2], 9, {
+        top: 0 * lineHeightInPixels,
+        text: '10'
+      })
+      expectTileContainsRow(tilesNodes[2], 10, {
+        top: 1 * lineHeightInPixels,
+        text: '11'
+      })
+      expectTileContainsRow(tilesNodes[2], 11, {
+        top: 2 * lineHeightInPixels,
+        text: '12'
+      })
+    })
+
+    it('updates the translation of subsequent line numbers when lines are inserted or removed', async function () {
+      editor.getBuffer().insert([0, 0], '\n\n')
+      await nextViewUpdatePromise()
+
+      let lineNumberNodes = componentNode.querySelectorAll('.line-number')
+      expect(component.lineNumberNodeForScreenRow(0).offsetTop).toBe(0 * lineHeightInPixels)
+      expect(component.lineNumberNodeForScreenRow(1).offsetTop).toBe(1 * lineHeightInPixels)
+      expect(component.lineNumberNodeForScreenRow(2).offsetTop).toBe(2 * lineHeightInPixels)
+      expect(component.lineNumberNodeForScreenRow(3).offsetTop).toBe(0 * lineHeightInPixels)
+      expect(component.lineNumberNodeForScreenRow(4).offsetTop).toBe(1 * lineHeightInPixels)
+      expect(component.lineNumberNodeForScreenRow(5).offsetTop).toBe(2 * lineHeightInPixels)
+      editor.getBuffer().insert([0, 0], '\n\n')
+
+      await nextViewUpdatePromise()
+
+      expect(component.lineNumberNodeForScreenRow(0).offsetTop).toBe(0 * lineHeightInPixels)
+      expect(component.lineNumberNodeForScreenRow(1).offsetTop).toBe(1 * lineHeightInPixels)
+      expect(component.lineNumberNodeForScreenRow(2).offsetTop).toBe(2 * lineHeightInPixels)
+      expect(component.lineNumberNodeForScreenRow(3).offsetTop).toBe(0 * lineHeightInPixels)
+      expect(component.lineNumberNodeForScreenRow(4).offsetTop).toBe(1 * lineHeightInPixels)
+      expect(component.lineNumberNodeForScreenRow(5).offsetTop).toBe(2 * lineHeightInPixels)
+      expect(component.lineNumberNodeForScreenRow(6).offsetTop).toBe(0 * lineHeightInPixels)
+      expect(component.lineNumberNodeForScreenRow(7).offsetTop).toBe(1 * lineHeightInPixels)
+      expect(component.lineNumberNodeForScreenRow(8).offsetTop).toBe(2 * lineHeightInPixels)
+    })
+
+    it('renders • characters for soft-wrapped lines', async function () {
+      editor.setSoftWrapped(true)
+      wrapperNode.style.height = 4.5 * lineHeightInPixels + 'px'
+      wrapperNode.style.width = 30 * charWidth + 'px'
+      component.measureDimensions()
+
+      await nextViewUpdatePromise()
+
+      expect(componentNode.querySelectorAll('.line-number').length).toBe(9 + 1)
+      expect(component.lineNumberNodeForScreenRow(0).textContent).toBe('' + NBSP + '1')
+      expect(component.lineNumberNodeForScreenRow(1).textContent).toBe('' + NBSP + '•')
+      expect(component.lineNumberNodeForScreenRow(2).textContent).toBe('' + NBSP + '2')
+      expect(component.lineNumberNodeForScreenRow(3).textContent).toBe('' + NBSP + '•')
+      expect(component.lineNumberNodeForScreenRow(4).textContent).toBe('' + NBSP + '3')
+      expect(component.lineNumberNodeForScreenRow(5).textContent).toBe('' + NBSP + '•')
+      expect(component.lineNumberNodeForScreenRow(6).textContent).toBe('' + NBSP + '4')
+      expect(component.lineNumberNodeForScreenRow(7).textContent).toBe('' + NBSP + '•')
+      expect(component.lineNumberNodeForScreenRow(8).textContent).toBe('' + NBSP + '•')
+    })
+
+    it('pads line numbers to be right-justified based on the maximum number of line number digits', async function () {
+      editor.getBuffer().setText([1, 2, 3, 4, 5, 6, 7, 8, 9, 10].join('\n'))
+      await nextViewUpdatePromise()
+
+      for (let screenRow = 0; screenRow <= 8; ++screenRow) {
+        expect(component.lineNumberNodeForScreenRow(screenRow).textContent).toBe('' + NBSP + (screenRow + 1))
+      }
+      expect(component.lineNumberNodeForScreenRow(9).textContent).toBe('10')
+      let gutterNode = componentNode.querySelector('.gutter')
+      let initialGutterWidth = gutterNode.offsetWidth
+      editor.getBuffer().delete([[1, 0], [2, 0]])
+
+      await nextViewUpdatePromise()
+
+      for (let screenRow = 0; screenRow <= 8; ++screenRow) {
+        expect(component.lineNumberNodeForScreenRow(screenRow).textContent).toBe('' + (screenRow + 1))
+      }
+      expect(gutterNode.offsetWidth).toBeLessThan(initialGutterWidth)
+      editor.getBuffer().insert([0, 0], '\n\n')
+
+      await nextViewUpdatePromise()
+
+      for (let screenRow = 0; screenRow <= 8; ++screenRow) {
+        expect(component.lineNumberNodeForScreenRow(screenRow).textContent).toBe('' + NBSP + (screenRow + 1))
+      }
+      expect(component.lineNumberNodeForScreenRow(9).textContent).toBe('10')
+      expect(gutterNode.offsetWidth).toBe(initialGutterWidth)
+    })
+
+    it('renders the .line-numbers div at the full height of the editor even if it\'s taller than its content', async function () {
+      wrapperNode.style.height = componentNode.offsetHeight + 100 + 'px'
+      component.measureDimensions()
+      await nextViewUpdatePromise()
+      expect(componentNode.querySelector('.line-numbers').offsetHeight).toBe(componentNode.offsetHeight)
+    })
+
+    it('applies the background color of the gutter or the editor to the line numbers to improve GPU performance', async function () {
+      let gutterNode = componentNode.querySelector('.gutter')
+      let lineNumbersNode = gutterNode.querySelector('.line-numbers')
+      let backgroundColor = getComputedStyle(wrapperNode).backgroundColor
+      expect(lineNumbersNode.style.backgroundColor).toBe(backgroundColor)
+      for (let tileNode of component.tileNodesForLineNumbers()) {
+        expect(tileNode.style.backgroundColor).toBe(backgroundColor)
+      }
+
+      gutterNode.style.backgroundColor = 'rgb(255, 0, 0)'
+      atom.views.performDocumentPoll()
+      await nextViewUpdatePromise()
+
+      expect(lineNumbersNode.style.backgroundColor).toBe('rgb(255, 0, 0)')
+      for (let tileNode of component.tileNodesForLineNumbers()) {
+        expect(tileNode.style.backgroundColor).toBe('rgb(255, 0, 0)')
+      }
+    })
+
+    it('hides or shows the gutter based on the "::isLineNumberGutterVisible" property on the model and the global "editor.showLineNumbers" config setting', async function () {
+      expect(component.gutterContainerComponent.getLineNumberGutterComponent() != null).toBe(true)
+      editor.setLineNumberGutterVisible(false)
+      await nextViewUpdatePromise()
+
+      expect(componentNode.querySelector('.gutter').style.display).toBe('none')
+      atom.config.set('editor.showLineNumbers', false)
+      await nextViewUpdatePromise()
+
+      expect(componentNode.querySelector('.gutter').style.display).toBe('none')
+      editor.setLineNumberGutterVisible(true)
+      await nextViewUpdatePromise()
+
+      expect(componentNode.querySelector('.gutter').style.display).toBe('none')
+      atom.config.set('editor.showLineNumbers', true)
+      await nextViewUpdatePromise()
+
+      expect(componentNode.querySelector('.gutter').style.display).toBe('')
+      expect(component.lineNumberNodeForScreenRow(3) != null).toBe(true)
+    })
+
+    it('keeps rebuilding line numbers when continuous reflow is on', async function () {
+      wrapperNode.setContinuousReflow(true)
+      let oldLineNode = componentNode.querySelectorAll('.line-number')[1]
+
+      while (true) {
+        await nextViewUpdatePromise()
+        if (componentNode.querySelectorAll('.line-number')[1] !== oldLineNode) break
+      }
+    })
+
+    describe('fold decorations', function () {
+      describe('rendering fold decorations', function () {
+        it('adds the foldable class to line numbers when the line is foldable', function () {
+          expect(lineNumberHasClass(0, 'foldable')).toBe(true)
+          expect(lineNumberHasClass(1, 'foldable')).toBe(true)
+          expect(lineNumberHasClass(2, 'foldable')).toBe(false)
+          expect(lineNumberHasClass(3, 'foldable')).toBe(false)
+          expect(lineNumberHasClass(4, 'foldable')).toBe(true)
+          expect(lineNumberHasClass(5, 'foldable')).toBe(false)
+        })
+
+        it('updates the foldable class on the correct line numbers when the foldable positions change', async function () {
+          editor.getBuffer().insert([0, 0], '\n')
+          await nextViewUpdatePromise()
+
+          expect(lineNumberHasClass(0, 'foldable')).toBe(false)
+          expect(lineNumberHasClass(1, 'foldable')).toBe(true)
+          expect(lineNumberHasClass(2, 'foldable')).toBe(true)
+          expect(lineNumberHasClass(3, 'foldable')).toBe(false)
+          expect(lineNumberHasClass(4, 'foldable')).toBe(false)
+          expect(lineNumberHasClass(5, 'foldable')).toBe(true)
+          expect(lineNumberHasClass(6, 'foldable')).toBe(false)
+        })
+
+        it('updates the foldable class on a line number that becomes foldable', async function () {
+          expect(lineNumberHasClass(11, 'foldable')).toBe(false)
+          editor.getBuffer().insert([11, 44], '\n    fold me')
+          await nextViewUpdatePromise()
+          expect(lineNumberHasClass(11, 'foldable')).toBe(true)
+          editor.undo()
+          await nextViewUpdatePromise()
+          expect(lineNumberHasClass(11, 'foldable')).toBe(false)
+        })
+
+        it('adds, updates and removes the folded class on the correct line number componentNodes', async function () {
+          editor.foldBufferRow(4)
+          await nextViewUpdatePromise()
+
+          expect(lineNumberHasClass(4, 'folded')).toBe(true)
+
+          editor.getBuffer().insert([0, 0], '\n')
+          await nextViewUpdatePromise()
+
+          expect(lineNumberHasClass(4, 'folded')).toBe(false)
+          expect(lineNumberHasClass(5, 'folded')).toBe(true)
+
+          editor.unfoldBufferRow(5)
+          await nextViewUpdatePromise()
+
+          expect(lineNumberHasClass(5, 'folded')).toBe(false)
+        })
+
+        describe('when soft wrapping is enabled', function () {
+          beforeEach(async function () {
+            editor.setSoftWrapped(true)
+            await nextViewUpdatePromise()
+            componentNode.style.width = 20 * charWidth + wrapperNode.getVerticalScrollbarWidth() + 'px'
+            component.measureDimensions()
+            await nextViewUpdatePromise()
+          })
+
+          it('does not add the foldable class for soft-wrapped lines', function () {
+            expect(lineNumberHasClass(0, 'foldable')).toBe(true)
+            expect(lineNumberHasClass(1, 'foldable')).toBe(false)
+          })
+
+          it('does not add the folded class for soft-wrapped lines that contain a fold', async function () {
+            editor.foldBufferRange([[3, 19], [3, 21]])
+            await nextViewUpdatePromise()
+
+            expect(lineNumberHasClass(11, 'folded')).toBe(true)
+            expect(lineNumberHasClass(12, 'folded')).toBe(false)
+          })
+        })
+      })
+
+      describe('mouse interactions with fold indicators', function () {
+        let gutterNode
+
+        function buildClickEvent (target) {
+          return buildMouseEvent('click', {
+            target: target
+          })
+        }
+
+        beforeEach(function () {
+          gutterNode = componentNode.querySelector('.gutter')
+        })
+
+        describe('when the component is destroyed', function () {
+          it('stops listening for folding events', function () {
+            let lineNumber, target
+            component.destroy()
+            lineNumber = component.lineNumberNodeForScreenRow(1)
+            target = lineNumber.querySelector('.icon-right')
+            target.dispatchEvent(buildClickEvent(target))
+          })
+        })
+
+        it('folds and unfolds the block represented by the fold indicator when clicked', async function () {
+          expect(lineNumberHasClass(1, 'folded')).toBe(false)
+
+          let lineNumber = component.lineNumberNodeForScreenRow(1)
+          let target = lineNumber.querySelector('.icon-right')
+
+          target.dispatchEvent(buildClickEvent(target))
+
+          await nextViewUpdatePromise()
+
+          expect(lineNumberHasClass(1, 'folded')).toBe(true)
+          lineNumber = component.lineNumberNodeForScreenRow(1)
+          target = lineNumber.querySelector('.icon-right')
+          target.dispatchEvent(buildClickEvent(target))
+
+          await nextViewUpdatePromise()
+
+          expect(lineNumberHasClass(1, 'folded')).toBe(false)
+        })
+
+        it('unfolds all the free-form folds intersecting the buffer row when clicked', async function () {
+          expect(lineNumberHasClass(3, 'foldable')).toBe(false)
+
+          editor.foldBufferRange([[3, 4], [5, 4]])
+          editor.foldBufferRange([[5, 5], [8, 10]])
+          await nextViewUpdatePromise()
+          expect(lineNumberHasClass(3, 'folded')).toBe(true)
+          expect(lineNumberHasClass(5, 'folded')).toBe(false)
+
+          let lineNumber = component.lineNumberNodeForScreenRow(3)
+          let target = lineNumber.querySelector('.icon-right')
+          target.dispatchEvent(buildClickEvent(target))
+          await nextViewUpdatePromise()
+          expect(lineNumberHasClass(3, 'folded')).toBe(false)
+          expect(lineNumberHasClass(5, 'folded')).toBe(true)
+
+          editor.setSoftWrapped(true)
+          componentNode.style.width = 20 * charWidth + wrapperNode.getVerticalScrollbarWidth() + 'px'
+          component.measureDimensions()
+          await nextViewUpdatePromise()
+          editor.foldBufferRange([[3, 19], [3, 21]]) // fold starting on a soft-wrapped portion of the line
+          await nextViewUpdatePromise()
+          expect(lineNumberHasClass(11, 'folded')).toBe(true)
+
+          lineNumber = component.lineNumberNodeForScreenRow(11)
+          target = lineNumber.querySelector('.icon-right')
+          target.dispatchEvent(buildClickEvent(target))
+          await nextViewUpdatePromise()
+          expect(lineNumberHasClass(11, 'folded')).toBe(false)
+        })
+
+        it('does not fold when the line number componentNode is clicked', function () {
+          let lineNumber = component.lineNumberNodeForScreenRow(1)
+          lineNumber.dispatchEvent(buildClickEvent(lineNumber))
+          waits(100)
+          runs(function () {
+            expect(lineNumberHasClass(1, 'folded')).toBe(false)
+          })
+        })
+      })
+    })
+  })
+
+  describe('cursor rendering', function () {
+    it('renders the currently visible cursors', async function () {
+      let cursor1 = editor.getLastCursor()
+      cursor1.setScreenPosition([0, 5], {
+        autoscroll: false
+      })
+      wrapperNode.style.height = 4.5 * lineHeightInPixels + 'px'
+      wrapperNode.style.width = 20 * lineHeightInPixels + 'px'
+      component.measureDimensions()
+      await nextViewUpdatePromise()
+
+      let cursorNodes = componentNode.querySelectorAll('.cursor')
+      expect(cursorNodes.length).toBe(1)
+      expect(cursorNodes[0].offsetHeight).toBe(lineHeightInPixels)
+      expect(cursorNodes[0].offsetWidth).toBeCloseTo(charWidth, 0)
+      expect(cursorNodes[0].style['-webkit-transform']).toBe('translate(' + (Math.round(5 * charWidth)) + 'px, ' + (0 * lineHeightInPixels) + 'px)')
+      let cursor2 = editor.addCursorAtScreenPosition([8, 11], {
+        autoscroll: false
+      })
+      let cursor3 = editor.addCursorAtScreenPosition([4, 10], {
+        autoscroll: false
+      })
+      await nextViewUpdatePromise()
+
+      cursorNodes = componentNode.querySelectorAll('.cursor')
+      expect(cursorNodes.length).toBe(2)
+      expect(cursorNodes[0].offsetTop).toBe(0)
+      expect(cursorNodes[0].style['-webkit-transform']).toBe('translate(' + (Math.round(5 * charWidth)) + 'px, ' + (0 * lineHeightInPixels) + 'px)')
+      expect(cursorNodes[1].style['-webkit-transform']).toBe('translate(' + (Math.round(10 * charWidth)) + 'px, ' + (4 * lineHeightInPixels) + 'px)')
+      verticalScrollbarNode.scrollTop = 4.5 * lineHeightInPixels
+      horizontalScrollbarNode.dispatchEvent(new UIEvent('scroll'))
+      await nextViewUpdatePromise()
+
+      horizontalScrollbarNode.scrollLeft = 3.5 * charWidth
+      horizontalScrollbarNode.dispatchEvent(new UIEvent('scroll'))
+      await nextViewUpdatePromise()
+
+      cursorNodes = componentNode.querySelectorAll('.cursor')
+      expect(cursorNodes.length).toBe(2)
+      expect(cursorNodes[0].style['-webkit-transform']).toBe('translate(' + (Math.round(10 * charWidth - horizontalScrollbarNode.scrollLeft)) + 'px, ' + (4 * lineHeightInPixels - verticalScrollbarNode.scrollTop) + 'px)')
+      expect(cursorNodes[1].style['-webkit-transform']).toBe('translate(' + (Math.round(11 * charWidth - horizontalScrollbarNode.scrollLeft)) + 'px, ' + (8 * lineHeightInPixels - verticalScrollbarNode.scrollTop) + 'px)')
+      editor.onDidChangeCursorPosition(cursorMovedListener = jasmine.createSpy('cursorMovedListener'))
+      cursor3.setScreenPosition([4, 11], {
+        autoscroll: false
+      })
+      await nextViewUpdatePromise()
+
+      expect(cursorNodes[0].style['-webkit-transform']).toBe('translate(' + (Math.round(11 * charWidth - horizontalScrollbarNode.scrollLeft)) + 'px, ' + (4 * lineHeightInPixels - verticalScrollbarNode.scrollTop) + 'px)')
+      expect(cursorMovedListener).toHaveBeenCalled()
+      cursor3.destroy()
+      await nextViewUpdatePromise()
+
+      cursorNodes = componentNode.querySelectorAll('.cursor')
+      expect(cursorNodes.length).toBe(1)
+      expect(cursorNodes[0].style['-webkit-transform']).toBe('translate(' + (Math.round(11 * charWidth - horizontalScrollbarNode.scrollLeft)) + 'px, ' + (8 * lineHeightInPixels - verticalScrollbarNode.scrollTop) + 'px)')
+    })
+
+    it('accounts for character widths when positioning cursors', async function () {
+      atom.config.set('editor.fontFamily', 'sans-serif')
+      editor.setCursorScreenPosition([0, 16])
+      await nextViewUpdatePromise()
+
+      let cursor = componentNode.querySelector('.cursor')
+      let cursorRect = cursor.getBoundingClientRect()
+      let cursorLocationTextNode = component.lineNodeForScreenRow(0).querySelector('.storage.type.function.js').firstChild
+      let range = document.createRange()
+      range.setStart(cursorLocationTextNode, 0)
+      range.setEnd(cursorLocationTextNode, 1)
+      let rangeRect = range.getBoundingClientRect()
+      expect(cursorRect.left).toBeCloseTo(rangeRect.left, 0)
+      expect(cursorRect.width).toBeCloseTo(rangeRect.width, 0)
+    })
+
+    it('accounts for the width of paired characters when positioning cursors', async function () {
+      atom.config.set('editor.fontFamily', 'sans-serif')
+      editor.setText('he\u0301y')
+      editor.setCursorBufferPosition([0, 3])
+      await nextViewUpdatePromise()
+
+      let cursor = componentNode.querySelector('.cursor')
+      let cursorRect = cursor.getBoundingClientRect()
+      let cursorLocationTextNode = component.lineNodeForScreenRow(0).querySelector('.source.js').childNodes[2]
+      let range = document.createRange(cursorLocationTextNode)
+      range.setStart(cursorLocationTextNode, 0)
+      range.setEnd(cursorLocationTextNode, 1)
+      let rangeRect = range.getBoundingClientRect()
+      expect(cursorRect.left).toBeCloseTo(rangeRect.left, 0)
+      expect(cursorRect.width).toBeCloseTo(rangeRect.width, 0)
+    })
+
+    it('positions cursors after the fold-marker when a fold ends the line', async function () {
+      editor.foldBufferRow(0)
+      await nextViewUpdatePromise()
+      editor.setCursorScreenPosition([0, 30])
+      await nextViewUpdatePromise()
+
+      let cursorRect = componentNode.querySelector('.cursor').getBoundingClientRect()
+      let foldMarkerRect = componentNode.querySelector('.fold-marker').getBoundingClientRect()
+      expect(cursorRect.left).toBeCloseTo(foldMarkerRect.right, 0)
+    })
+
+    it('positions cursors correctly after character widths are changed via a stylesheet change', async function () {
+      atom.config.set('editor.fontFamily', 'sans-serif')
+      editor.setCursorScreenPosition([0, 16])
+      await nextViewUpdatePromise()
+
+      atom.styles.addStyleSheet('.function.js {\n  font-weight: bold;\n}', {
+        context: 'atom-text-editor'
+      })
+      await nextViewUpdatePromise()
+
+      let cursor = componentNode.querySelector('.cursor')
+      let cursorRect = cursor.getBoundingClientRect()
+      let cursorLocationTextNode = component.lineNodeForScreenRow(0).querySelector('.storage.type.function.js').firstChild
+      let range = document.createRange()
+      range.setStart(cursorLocationTextNode, 0)
+      range.setEnd(cursorLocationTextNode, 1)
+      let rangeRect = range.getBoundingClientRect()
+      expect(cursorRect.left).toBeCloseTo(rangeRect.left, 0)
+      expect(cursorRect.width).toBeCloseTo(rangeRect.width, 0)
+      atom.themes.removeStylesheet('test')
+    })
+
+    it('sets the cursor to the default character width at the end of a line', async function () {
+      editor.setCursorScreenPosition([0, Infinity])
+      await nextViewUpdatePromise()
+      let cursorNode = componentNode.querySelector('.cursor')
+      expect(cursorNode.offsetWidth).toBeCloseTo(charWidth, 0)
+    })
+
+    it('gives the cursor a non-zero width even if it\'s inside atomic tokens', async function () {
+      editor.setCursorScreenPosition([1, 0])
+      await nextViewUpdatePromise()
+      let cursorNode = componentNode.querySelector('.cursor')
+      expect(cursorNode.offsetWidth).toBeCloseTo(charWidth, 0)
+    })
+
+    it('blinks cursors when they are not moving', async function () {
+      let cursorsNode = componentNode.querySelector('.cursors')
+      wrapperNode.focus()
+      await nextViewUpdatePromise()
+      expect(cursorsNode.classList.contains('blink-off')).toBe(false)
+      await conditionPromise(function () {
+        return cursorsNode.classList.contains('blink-off')
+      })
+      await conditionPromise(function () {
+        return !cursorsNode.classList.contains('blink-off')
+      })
+      editor.moveRight()
+      await nextViewUpdatePromise()
+      expect(cursorsNode.classList.contains('blink-off')).toBe(false)
+      await conditionPromise(function () {
+        return cursorsNode.classList.contains('blink-off')
+      })
+    })
+
+    it('does not render cursors that are associated with non-empty selections', async function () {
+      editor.setSelectedScreenRange([[0, 4], [4, 6]])
+      editor.addCursorAtScreenPosition([6, 8])
+      await nextViewUpdatePromise()
+      let cursorNodes = componentNode.querySelectorAll('.cursor')
+      expect(cursorNodes.length).toBe(1)
+      expect(cursorNodes[0].style['-webkit-transform']).toBe('translate(' + (Math.round(8 * charWidth)) + 'px, ' + (6 * lineHeightInPixels) + 'px)')
+    })
+
+    it('updates cursor positions when the line height changes', async function () {
+      editor.setCursorBufferPosition([1, 10])
+      component.setLineHeight(2)
+      await nextViewUpdatePromise()
+      let cursorNode = componentNode.querySelector('.cursor')
+      expect(cursorNode.style['-webkit-transform']).toBe('translate(' + (Math.round(10 * editor.getDefaultCharWidth())) + 'px, ' + (editor.getLineHeightInPixels()) + 'px)')
+    })
+
+    it('updates cursor positions when the font size changes', async function () {
+      editor.setCursorBufferPosition([1, 10])
+      component.setFontSize(10)
+      await nextViewUpdatePromise()
+      let cursorNode = componentNode.querySelector('.cursor')
+      expect(cursorNode.style['-webkit-transform']).toBe('translate(' + (Math.round(10 * editor.getDefaultCharWidth())) + 'px, ' + (editor.getLineHeightInPixels()) + 'px)')
+    })
+
+    it('updates cursor positions when the font family changes', async function () {
+      editor.setCursorBufferPosition([1, 10])
+      component.setFontFamily('sans-serif')
+      await nextViewUpdatePromise()
+      let cursorNode = componentNode.querySelector('.cursor')
+      let left = wrapperNode.pixelPositionForScreenPosition([1, 10]).left
+      expect(cursorNode.style['-webkit-transform']).toBe('translate(' + (Math.round(left)) + 'px, ' + (editor.getLineHeightInPixels()) + 'px)')
+    })
+  })
+
+  describe('selection rendering', function () {
+    let scrollViewClientLeft, scrollViewNode
+
+    beforeEach(function () {
+      scrollViewNode = componentNode.querySelector('.scroll-view')
+      scrollViewClientLeft = componentNode.querySelector('.scroll-view').getBoundingClientRect().left
+    })
+
+    it('renders 1 region for 1-line selections', async function () {
+      editor.setSelectedScreenRange([[1, 6], [1, 10]])
+      await nextViewUpdatePromise()
+
+      let regions = componentNode.querySelectorAll('.selection .region')
+      expect(regions.length).toBe(1)
+
+      let regionRect = regions[0].getBoundingClientRect()
+      expect(regionRect.top).toBe(1 * lineHeightInPixels)
+      expect(regionRect.height).toBe(1 * lineHeightInPixels)
+      expect(regionRect.left).toBeCloseTo(scrollViewClientLeft + 6 * charWidth, 0)
+      expect(regionRect.width).toBeCloseTo(4 * charWidth, 0)
+    })
+
+    it('renders 2 regions for 2-line selections', async function () {
+      editor.setSelectedScreenRange([[1, 6], [2, 10]])
+      await nextViewUpdatePromise()
+
+      let tileNode = component.tileNodesForLines()[0]
+      let regions = tileNode.querySelectorAll('.selection .region')
+      expect(regions.length).toBe(2)
+
+      let region1Rect = regions[0].getBoundingClientRect()
+      expect(region1Rect.top).toBe(1 * lineHeightInPixels)
+      expect(region1Rect.height).toBe(1 * lineHeightInPixels)
+      expect(region1Rect.left).toBeCloseTo(scrollViewClientLeft + 6 * charWidth, 0)
+      expect(region1Rect.right).toBeCloseTo(tileNode.getBoundingClientRect().right, 0)
+
+      let region2Rect = regions[1].getBoundingClientRect()
+      expect(region2Rect.top).toBe(2 * lineHeightInPixels)
+      expect(region2Rect.height).toBe(1 * lineHeightInPixels)
+      expect(region2Rect.left).toBeCloseTo(scrollViewClientLeft + 0, 0)
+      expect(region2Rect.width).toBeCloseTo(10 * charWidth, 0)
+    })
+
+    it('renders 3 regions per tile for selections with more than 2 lines', async function () {
+      editor.setSelectedScreenRange([[0, 6], [5, 10]])
+      await nextViewUpdatePromise()
+
+      let region1Rect, region2Rect, region3Rect, regions, tileNode
+      tileNode = component.tileNodesForLines()[0]
+      regions = tileNode.querySelectorAll('.selection .region')
+      expect(regions.length).toBe(3)
+
+      region1Rect = regions[0].getBoundingClientRect()
+      expect(region1Rect.top).toBe(0)
+      expect(region1Rect.height).toBe(1 * lineHeightInPixels)
+      expect(region1Rect.left).toBeCloseTo(scrollViewClientLeft + 6 * charWidth, 0)
+      expect(region1Rect.right).toBeCloseTo(tileNode.getBoundingClientRect().right, 0)
+
+      region2Rect = regions[1].getBoundingClientRect()
+      expect(region2Rect.top).toBe(1 * lineHeightInPixels)
+      expect(region2Rect.height).toBe(1 * lineHeightInPixels)
+      expect(region2Rect.left).toBeCloseTo(scrollViewClientLeft + 0, 0)
+      expect(region2Rect.right).toBeCloseTo(tileNode.getBoundingClientRect().right, 0)
+
+      region3Rect = regions[2].getBoundingClientRect()
+      expect(region3Rect.top).toBe(2 * lineHeightInPixels)
+      expect(region3Rect.height).toBe(1 * lineHeightInPixels)
+      expect(region3Rect.left).toBeCloseTo(scrollViewClientLeft + 0, 0)
+      expect(region3Rect.right).toBeCloseTo(tileNode.getBoundingClientRect().right, 0)
+
+      tileNode = component.tileNodesForLines()[1]
+      regions = tileNode.querySelectorAll('.selection .region')
+      expect(regions.length).toBe(3)
+
+      region1Rect = regions[0].getBoundingClientRect()
+      expect(region1Rect.top).toBe(3 * lineHeightInPixels)
+      expect(region1Rect.height).toBe(1 * lineHeightInPixels)
+      expect(region1Rect.left).toBeCloseTo(scrollViewClientLeft + 0, 0)
+      expect(region1Rect.right).toBeCloseTo(tileNode.getBoundingClientRect().right, 0)
+
+      region2Rect = regions[1].getBoundingClientRect()
+      expect(region2Rect.top).toBe(4 * lineHeightInPixels)
+      expect(region2Rect.height).toBe(1 * lineHeightInPixels)
+      expect(region2Rect.left).toBeCloseTo(scrollViewClientLeft + 0, 0)
+      expect(region2Rect.right).toBeCloseTo(tileNode.getBoundingClientRect().right, 0)
+
+      region3Rect = regions[2].getBoundingClientRect()
+      expect(region3Rect.top).toBe(5 * lineHeightInPixels)
+      expect(region3Rect.height).toBe(1 * lineHeightInPixels)
+      expect(region3Rect.left).toBeCloseTo(scrollViewClientLeft + 0, 0)
+      expect(region3Rect.width).toBeCloseTo(10 * charWidth, 0)
+    })
+
+    it('does not render empty selections', async function () {
+      editor.addSelectionForBufferRange([[2, 2], [2, 2]])
+      await nextViewUpdatePromise()
+      expect(editor.getSelections()[0].isEmpty()).toBe(true)
+      expect(editor.getSelections()[1].isEmpty()).toBe(true)
+      expect(componentNode.querySelectorAll('.selection').length).toBe(0)
+    })
+
+    it('updates selections when the line height changes', async function () {
+      editor.setSelectedBufferRange([[1, 6], [1, 10]])
+      component.setLineHeight(2)
+      await nextViewUpdatePromise()
+      let selectionNode = componentNode.querySelector('.region')
+      expect(selectionNode.offsetTop).toBe(editor.getLineHeightInPixels())
+    })
+
+    it('updates selections when the font size changes', async function () {
+      editor.setSelectedBufferRange([[1, 6], [1, 10]])
+      component.setFontSize(10)
+
+      await nextViewUpdatePromise()
+
+      let selectionNode = componentNode.querySelector('.region')
+      expect(selectionNode.offsetTop).toBe(editor.getLineHeightInPixels())
+      expect(selectionNode.offsetLeft).toBeCloseTo(6 * editor.getDefaultCharWidth(), 0)
+    })
+
+    it('updates selections when the font family changes', async function () {
+      editor.setSelectedBufferRange([[1, 6], [1, 10]])
+      component.setFontFamily('sans-serif')
+
+      await nextViewUpdatePromise()
+
+      let selectionNode = componentNode.querySelector('.region')
+      expect(selectionNode.offsetTop).toBe(editor.getLineHeightInPixels())
+      expect(selectionNode.offsetLeft).toBeCloseTo(wrapperNode.pixelPositionForScreenPosition([1, 6]).left, 0)
+    })
+
+    it('will flash the selection when flash:true is passed to editor::setSelectedBufferRange', async function () {
+      editor.setSelectedBufferRange([[1, 6], [1, 10]], {
+        flash: true
+      })
+      await nextViewUpdatePromise()
+
+      let selectionNode = componentNode.querySelector('.selection')
+      expect(selectionNode.classList.contains('flash')).toBe(true)
+
+      await conditionPromise(function () {
+        return !selectionNode.classList.contains('flash')
+      })
+
+      editor.setSelectedBufferRange([[1, 5], [1, 7]], {
+        flash: true
+      })
+      await nextViewUpdatePromise()
+
+      expect(selectionNode.classList.contains('flash')).toBe(true)
+    })
+  })
+
+  describe('line decoration rendering', function () {
+    let decoration, marker
+
+    beforeEach(async function () {
+      marker = editor.addMarkerLayer({
+        maintainHistory: true
+      }).markBufferRange([[2, 13], [3, 15]], {
+        invalidate: 'inside'
+      })
+      decoration = editor.decorateMarker(marker, {
+        type: ['line-number', 'line'],
+        'class': 'a'
+      })
+      await decorationsUpdatedPromise(editor)
+      await nextViewUpdatePromise()
+    })
+
+    it('applies line decoration classes to lines and line numbers', async function () {
+      expect(lineAndLineNumberHaveClass(2, 'a')).toBe(true)
+      expect(lineAndLineNumberHaveClass(3, 'a')).toBe(true)
+      wrapperNode.style.height = 4.5 * lineHeightInPixels + 'px'
+      component.measureDimensions()
+      await nextViewUpdatePromise()
+
+      let marker2 = editor.markBufferRange([[9, 0], [9, 0]])
+      editor.decorateMarker(marker2, {
+        type: ['line-number', 'line'],
+        'class': 'b'
+      })
+      await decorationsUpdatedPromise(editor)
+      await nextViewUpdatePromise()
+
+      verticalScrollbarNode.scrollTop = 4.5 * lineHeightInPixels
+      verticalScrollbarNode.dispatchEvent(new UIEvent('scroll'))
+      await nextViewUpdatePromise()
+
+      expect(lineAndLineNumberHaveClass(9, 'b')).toBe(true)
+
+      editor.foldBufferRow(5)
+      await nextViewUpdatePromise()
+
+      expect(lineAndLineNumberHaveClass(9, 'b')).toBe(false)
+      expect(lineAndLineNumberHaveClass(6, 'b')).toBe(true)
+    })
+
+    it('only applies decorations to screen rows that are spanned by their marker when lines are soft-wrapped', async function () {
+      editor.setText('a line that wraps, ok')
+      editor.setSoftWrapped(true)
+      componentNode.style.width = 16 * charWidth + 'px'
+      component.measureDimensions()
+
+      await nextViewUpdatePromise()
+      marker.destroy()
+      marker = editor.markBufferRange([[0, 0], [0, 2]])
+      editor.decorateMarker(marker, {
+        type: ['line-number', 'line'],
+        'class': 'b'
+      })
+      await decorationsUpdatedPromise(editor)
+      await nextViewUpdatePromise()
+
+      expect(lineNumberHasClass(0, 'b')).toBe(true)
+      expect(lineNumberHasClass(1, 'b')).toBe(false)
+      marker.setBufferRange([[0, 0], [0, Infinity]])
+      await decorationsUpdatedPromise(editor)
+      await nextViewUpdatePromise()
+
+      expect(lineNumberHasClass(0, 'b')).toBe(true)
+      expect(lineNumberHasClass(1, 'b')).toBe(true)
+    })
+
+    it('updates decorations when markers move', async function () {
+      expect(lineAndLineNumberHaveClass(1, 'a')).toBe(false)
+      expect(lineAndLineNumberHaveClass(2, 'a')).toBe(true)
+      expect(lineAndLineNumberHaveClass(3, 'a')).toBe(true)
+      expect(lineAndLineNumberHaveClass(4, 'a')).toBe(false)
+
+      editor.getBuffer().insert([0, 0], '\n')
+      await decorationsUpdatedPromise(editor)
+      await nextViewUpdatePromise()
+
+      expect(lineAndLineNumberHaveClass(2, 'a')).toBe(false)
+      expect(lineAndLineNumberHaveClass(3, 'a')).toBe(true)
+      expect(lineAndLineNumberHaveClass(4, 'a')).toBe(true)
+      expect(lineAndLineNumberHaveClass(5, 'a')).toBe(false)
+
+      marker.setBufferRange([[4, 4], [6, 4]])
+      await decorationsUpdatedPromise(editor)
+      await nextViewUpdatePromise()
+
+      expect(lineAndLineNumberHaveClass(2, 'a')).toBe(false)
+      expect(lineAndLineNumberHaveClass(3, 'a')).toBe(false)
+      expect(lineAndLineNumberHaveClass(4, 'a')).toBe(true)
+      expect(lineAndLineNumberHaveClass(5, 'a')).toBe(true)
+      expect(lineAndLineNumberHaveClass(6, 'a')).toBe(true)
+      expect(lineAndLineNumberHaveClass(7, 'a')).toBe(false)
+    })
+
+    it('remove decoration classes when decorations are removed', async function () {
+      decoration.destroy()
+      await decorationsUpdatedPromise(editor)
+      await nextViewUpdatePromise()
+      expect(lineNumberHasClass(1, 'a')).toBe(false)
+      expect(lineNumberHasClass(2, 'a')).toBe(false)
+      expect(lineNumberHasClass(3, 'a')).toBe(false)
+      expect(lineNumberHasClass(4, 'a')).toBe(false)
+    })
+
+    it('removes decorations when their marker is invalidated', async function () {
+      editor.getBuffer().insert([3, 2], 'n')
+      await decorationsUpdatedPromise(editor)
+      await nextViewUpdatePromise()
+
+      expect(marker.isValid()).toBe(false)
+      expect(lineAndLineNumberHaveClass(1, 'a')).toBe(false)
+      expect(lineAndLineNumberHaveClass(2, 'a')).toBe(false)
+      expect(lineAndLineNumberHaveClass(3, 'a')).toBe(false)
+      expect(lineAndLineNumberHaveClass(4, 'a')).toBe(false)
+      editor.undo()
+      await decorationsUpdatedPromise(editor)
+      await nextViewUpdatePromise()
+
+      expect(marker.isValid()).toBe(true)
+      expect(lineAndLineNumberHaveClass(1, 'a')).toBe(false)
+      expect(lineAndLineNumberHaveClass(2, 'a')).toBe(true)
+      expect(lineAndLineNumberHaveClass(3, 'a')).toBe(true)
+      expect(lineAndLineNumberHaveClass(4, 'a')).toBe(false)
+    })
+
+    it('removes decorations when their marker is destroyed', async function () {
+      marker.destroy()
+      await decorationsUpdatedPromise(editor)
+      await nextViewUpdatePromise()
+      expect(lineNumberHasClass(1, 'a')).toBe(false)
+      expect(lineNumberHasClass(2, 'a')).toBe(false)
+      expect(lineNumberHasClass(3, 'a')).toBe(false)
+      expect(lineNumberHasClass(4, 'a')).toBe(false)
+    })
+
+    describe('when the decoration\'s "onlyHead" property is true', function () {
+      it('only applies the decoration\'s class to lines containing the marker\'s head', async function () {
+        editor.decorateMarker(marker, {
+          type: ['line-number', 'line'],
+          'class': 'only-head',
+          onlyHead: true
+        })
+        await decorationsUpdatedPromise(editor)
+        await nextViewUpdatePromise()
+        expect(lineAndLineNumberHaveClass(1, 'only-head')).toBe(false)
+        expect(lineAndLineNumberHaveClass(2, 'only-head')).toBe(false)
+        expect(lineAndLineNumberHaveClass(3, 'only-head')).toBe(true)
+        expect(lineAndLineNumberHaveClass(4, 'only-head')).toBe(false)
+      })
+    })
+
+    describe('when the decoration\'s "onlyEmpty" property is true', function () {
+      it('only applies the decoration when its marker is empty', async function () {
+        editor.decorateMarker(marker, {
+          type: ['line-number', 'line'],
+          'class': 'only-empty',
+          onlyEmpty: true
+        })
+        await decorationsUpdatedPromise(editor)
+        await nextViewUpdatePromise()
+
+        expect(lineAndLineNumberHaveClass(2, 'only-empty')).toBe(false)
+        expect(lineAndLineNumberHaveClass(3, 'only-empty')).toBe(false)
+
+        marker.clearTail()
+        await decorationsUpdatedPromise(editor)
+        await nextViewUpdatePromise()
+
+        expect(lineAndLineNumberHaveClass(2, 'only-empty')).toBe(false)
+        expect(lineAndLineNumberHaveClass(3, 'only-empty')).toBe(true)
+      })
+    })
+
+    describe('when the decoration\'s "onlyNonEmpty" property is true', function () {
+      it('only applies the decoration when its marker is non-empty', async function () {
+        editor.decorateMarker(marker, {
+          type: ['line-number', 'line'],
+          'class': 'only-non-empty',
+          onlyNonEmpty: true
+        })
+        await decorationsUpdatedPromise(editor)
+        await nextViewUpdatePromise()
+
+        expect(lineAndLineNumberHaveClass(2, 'only-non-empty')).toBe(true)
+        expect(lineAndLineNumberHaveClass(3, 'only-non-empty')).toBe(true)
+
+        marker.clearTail()
+        await decorationsUpdatedPromise(editor)
+        await nextViewUpdatePromise()
+
+        expect(lineAndLineNumberHaveClass(2, 'only-non-empty')).toBe(false)
+        expect(lineAndLineNumberHaveClass(3, 'only-non-empty')).toBe(false)
+      })
+    })
+  })
+
+  describe('block decorations rendering', function () {
+    function createBlockDecorationBeforeScreenRow(screenRow, {className}) {
+      let item = document.createElement("div")
+      item.className = className || ""
+      let blockDecoration = editor.decorateMarker(
+        editor.markScreenPosition([screenRow, 0], {invalidate: "never"}),
+        {type: "block", item: item, position: "before"}
+      )
+      return [item, blockDecoration]
     }
-    editors.length = 0;
-  });
-
-  describe('rendering', () => {
-    it('renders lines and line numbers for the visible region', async () => {
-      const { component, element, editor } = buildComponent({
-        rowsPerTile: 3,
-        autoHeight: false
-      });
-
-      expect(queryOnScreenLineNumberElements(element).length).toBe(13);
-      expect(queryOnScreenLineElements(element).length).toBe(13);
-
-      element.style.height = 4 * component.measurements.lineHeight + 'px';
-      await component.getNextUpdatePromise();
-      expect(queryOnScreenLineNumberElements(element).length).toBe(9);
-      expect(queryOnScreenLineElements(element).length).toBe(9);
-
-      await setScrollTop(component, 5 * component.getLineHeight());
-
-      // After scrolling down beyond > 3 rows, the order of line numbers and lines
-      // in the DOM is a bit weird because the first tile is recycled to the bottom
-      // when it is scrolled out of view
-      expect(
-        queryOnScreenLineNumberElements(element).map(element =>
-          element.textContent.trim()
-        )
-      ).toEqual(['10', '11', '12', '4', '5', '6', '7', '8', '9']);
-      expect(
-        queryOnScreenLineElements(element).map(
-          element => element.dataset.screenRow
-        )
-      ).toEqual(['9', '10', '11', '3', '4', '5', '6', '7', '8']);
-      expect(
-        queryOnScreenLineElements(element).map(element => element.textContent)
-      ).toEqual([
-        editor.lineTextForScreenRow(9),
-        ' ', // this line is blank in the model, but we render a space to prevent the line from collapsing vertically
-        editor.lineTextForScreenRow(11),
-        editor.lineTextForScreenRow(3),
-        editor.lineTextForScreenRow(4),
-        editor.lineTextForScreenRow(5),
-        editor.lineTextForScreenRow(6),
-        editor.lineTextForScreenRow(7),
-        editor.lineTextForScreenRow(8)
-      ]);
-
-      await setScrollTop(component, 2.5 * component.getLineHeight());
-      expect(
-        queryOnScreenLineNumberElements(element).map(element =>
-          element.textContent.trim()
-        )
-      ).toEqual(['1', '2', '3', '4', '5', '6', '7', '8', '9']);
-      expect(
-        queryOnScreenLineElements(element).map(
-          element => element.dataset.screenRow
-        )
-      ).toEqual(['0', '1', '2', '3', '4', '5', '6', '7', '8']);
-      expect(
-        queryOnScreenLineElements(element).map(element => element.textContent)
-      ).toEqual([
-        editor.lineTextForScreenRow(0),
-        editor.lineTextForScreenRow(1),
-        editor.lineTextForScreenRow(2),
-        editor.lineTextForScreenRow(3),
-        editor.lineTextForScreenRow(4),
-        editor.lineTextForScreenRow(5),
-        editor.lineTextForScreenRow(6),
-        editor.lineTextForScreenRow(7),
-        editor.lineTextForScreenRow(8)
-      ]);
-    });
-
-    it('bases the width of the lines div on the width of the longest initially-visible screen line', async () => {
-      const { component, element, editor } = buildComponent({
-        rowsPerTile: 2,
-        height: 20,
-        width: 100
-      });
-
-      {
-        expect(editor.getApproximateLongestScreenRow()).toBe(3);
-        const expectedWidth = Math.ceil(
-          component.pixelPositionForScreenPosition(Point(3, Infinity)).left +
-            component.getBaseCharacterWidth()
-        );
-        expect(element.querySelector('.lines').style.width).toBe(
-          expectedWidth + 'px'
-        );
-      }
-
-      {
-        // Get the next update promise synchronously here to ensure we don't
-        // miss the update while polling the condition.
-        const nextUpdatePromise = component.getNextUpdatePromise();
-        await conditionPromise(
-          () => editor.getApproximateLongestScreenRow() === 6
-        );
-        await nextUpdatePromise;
-
-        // Capture the width of the lines before requesting the width of
-        // longest line, because making that request forces a DOM update
-        const actualWidth = element.querySelector('.lines').style.width;
-        const expectedWidth = Math.ceil(
-          component.pixelPositionForScreenPosition(Point(6, Infinity)).left +
-            component.getBaseCharacterWidth()
-        );
-        expect(actualWidth).toBe(expectedWidth + 'px');
-      }
-
-      // eslint-disable-next-line no-lone-blocks
-      {
-        // Make sure we do not throw an error if a synchronous update is
-        // triggered before measuring the longest line from a
-        // previously-scheduled update.
-        editor.getBuffer().insert(Point(12, Infinity), 'x'.repeat(100));
-        expect(editor.getLongestScreenRow()).toBe(12);
-
-        TextEditorComponent.getScheduler().readDocument(() => {
-          // This will happen before the measurement phase of the update
-          // triggered above.
-          component.pixelPositionForScreenPosition(Point(11, Infinity));
-        });
-
-        await component.getNextUpdatePromise();
-      }
-    });
-
-    it('re-renders lines when their height changes', async () => {
-      const { component, element } = buildComponent({
-        rowsPerTile: 3,
-        autoHeight: false
-      });
-      element.style.height = 4 * component.measurements.lineHeight + 'px';
-      await component.getNextUpdatePromise();
-      expect(queryOnScreenLineNumberElements(element).length).toBe(9);
-      expect(queryOnScreenLineElements(element).length).toBe(9);
-
-      element.style.lineHeight = '2.0';
-      TextEditor.didUpdateStyles();
-      await component.getNextUpdatePromise();
-      expect(queryOnScreenLineNumberElements(element).length).toBe(6);
-      expect(queryOnScreenLineElements(element).length).toBe(6);
-
-      element.style.lineHeight = '0.7';
-      TextEditor.didUpdateStyles();
-      await component.getNextUpdatePromise();
-      expect(queryOnScreenLineNumberElements(element).length).toBe(12);
-      expect(queryOnScreenLineElements(element).length).toBe(12);
-
-      element.style.lineHeight = '0.05';
-      TextEditor.didUpdateStyles();
-      await component.getNextUpdatePromise();
-      expect(queryOnScreenLineNumberElements(element).length).toBe(13);
-      expect(queryOnScreenLineElements(element).length).toBe(13);
-
-      element.style.lineHeight = '0';
-      TextEditor.didUpdateStyles();
-      await component.getNextUpdatePromise();
-      expect(queryOnScreenLineNumberElements(element).length).toBe(13);
-      expect(queryOnScreenLineElements(element).length).toBe(13);
-
-      element.style.lineHeight = '1';
-      TextEditor.didUpdateStyles();
-      await component.getNextUpdatePromise();
-      expect(queryOnScreenLineNumberElements(element).length).toBe(9);
-      expect(queryOnScreenLineElements(element).length).toBe(9);
-    });
-
-    it('makes the content at least as tall as the scroll container client height', async () => {
-      const { component, editor } = buildComponent({
-        text: 'a'.repeat(100),
-        width: 50,
-        height: 100
-      });
-      expect(component.refs.content.offsetHeight).toBe(
-        100 - getHorizontalScrollbarHeight(component)
-      );
-
-      editor.setText('a\n'.repeat(30));
-      await component.getNextUpdatePromise();
-      expect(component.refs.content.offsetHeight).toBeGreaterThan(100);
-      expect(component.refs.content.offsetHeight).toBe(
-        component.getContentHeight()
-      );
-    });
-
-    it('honors the scrollPastEnd option by adding empty space equivalent to the clientHeight to the end of the content area', async () => {
-      const { component, editor } = buildComponent({
-        autoHeight: false,
-        autoWidth: false
-      });
-
-      await editor.update({ scrollPastEnd: true });
-      await setEditorHeightInLines(component, 6);
-
-      // scroll to end
-      await setScrollTop(component, Infinity);
-      expect(component.getFirstVisibleRow()).toBe(
-        editor.getScreenLineCount() - 3
-      );
-
-      editor.update({ scrollPastEnd: false });
-      await component.getNextUpdatePromise(); // wait for scrollable content resize
-      expect(component.getFirstVisibleRow()).toBe(
-        editor.getScreenLineCount() - 6
-      );
-
-      // Always allows at least 3 lines worth of overscroll if the editor is short
-      await setEditorHeightInLines(component, 2);
-      await editor.update({ scrollPastEnd: true });
-      await setScrollTop(component, Infinity);
-      expect(component.getFirstVisibleRow()).toBe(
-        editor.getScreenLineCount() + 1
-      );
-    });
-
-    it('does not fire onDidChangeScrollTop listeners when assigning the same maximal value and the content height has fractional pixels (regression)', async () => {
-      const { component, element, editor } = buildComponent({
-        autoHeight: false,
-        autoWidth: false
-      });
-      await setEditorHeightInLines(component, 3);
-
-      // Force a fractional content height with a block decoration
-      const item = document.createElement('div');
-      item.style.height = '10.6px';
-      editor.decorateMarker(editor.markBufferPosition([0, 0]), {
-        type: 'block',
-        item
-      });
-      await component.getNextUpdatePromise();
-
-      component.setScrollTop(Infinity);
-      element.onDidChangeScrollTop(newScrollTop => {
-        throw new Error('Scroll top should not have changed');
-      });
-      component.setScrollTop(component.getScrollTop());
-    });
-
-    it('gives the line number tiles an explicit width and height so their layout can be strictly contained', async () => {
-      const { component, editor } = buildComponent({ rowsPerTile: 3 });
-
-      const lineNumberGutterElement =
-        component.refs.gutterContainer.refs.lineNumberGutter.element;
-      expect(lineNumberGutterElement.offsetHeight).toBe(
-        component.getScrollHeight()
-      );
-
-      for (const child of lineNumberGutterElement.children) {
-        expect(child.offsetWidth).toBe(lineNumberGutterElement.offsetWidth);
-        if (!child.classList.contains('line-number')) {
-          for (const lineNumberElement of child.children) {
-            expect(lineNumberElement.offsetWidth).toBe(
-              lineNumberGutterElement.offsetWidth
-            );
-          }
-        }
-      }
-
-      editor.setText('x\n'.repeat(99));
-      await component.getNextUpdatePromise();
-      expect(lineNumberGutterElement.offsetHeight).toBe(
-        component.getScrollHeight()
-      );
-      for (const child of lineNumberGutterElement.children) {
-        expect(child.offsetWidth).toBe(lineNumberGutterElement.offsetWidth);
-        if (!child.classList.contains('line-number')) {
-          for (const lineNumberElement of child.children) {
-            expect(lineNumberElement.offsetWidth).toBe(
-              lineNumberGutterElement.offsetWidth
-            );
-          }
-        }
-      }
-    });
-
-    it('keeps the number of tiles stable when the visible line count changes during vertical scrolling', async () => {
-      const { component } = buildComponent({
-        rowsPerTile: 3,
-        autoHeight: false
-      });
-      await setEditorHeightInLines(component, 5.5);
-      expect(component.refs.lineTiles.children.length).toBe(3 + 2); // account for cursors and highlights containers
-
-      await setScrollTop(component, 0.5 * component.getLineHeight());
-      expect(component.refs.lineTiles.children.length).toBe(3 + 2); // account for cursors and highlights containers
-
-      await setScrollTop(component, 1 * component.getLineHeight());
-      expect(component.refs.lineTiles.children.length).toBe(3 + 2); // account for cursors and highlights containers
-    });
-
-    it('recycles tiles on resize', async () => {
-      const { component } = buildComponent({
-        rowsPerTile: 2,
-        autoHeight: false
-      });
-      await setEditorHeightInLines(component, 7);
-      await setScrollTop(component, 3.5 * component.getLineHeight());
-      const lineNode = lineNodeForScreenRow(component, 7);
-      await setEditorHeightInLines(component, 4);
-      expect(lineNodeForScreenRow(component, 7)).toBe(lineNode);
-    });
-
-    it("updates lines numbers when a row's foldability changes (regression)", async () => {
-      const { component, editor } = buildComponent({ text: 'abc\n' });
-      editor.setCursorBufferPosition([1, 0]);
-      await component.getNextUpdatePromise();
-      expect(
-        lineNumberNodeForScreenRow(component, 0).querySelector('.foldable')
-      ).toBeNull();
-
-      editor.insertText('  def');
-      await component.getNextUpdatePromise();
-      expect(
-        lineNumberNodeForScreenRow(component, 0).querySelector('.foldable')
-      ).toBeDefined();
-
-      editor.undo();
-      await component.getNextUpdatePromise();
-      expect(
-        lineNumberNodeForScreenRow(component, 0).querySelector('.foldable')
-      ).toBeNull();
-    });
-
-    it('shows the foldable icon on the last screen row of a buffer row that can be folded', async () => {
-      const { component } = buildComponent({
-        text: 'abc\n  de\nfghijklm\n  no',
-        softWrapped: true
-      });
-      await setEditorWidthInCharacters(component, 5);
-      expect(
-        lineNumberNodeForScreenRow(component, 0).classList.contains('foldable')
-      ).toBe(true);
-      expect(
-        lineNumberNodeForScreenRow(component, 1).classList.contains('foldable')
-      ).toBe(false);
-      expect(
-        lineNumberNodeForScreenRow(component, 2).classList.contains('foldable')
-      ).toBe(false);
-      expect(
-        lineNumberNodeForScreenRow(component, 3).classList.contains('foldable')
-      ).toBe(true);
-      expect(
-        lineNumberNodeForScreenRow(component, 4).classList.contains('foldable')
-      ).toBe(false);
-    });
-
-    it('renders dummy vertical and horizontal scrollbars when content overflows', async () => {
-      const { component, editor } = buildComponent({
-        height: 100,
-        width: 100
-      });
-      const verticalScrollbar = component.refs.verticalScrollbar.element;
-      const horizontalScrollbar = component.refs.horizontalScrollbar.element;
-      expect(verticalScrollbar.scrollHeight).toBe(component.getContentHeight());
-      expect(horizontalScrollbar.scrollWidth).toBe(component.getContentWidth());
-      expect(getVerticalScrollbarWidth(component)).toBeGreaterThan(0);
-      expect(getHorizontalScrollbarHeight(component)).toBeGreaterThan(0);
-      expect(verticalScrollbar.style.bottom).toBe(
-        getVerticalScrollbarWidth(component) + 'px'
-      );
-      expect(verticalScrollbar.style.visibility).toBe('');
-      expect(horizontalScrollbar.style.right).toBe(
-        getHorizontalScrollbarHeight(component) + 'px'
-      );
-      expect(horizontalScrollbar.style.visibility).toBe('');
-      expect(component.refs.scrollbarCorner).toBeDefined();
-
-      setScrollTop(component, 100);
-      await setScrollLeft(component, 100);
-      expect(verticalScrollbar.scrollTop).toBe(100);
-      expect(horizontalScrollbar.scrollLeft).toBe(100);
-
-      verticalScrollbar.scrollTop = 120;
-      horizontalScrollbar.scrollLeft = 120;
-      await component.getNextUpdatePromise();
-      expect(component.getScrollTop()).toBe(120);
-      expect(component.getScrollLeft()).toBe(120);
-
-      editor.setText('a\n'.repeat(15));
-      await component.getNextUpdatePromise();
-      expect(getVerticalScrollbarWidth(component)).toBeGreaterThan(0);
-      expect(getHorizontalScrollbarHeight(component)).toBe(0);
-      expect(verticalScrollbar.style.visibility).toBe('');
-      expect(horizontalScrollbar.style.visibility).toBe('hidden');
-
-      editor.setText('a'.repeat(100));
-      await component.getNextUpdatePromise();
-      expect(getVerticalScrollbarWidth(component)).toBe(0);
-      expect(getHorizontalScrollbarHeight(component)).toBeGreaterThan(0);
-      expect(verticalScrollbar.style.visibility).toBe('hidden');
-      expect(horizontalScrollbar.style.visibility).toBe('');
-
-      editor.setText('');
-      await component.getNextUpdatePromise();
-      expect(getVerticalScrollbarWidth(component)).toBe(0);
-      expect(getHorizontalScrollbarHeight(component)).toBe(0);
-      expect(verticalScrollbar.style.visibility).toBe('hidden');
-      expect(horizontalScrollbar.style.visibility).toBe('hidden');
-    });
-
-    describe('when scrollbar styles change or the editor element is detached and then reattached', () => {
-      it('updates the bottom/right of dummy scrollbars and client height/width measurements', async () => {
-        const { component, element, editor } = buildComponent({
-          height: 100,
-          width: 100
-        });
-        expect(getHorizontalScrollbarHeight(component)).toBeGreaterThan(10);
-        expect(getVerticalScrollbarWidth(component)).toBeGreaterThan(10);
-        setScrollTop(component, 20);
-        setScrollLeft(component, 10);
-        await component.getNextUpdatePromise();
-
-        // Updating scrollbar styles.
-        const style = document.createElement('style');
-        style.textContent =
-          '::-webkit-scrollbar { height: 10px; width: 10px; }';
-        jasmine.attachToDOM(style);
-        TextEditor.didUpdateScrollbarStyles();
-        await component.getNextUpdatePromise();
-
-        expect(getHorizontalScrollbarHeight(component)).toBe(10);
-        expect(getVerticalScrollbarWidth(component)).toBe(10);
-        expect(component.refs.horizontalScrollbar.element.style.right).toBe(
-          '10px'
-        );
-        expect(component.refs.verticalScrollbar.element.style.bottom).toBe(
-          '10px'
-        );
-        expect(component.refs.horizontalScrollbar.element.scrollLeft).toBe(10);
-        expect(component.refs.verticalScrollbar.element.scrollTop).toBe(20);
-        expect(component.getScrollContainerClientHeight()).toBe(100 - 10);
-        expect(component.getScrollContainerClientWidth()).toBe(
-          100 - component.getGutterContainerWidth() - 10
-        );
-
-        // Detaching and re-attaching the editor element.
-        element.remove();
-        jasmine.attachToDOM(element);
-
-        expect(getHorizontalScrollbarHeight(component)).toBe(10);
-        expect(getVerticalScrollbarWidth(component)).toBe(10);
-        expect(component.refs.horizontalScrollbar.element.style.right).toBe(
-          '10px'
-        );
-        expect(component.refs.verticalScrollbar.element.style.bottom).toBe(
-          '10px'
-        );
-        expect(component.refs.horizontalScrollbar.element.scrollLeft).toBe(10);
-        expect(component.refs.verticalScrollbar.element.scrollTop).toBe(20);
-        expect(component.getScrollContainerClientHeight()).toBe(100 - 10);
-        expect(component.getScrollContainerClientWidth()).toBe(
-          100 - component.getGutterContainerWidth() - 10
-        );
-
-        // Ensure we don't throw an error trying to remeasure non-existent scrollbars for mini editors.
-        await editor.update({ mini: true });
-        TextEditor.didUpdateScrollbarStyles();
-        component.scheduleUpdate();
-        await component.getNextUpdatePromise();
-      });
-    });
-
-    it('renders cursors within the visible row range', async () => {
-      const { component, element, editor } = buildComponent({
-        height: 40,
-        rowsPerTile: 2
-      });
-      await setScrollTop(component, 100);
-
-      expect(component.getRenderedStartRow()).toBe(4);
-      expect(component.getRenderedEndRow()).toBe(10);
-
-      editor.setCursorScreenPosition([0, 0], { autoscroll: false }); // out of view
-      editor.addCursorAtScreenPosition([2, 2], { autoscroll: false }); // out of view
-      editor.addCursorAtScreenPosition([4, 0], { autoscroll: false }); // line start
-      editor.addCursorAtScreenPosition([4, 4], { autoscroll: false }); // at token boundary
-      editor.addCursorAtScreenPosition([4, 6], { autoscroll: false }); // within token
-      editor.addCursorAtScreenPosition([5, Infinity], { autoscroll: false }); // line end
-      editor.addCursorAtScreenPosition([10, 2], { autoscroll: false }); // out of view
-      await component.getNextUpdatePromise();
-
-      let cursorNodes = Array.from(element.querySelectorAll('.cursor'));
-      expect(cursorNodes.length).toBe(4);
-      verifyCursorPosition(component, cursorNodes[0], 4, 0);
-      verifyCursorPosition(component, cursorNodes[1], 4, 4);
-      verifyCursorPosition(component, cursorNodes[2], 4, 6);
-      verifyCursorPosition(component, cursorNodes[3], 5, 30);
-
-      editor.setCursorScreenPosition([8, 11], { autoscroll: false });
-      await component.getNextUpdatePromise();
-
-      cursorNodes = Array.from(element.querySelectorAll('.cursor'));
-      expect(cursorNodes.length).toBe(1);
-      verifyCursorPosition(component, cursorNodes[0], 8, 11);
-
-      editor.setCursorScreenPosition([0, 0], { autoscroll: false });
-      await component.getNextUpdatePromise();
-
-      cursorNodes = Array.from(element.querySelectorAll('.cursor'));
-      expect(cursorNodes.length).toBe(0);
-
-      editor.setSelectedScreenRange([[8, 0], [12, 0]], { autoscroll: false });
-      await component.getNextUpdatePromise();
-      cursorNodes = Array.from(element.querySelectorAll('.cursor'));
-      expect(cursorNodes.length).toBe(0);
-    });
-
-    it('hides cursors with non-empty selections when showCursorOnSelection is false', async () => {
-      const { component, element, editor } = buildComponent();
-      editor.setSelectedScreenRanges([[[0, 0], [0, 3]], [[1, 0], [1, 0]]]);
-      await component.getNextUpdatePromise();
-      {
-        const cursorNodes = Array.from(element.querySelectorAll('.cursor'));
-        expect(cursorNodes.length).toBe(2);
-        verifyCursorPosition(component, cursorNodes[0], 0, 3);
-        verifyCursorPosition(component, cursorNodes[1], 1, 0);
-      }
-
-      editor.update({ showCursorOnSelection: false });
-      await component.getNextUpdatePromise();
-      {
-        const cursorNodes = Array.from(element.querySelectorAll('.cursor'));
-        expect(cursorNodes.length).toBe(1);
-        verifyCursorPosition(component, cursorNodes[0], 1, 0);
-      }
-
-      editor.setSelectedScreenRanges([[[0, 0], [0, 3]], [[1, 0], [1, 4]]]);
-      await component.getNextUpdatePromise();
-      {
-        const cursorNodes = Array.from(element.querySelectorAll('.cursor'));
-        expect(cursorNodes.length).toBe(0);
-      }
-    });
-
-    it('blinks cursors when the editor is focused and the cursors are not moving', async () => {
-      assertDocumentFocused();
-      const { component, element, editor } = buildComponent();
-      component.props.cursorBlinkPeriod = 40;
-      component.props.cursorBlinkResumeDelay = 40;
-      editor.addCursorAtScreenPosition([1, 0]);
-
-      element.focus();
-      await component.getNextUpdatePromise();
-      const [cursor1, cursor2] = element.querySelectorAll('.cursor');
-
-      await conditionPromise(
-        () =>
-          getComputedStyle(cursor1).opacity === '1' &&
-          getComputedStyle(cursor2).opacity === '1'
-      );
-      await conditionPromise(
-        () =>
-          getComputedStyle(cursor1).opacity === '0' &&
-          getComputedStyle(cursor2).opacity === '0'
-      );
-      await conditionPromise(
-        () =>
-          getComputedStyle(cursor1).opacity === '1' &&
-          getComputedStyle(cursor2).opacity === '1'
-      );
-
-      editor.moveRight();
-      await component.getNextUpdatePromise();
-
-      expect(getComputedStyle(cursor1).opacity).toBe('1');
-      expect(getComputedStyle(cursor2).opacity).toBe('1');
-    });
-
-    it('gives cursors at the end of lines the width of an "x" character', async () => {
-      const { component, element, editor } = buildComponent();
-      editor.setText('abcde');
-      await setEditorWidthInCharacters(component, 5.5);
-
-      editor.setCursorScreenPosition([0, Infinity]);
-      await component.getNextUpdatePromise();
-      expect(element.querySelector('.cursor').offsetWidth).toBe(
-        Math.round(component.getBaseCharacterWidth())
-      );
-
-      // Clip cursor width when soft-wrap is on and the cursor is at the end of
-      // the line. This prevents the parent tile from disabling sub-pixel
-      // anti-aliasing. For some reason, adding overflow: hidden to the cursor
-      // container doesn't solve this issue so we're adding this workaround instead.
-      editor.setSoftWrapped(true);
-      await component.getNextUpdatePromise();
-      expect(element.querySelector('.cursor').offsetWidth).toBeLessThan(
-        Math.round(component.getBaseCharacterWidth())
-      );
-    });
-
-    it('positions and sizes cursors correctly when they are located next to a fold marker', async () => {
-      const { component, element, editor } = buildComponent();
-      editor.foldBufferRange([[0, 3], [0, 6]]);
-
-      editor.setCursorScreenPosition([0, 3]);
-      await component.getNextUpdatePromise();
-      verifyCursorPosition(component, element.querySelector('.cursor'), 0, 3);
-
-      editor.setCursorScreenPosition([0, 4]);
-      await component.getNextUpdatePromise();
-      verifyCursorPosition(component, element.querySelector('.cursor'), 0, 4);
-    });
-
-    it('positions cursors and placeholder text correctly when the lines container has a margin and/or is padded', async () => {
-      const { component, element, editor } = buildComponent({
-        placeholderText: 'testing'
-      });
-
-      component.refs.lineTiles.style.marginLeft = '10px';
-      TextEditor.didUpdateStyles();
-      await component.getNextUpdatePromise();
-
-      editor.setCursorBufferPosition([0, 3]);
-      await component.getNextUpdatePromise();
-      verifyCursorPosition(component, element.querySelector('.cursor'), 0, 3);
-
-      editor.setCursorScreenPosition([1, 0]);
-      await component.getNextUpdatePromise();
-      verifyCursorPosition(component, element.querySelector('.cursor'), 1, 0);
-
-      component.refs.lineTiles.style.paddingTop = '5px';
-      TextEditor.didUpdateStyles();
-      await component.getNextUpdatePromise();
-      verifyCursorPosition(component, element.querySelector('.cursor'), 1, 0);
-
-      editor.setCursorScreenPosition([2, 2]);
-      TextEditor.didUpdateStyles();
-      await component.getNextUpdatePromise();
-      verifyCursorPosition(component, element.querySelector('.cursor'), 2, 2);
-
-      editor.setText('');
-      await component.getNextUpdatePromise();
-
-      const placeholderTextLeft = element
-        .querySelector('.placeholder-text')
-        .getBoundingClientRect().left;
-      const linesLeft = component.refs.lineTiles.getBoundingClientRect().left;
-      expect(placeholderTextLeft).toBe(linesLeft);
-    });
-
-    it('places the hidden input element at the location of the last cursor if it is visible', async () => {
-      const { component, editor } = buildComponent({
-        height: 60,
-        width: 120,
-        rowsPerTile: 2
-      });
-      const { hiddenInput } = component.refs.cursorsAndInput.refs;
-      setScrollTop(component, 100);
-      await setScrollLeft(component, 40);
-
-      expect(component.getRenderedStartRow()).toBe(4);
-      expect(component.getRenderedEndRow()).toBe(10);
-
-      // When out of view, the hidden input is positioned at 0, 0
-      expect(editor.getCursorScreenPosition()).toEqual([0, 0]);
-      expect(hiddenInput.offsetTop).toBe(0);
-      expect(hiddenInput.offsetLeft).toBe(0);
-
-      // Otherwise it is positioned at the last cursor position
-      editor.addCursorAtScreenPosition([7, 4]);
-      await component.getNextUpdatePromise();
-      expect(hiddenInput.getBoundingClientRect().top).toBe(
-        clientTopForLine(component, 7)
-      );
-      expect(Math.round(hiddenInput.getBoundingClientRect().left)).toBe(
-        clientLeftForCharacter(component, 7, 4)
-      );
-    });
-
-    it('soft wraps lines based on the content width when soft wrap is enabled', async () => {
-      let baseCharacterWidth, gutterContainerWidth;
-      {
-        const { component, editor } = buildComponent();
-        baseCharacterWidth = component.getBaseCharacterWidth();
-        gutterContainerWidth = component.getGutterContainerWidth();
-        editor.destroy();
-      }
-
-      const { component, element, editor } = buildComponent({
-        width: gutterContainerWidth + baseCharacterWidth * 55,
-        attach: false
-      });
-      editor.setSoftWrapped(true);
-      jasmine.attachToDOM(element);
-
-      expect(getEditorWidthInBaseCharacters(component)).toBe(55);
-      expect(lineNodeForScreenRow(component, 3).textContent).toBe(
-        '    var pivot = items.shift(), current, left = [], '
-      );
-      expect(lineNodeForScreenRow(component, 4).textContent).toBe(
-        '    right = [];'
-      );
-
-      await setEditorWidthInCharacters(component, 45);
-      expect(lineNodeForScreenRow(component, 3).textContent).toBe(
-        '    var pivot = items.shift(), current, left '
-      );
-      expect(lineNodeForScreenRow(component, 4).textContent).toBe(
-        '    = [], right = [];'
-      );
-
-      const { scrollContainer } = component.refs;
-      expect(scrollContainer.clientWidth).toBe(scrollContainer.scrollWidth);
-    });
-
-    it('correctly forces the display layer to index visible rows when resizing (regression)', async () => {
-      const text = 'a'.repeat(30) + '\n' + 'b'.repeat(1000);
-      const { component, element, editor } = buildComponent({
-        height: 300,
-        width: 800,
-        attach: false,
-        text
-      });
-      editor.setSoftWrapped(true);
-      jasmine.attachToDOM(element);
-
-      element.style.width = 200 + 'px';
-      await component.getNextUpdatePromise();
-      expect(queryOnScreenLineElements(element).length).toBe(24);
-    });
-
-    it('decorates the line numbers of folded lines', async () => {
-      const { component, editor } = buildComponent();
-      editor.foldBufferRow(1);
-      await component.getNextUpdatePromise();
-      expect(
-        lineNumberNodeForScreenRow(component, 1).classList.contains('folded')
-      ).toBe(true);
-    });
-
-    it('makes lines at least as wide as the scrollContainer', async () => {
-      const { component, element, editor } = buildComponent();
-      const { scrollContainer } = component.refs;
-      editor.setText('a');
-      await component.getNextUpdatePromise();
-
-      expect(element.querySelector('.line').offsetWidth).toBe(
-        scrollContainer.offsetWidth - verticalScrollbarWidth
-      );
-    });
-
-    it('resizes based on the content when the autoHeight and/or autoWidth options are true', async () => {
-      const { component, element, editor } = buildComponent({
-        autoHeight: true,
-        autoWidth: true
-      });
-      const editorPadding = 3;
-      element.style.padding = editorPadding + 'px';
-      const initialWidth = element.offsetWidth;
-      const initialHeight = element.offsetHeight;
-      expect(initialWidth).toBe(
-        component.getGutterContainerWidth() +
-          component.getContentWidth() +
-          verticalScrollbarWidth +
-          2 * editorPadding
-      );
-      expect(initialHeight).toBe(
-        component.getContentHeight() +
-          horizontalScrollbarHeight +
-          2 * editorPadding
-      );
-
-      // When autoWidth is enabled, width adjusts to content
-      editor.setCursorScreenPosition([6, Infinity]);
-      editor.insertText('x'.repeat(50));
-      await component.getNextUpdatePromise();
-      expect(element.offsetWidth).toBe(
-        component.getGutterContainerWidth() +
-          component.getContentWidth() +
-          verticalScrollbarWidth +
-          2 * editorPadding
-      );
-      expect(element.offsetWidth).toBeGreaterThan(initialWidth);
-
-      // When autoHeight is enabled, height adjusts to content
-      editor.insertText('\n'.repeat(5));
-      await component.getNextUpdatePromise();
-      expect(element.offsetHeight).toBe(
-        component.getContentHeight() +
-          horizontalScrollbarHeight +
-          2 * editorPadding
-      );
-      expect(element.offsetHeight).toBeGreaterThan(initialHeight);
-    });
-
-    it('does not render the line number gutter at all if the isLineNumberGutterVisible parameter is false', () => {
-      const { element } = buildComponent({
-        lineNumberGutterVisible: false
-      });
-      expect(element.querySelector('.line-number')).toBe(null);
-    });
-
-    it('does not render the line numbers but still renders the line number gutter if showLineNumbers is false', async () => {
-      function checkScrollContainerLeft(component) {
-        const { scrollContainer, gutterContainer } = component.refs;
-        expect(scrollContainer.getBoundingClientRect().left).toBe(
-          Math.round(gutterContainer.element.getBoundingClientRect().right)
-        );
-      }
-
-      const { component, element, editor } = buildComponent({
-        showLineNumbers: false
-      });
-      expect(
-        Array.from(element.querySelectorAll('.line-number')).every(
-          e => e.textContent === ''
-        )
-      ).toBe(true);
-      checkScrollContainerLeft(component);
-
-      await editor.update({ showLineNumbers: true });
-      expect(
-        Array.from(element.querySelectorAll('.line-number')).map(
-          e => e.textContent
-        )
-      ).toEqual([
-        '00',
-        '1',
-        '2',
-        '3',
-        '4',
-        '5',
-        '6',
-        '7',
-        '8',
-        '9',
-        '10',
-        '11',
-        '12',
-        '13'
-      ]);
-      checkScrollContainerLeft(component);
-
-      await editor.update({ showLineNumbers: false });
-      expect(
-        Array.from(element.querySelectorAll('.line-number')).every(
-          e => e.textContent === ''
-        )
-      ).toBe(true);
-      checkScrollContainerLeft(component);
-    });
-
-    it('supports the placeholderText parameter', () => {
-      const placeholderText = 'Placeholder Test';
-      const { element } = buildComponent({ placeholderText, text: '' });
-      expect(element.textContent).toContain(placeholderText);
-    });
-
-    it('adds the data-grammar attribute and updates it when the grammar changes', async () => {
-      await atom.packages.activatePackage('language-javascript');
-
-      const { editor, element, component } = buildComponent();
-      expect(element.dataset.grammar).toBe('text plain null-grammar');
-
-      atom.grammars.assignLanguageMode(editor.getBuffer(), 'source.js');
-      await component.getNextUpdatePromise();
-      expect(element.dataset.grammar).toBe('source js');
-    });
-
-    it('adds the data-encoding attribute and updates it when the encoding changes', async () => {
-      const { editor, element, component } = buildComponent();
-      expect(element.dataset.encoding).toBe('utf8');
-
-      editor.setEncoding('ascii');
-      await component.getNextUpdatePromise();
-      expect(element.dataset.encoding).toBe('ascii');
-    });
-
-    it('adds the has-selection class when the editor has a non-empty selection', async () => {
-      const { editor, element, component } = buildComponent();
-      expect(element.classList.contains('has-selection')).toBe(false);
-
-      editor.setSelectedBufferRanges([[[0, 0], [0, 0]], [[1, 0], [1, 10]]]);
-      await component.getNextUpdatePromise();
-      expect(element.classList.contains('has-selection')).toBe(true);
-
-      editor.setSelectedBufferRanges([[[0, 0], [0, 0]], [[1, 0], [1, 0]]]);
-      await component.getNextUpdatePromise();
-      expect(element.classList.contains('has-selection')).toBe(false);
-    });
-
-    it('assigns buffer-row and screen-row to each line number as data fields', async () => {
-      const { editor, element, component } = buildComponent();
-      editor.setSoftWrapped(true);
-      await component.getNextUpdatePromise();
-      await setEditorWidthInCharacters(component, 40);
-      {
-        const bufferRows = queryOnScreenLineNumberElements(element).map(
-          e => e.dataset.bufferRow
-        );
-        const screenRows = queryOnScreenLineNumberElements(element).map(
-          e => e.dataset.screenRow
-        );
-        expect(bufferRows).toEqual([
-          '0',
-          '1',
-          '2',
-          '3',
-          '3',
-          '4',
-          '5',
-          '6',
-          '6',
-          '6',
-          '7',
-          '8',
-          '8',
-          '8',
-          '9',
-          '10',
-          '11',
-          '11',
-          '12'
-        ]);
-        expect(screenRows).toEqual([
-          '0',
-          '1',
-          '2',
-          '3',
-          '4',
-          '5',
-          '6',
-          '7',
-          '8',
-          '9',
-          '10',
-          '11',
-          '12',
-          '13',
-          '14',
-          '15',
-          '16',
-          '17',
-          '18'
-        ]);
-      }
-
-      editor.getBuffer().insert([2, 0], '\n');
-      await component.getNextUpdatePromise();
-      {
-        const bufferRows = queryOnScreenLineNumberElements(element).map(
-          e => e.dataset.bufferRow
-        );
-        const screenRows = queryOnScreenLineNumberElements(element).map(
-          e => e.dataset.screenRow
-        );
-        expect(bufferRows).toEqual([
-          '0',
-          '1',
-          '2',
-          '3',
-          '4',
-          '4',
-          '5',
-          '6',
-          '7',
-          '7',
-          '7',
-          '8',
-          '9',
-          '9',
-          '9',
-          '10',
-          '11',
-          '12',
-          '12',
-          '13'
-        ]);
-        expect(screenRows).toEqual([
-          '0',
-          '1',
-          '2',
-          '3',
-          '4',
-          '5',
-          '6',
-          '7',
-          '8',
-          '9',
-          '10',
-          '11',
-          '12',
-          '13',
-          '14',
-          '15',
-          '16',
-          '17',
-          '18',
-          '19'
-        ]);
-      }
-    });
-
-    it('does not blow away class names added to the element by packages when changing the class name', async () => {
-      assertDocumentFocused();
-      const { component, element } = buildComponent();
-      element.classList.add('a', 'b');
-      expect(element.className).toBe('editor a b');
-      element.focus();
-      await component.getNextUpdatePromise();
-      expect(element.className).toBe('editor a b is-focused');
-      document.body.focus();
-      await component.getNextUpdatePromise();
-      expect(element.className).toBe('editor a b');
-    });
-
-    it('does not blow away class names managed by the component when packages change the element class name', async () => {
-      assertDocumentFocused();
-      const { component, element } = buildComponent({ mini: true });
-      element.classList.add('a', 'b');
-      element.focus();
-      await component.getNextUpdatePromise();
-      expect(element.className).toBe('editor mini a b is-focused');
-      element.className = 'a c d';
-      await component.getNextUpdatePromise();
-      expect(element.className).toBe('a c d editor is-focused mini');
-    });
-
-    it('ignores resize events when the editor is hidden', async () => {
-      const { component, element } = buildComponent({
-        autoHeight: false
-      });
-      element.style.height = 5 * component.getLineHeight() + 'px';
-      await component.getNextUpdatePromise();
-      const originalClientContainerHeight = component.getClientContainerHeight();
-      const originalGutterContainerWidth = component.getGutterContainerWidth();
-      const originalLineNumberGutterWidth = component.getLineNumberGutterWidth();
-      expect(originalClientContainerHeight).toBeGreaterThan(0);
-      expect(originalGutterContainerWidth).toBeGreaterThan(0);
-      expect(originalLineNumberGutterWidth).toBeGreaterThan(0);
-
-      element.style.display = 'none';
-      // In production, resize events are triggered before the intersection
-      // observer detects the editor's visibility has changed. In tests, we are
-      // unable to reproduce this scenario and so we simulate them.
-      expect(component.visible).toBe(true);
-      component.didResize();
-      component.didResizeGutterContainer();
-      expect(component.getClientContainerHeight()).toBe(
-        originalClientContainerHeight
-      );
-      expect(component.getGutterContainerWidth()).toBe(
-        originalGutterContainerWidth
-      );
-      expect(component.getLineNumberGutterWidth()).toBe(
-        originalLineNumberGutterWidth
-      );
-
-      // Ensure measurements stay the same after receiving the intersection
-      // observer events.
-      await conditionPromise(() => !component.visible);
-      expect(component.getClientContainerHeight()).toBe(
-        originalClientContainerHeight
-      );
-      expect(component.getGutterContainerWidth()).toBe(
-        originalGutterContainerWidth
-      );
-      expect(component.getLineNumberGutterWidth()).toBe(
-        originalLineNumberGutterWidth
-      );
-    });
-
-    describe('randomized tests', () => {
-      let originalTimeout;
-
-      beforeEach(() => {
-        originalTimeout = jasmine.getEnv().defaultTimeoutInterval;
-        jasmine.getEnv().defaultTimeoutInterval = 60 * 1000;
-      });
-
-      afterEach(() => {
-        jasmine.getEnv().defaultTimeoutInterval = originalTimeout;
-      });
-
-      it('renders the visible rows correctly after randomly mutating the editor', async () => {
-        const initialSeed = Date.now();
-        for (var i = 0; i < 20; i++) {
-          let seed = initialSeed + i;
-          // seed = 1520247533732
-          const failureMessage = 'Randomized test failed with seed: ' + seed;
-          const random = Random(seed);
-
-          const rowsPerTile = random.intBetween(1, 6);
-          const { component, element, editor } = buildComponent({
-            rowsPerTile,
-            autoHeight: false
-          });
-          editor.setSoftWrapped(Boolean(random(2)));
-          await setEditorWidthInCharacters(component, random(20));
-          await setEditorHeightInLines(component, random(10));
-
-          element.style.fontSize = random(20) + 'px';
-          element.style.lineHeight = random.floatBetween(0.1, 2.0);
-          TextEditor.didUpdateStyles();
-          await component.getNextUpdatePromise();
-
-          element.focus();
-
-          for (var j = 0; j < 5; j++) {
-            const k = random(100);
-            const range = getRandomBufferRange(random, editor.buffer);
-
-            if (k < 10) {
-              editor.setSoftWrapped(!editor.isSoftWrapped());
-            } else if (k < 15) {
-              if (random(2)) setEditorWidthInCharacters(component, random(20));
-              if (random(2)) setEditorHeightInLines(component, random(10));
-            } else if (k < 40) {
-              editor.setSelectedBufferRange(range);
-              editor.backspace();
-            } else if (k < 80) {
-              const linesToInsert = buildRandomLines(random, 5);
-              editor.setCursorBufferPosition(range.start);
-              editor.insertText(linesToInsert);
-            } else if (k < 90) {
-              if (random(2)) {
-                editor.foldBufferRange(range);
-              } else {
-                editor.destroyFoldsIntersectingBufferRange(range);
-              }
-            } else if (k < 95) {
-              editor.setSelectedBufferRange(range);
-            } else {
-              if (random(2)) {
-                component.setScrollTop(random(component.getScrollHeight()));
-              }
-              if (random(2)) {
-                component.setScrollLeft(random(component.getScrollWidth()));
-              }
-            }
-
-            component.scheduleUpdate();
-            await component.getNextUpdatePromise();
-
-            const renderedLines = queryOnScreenLineElements(element).sort(
-              (a, b) => a.dataset.screenRow - b.dataset.screenRow
-            );
-            const renderedLineNumbers = queryOnScreenLineNumberElements(
-              element
-            ).sort((a, b) => a.dataset.screenRow - b.dataset.screenRow);
-            const renderedStartRow = component.getRenderedStartRow();
-            const expectedLines = editor.displayLayer.getScreenLines(
-              renderedStartRow,
-              component.getRenderedEndRow()
-            );
-
-            expect(renderedLines.length).toBe(
-              expectedLines.length,
-              failureMessage
-            );
-            expect(renderedLineNumbers.length).toBe(
-              expectedLines.length,
-              failureMessage
-            );
-            for (let k = 0; k < renderedLines.length; k++) {
-              const expectedLine = expectedLines[k];
-              const expectedText = expectedLine.lineText || ' ';
-
-              const renderedLine = renderedLines[k];
-              const renderedLineNumber = renderedLineNumbers[k];
-              let renderedText = renderedLine.textContent;
-              // We append zero width NBSPs after folds at the end of the
-              // line in order to support measurement.
-              if (expectedText.endsWith(editor.displayLayer.foldCharacter)) {
-                renderedText = renderedText.substring(
-                  0,
-                  renderedText.length - 1
-                );
-              }
-
-              expect(renderedText).toBe(expectedText, failureMessage);
-              expect(parseInt(renderedLine.dataset.screenRow)).toBe(
-                renderedStartRow + k,
-                failureMessage
-              );
-              expect(parseInt(renderedLineNumber.dataset.screenRow)).toBe(
-                renderedStartRow + k,
-                failureMessage
-              );
-            }
-          }
-
-          element.remove();
-          editor.destroy();
-        }
-      });
-    });
-  });
-
-  describe('mini editors', () => {
-    it('adds the mini attribute and class even when the element is not attached', () => {
-      {
-        const { element } = buildComponent({ mini: true });
-        expect(element.hasAttribute('mini')).toBe(true);
-        expect(element.classList.contains('mini')).toBe(true);
-      }
-
-      {
-        const { element } = buildComponent({
-          mini: true,
-          attach: false
-        });
-        expect(element.hasAttribute('mini')).toBe(true);
-        expect(element.classList.contains('mini')).toBe(true);
-      }
-    });
-
-    it('does not render the gutter container', () => {
-      const { component, element } = buildComponent({ mini: true });
-      expect(component.refs.gutterContainer).toBeUndefined();
-      expect(element.querySelector('gutter-container')).toBeNull();
-    });
-
-    it('does not render line decorations for the cursor line', async () => {
-      const { component, element, editor } = buildComponent({ mini: true });
-      expect(
-        element.querySelector('.line').classList.contains('cursor-line')
-      ).toBe(false);
-
-      editor.update({ mini: false });
-      await component.getNextUpdatePromise();
-      expect(
-        element.querySelector('.line').classList.contains('cursor-line')
-      ).toBe(true);
-
-      editor.update({ mini: true });
-      await component.getNextUpdatePromise();
-      expect(
-        element.querySelector('.line').classList.contains('cursor-line')
-      ).toBe(false);
-    });
-
-    it('does not render scrollbars', async () => {
-      const { component, editor } = buildComponent({
-        mini: true,
-        autoHeight: false
-      });
-      await setEditorWidthInCharacters(component, 10);
-
-      editor.setText('x'.repeat(20) + 'y'.repeat(20));
-      await component.getNextUpdatePromise();
-
-      expect(component.canScrollVertically()).toBe(false);
-      expect(component.canScrollHorizontally()).toBe(false);
-      expect(component.refs.horizontalScrollbar).toBeUndefined();
-      expect(component.refs.verticalScrollbar).toBeUndefined();
-    });
-  });
-
-  describe('focus', () => {
-    beforeEach(() => {
-      assertDocumentFocused();
-    });
-
-    it('focuses the hidden input element and adds the is-focused class when focused', async () => {
-      const { component, element } = buildComponent();
-      const { hiddenInput } = component.refs.cursorsAndInput.refs;
-
-      expect(document.activeElement).not.toBe(hiddenInput);
-      element.focus();
-      expect(document.activeElement).toBe(hiddenInput);
-      await component.getNextUpdatePromise();
-      expect(element.classList.contains('is-focused')).toBe(true);
-
-      element.focus(); // focusing back to the element does not blur
-      expect(document.activeElement).toBe(hiddenInput);
-      expect(element.classList.contains('is-focused')).toBe(true);
-
-      document.body.focus();
-      expect(document.activeElement).not.toBe(hiddenInput);
-      await component.getNextUpdatePromise();
-      expect(element.classList.contains('is-focused')).toBe(false);
-    });
-
-    it('updates the component when the hidden input is focused directly', async () => {
-      const { component, element } = buildComponent();
-      const { hiddenInput } = component.refs.cursorsAndInput.refs;
-      expect(element.classList.contains('is-focused')).toBe(false);
-      expect(document.activeElement).not.toBe(hiddenInput);
-
-      hiddenInput.focus();
-      await component.getNextUpdatePromise();
-      expect(element.classList.contains('is-focused')).toBe(true);
-    });
-
-    it('gracefully handles a focus event that occurs prior to the attachedCallback of the element', () => {
-      const { component, element } = buildComponent({ attach: false });
-      const parent = document.createElement(
-        'text-editor-component-test-element'
-      );
-      parent.appendChild(element);
-      parent.didAttach = () => element.focus();
-      jasmine.attachToDOM(parent);
-      expect(document.activeElement).toBe(
-        component.refs.cursorsAndInput.refs.hiddenInput
-      );
-    });
-
-    it('gracefully handles a focus event that occurs prior to detecting the element has become visible', async () => {
-      const { component, element } = buildComponent({ attach: false });
-      element.style.display = 'none';
-      jasmine.attachToDOM(element);
-      element.style.display = 'block';
-      element.focus();
-      await component.getNextUpdatePromise();
-
-      expect(document.activeElement).toBe(
-        component.refs.cursorsAndInput.refs.hiddenInput
-      );
-    });
-
-    it('emits blur events only when focus shifts to something other than the editor itself or its hidden input', () => {
-      const { element } = buildComponent();
-
-      let blurEventCount = 0;
-      element.addEventListener('blur', () => blurEventCount++);
-
-      element.focus();
-      expect(blurEventCount).toBe(0);
-      element.focus();
-      expect(blurEventCount).toBe(0);
-      document.body.focus();
-      expect(blurEventCount).toBe(1);
-    });
-  });
-
-  describe('autoscroll', () => {
-    it('automatically scrolls vertically when the requested range is within the vertical scroll margin of the top or bottom', async () => {
-      const { component, editor } = buildComponent({
-        height: 120 + horizontalScrollbarHeight
-      });
-      expect(component.getLastVisibleRow()).toBe(7);
-
-      editor.scrollToScreenRange([[4, 0], [6, 0]]);
-      await component.getNextUpdatePromise();
-      expect(component.getScrollBottom()).toBe(
-        (6 + 1 + editor.verticalScrollMargin) * component.getLineHeight()
-      );
-
-      editor.scrollToScreenPosition([8, 0]);
-      await component.getNextUpdatePromise();
-      expect(component.getScrollBottom()).toBe(
-        (8 + 1 + editor.verticalScrollMargin) *
-          component.measurements.lineHeight
-      );
-
-      editor.scrollToScreenPosition([3, 0]);
-      await component.getNextUpdatePromise();
-      expect(component.getScrollTop()).toBe(
-        (3 - editor.verticalScrollMargin) * component.measurements.lineHeight
-      );
-
-      editor.scrollToScreenPosition([2, 0]);
-      await component.getNextUpdatePromise();
-      expect(component.getScrollTop()).toBe(0);
-    });
-
-    it('does not vertically autoscroll by more than half of the visible lines if the editor is shorter than twice the scroll margin', async () => {
-      const { component, element, editor } = buildComponent({
-        autoHeight: false
-      });
-      element.style.height =
-        5.5 * component.measurements.lineHeight +
-        horizontalScrollbarHeight +
-        'px';
-      await component.getNextUpdatePromise();
-      expect(component.getLastVisibleRow()).toBe(5);
-      const scrollMarginInLines = 2;
-
-      editor.scrollToScreenPosition([6, 0]);
-      await component.getNextUpdatePromise();
-      expect(component.getScrollBottom()).toBe(
-        (6 + 1 + scrollMarginInLines) * component.measurements.lineHeight
-      );
-
-      editor.scrollToScreenPosition([6, 4]);
-      await component.getNextUpdatePromise();
-      expect(component.getScrollBottom()).toBe(
-        (6 + 1 + scrollMarginInLines) * component.measurements.lineHeight
-      );
-
-      editor.scrollToScreenRange([[4, 4], [6, 4]]);
-      await component.getNextUpdatePromise();
-      expect(component.getScrollTop()).toBe(
-        (4 - scrollMarginInLines) * component.measurements.lineHeight
-      );
-
-      editor.scrollToScreenRange([[4, 4], [6, 4]], { reversed: false });
-      await component.getNextUpdatePromise();
-      expect(component.getScrollBottom()).toBe(
-        (6 + 1 + scrollMarginInLines) * component.measurements.lineHeight
-      );
-    });
-
-    it('autoscrolls the given range to the center of the screen if the `center` option is true', async () => {
-      const { component, editor } = buildComponent({ height: 50 });
-      expect(component.getLastVisibleRow()).toBe(2);
-
-      editor.scrollToScreenRange([[4, 0], [6, 0]], { center: true });
-      await component.getNextUpdatePromise();
-
-      const actualScrollCenter =
-        (component.getScrollTop() + component.getScrollBottom()) / 2;
-      const expectedScrollCenter = ((4 + 7) / 2) * component.getLineHeight();
-      expect(actualScrollCenter).toBeCloseTo(expectedScrollCenter, 0);
-    });
-
-    it('automatically scrolls horizontally when the requested range is within the horizontal scroll margin of the right edge of the gutter or right edge of the scroll container', async () => {
-      const { component, element, editor } = buildComponent();
-      element.style.width =
-        component.getGutterContainerWidth() +
-        3 *
-          editor.horizontalScrollMargin *
-          component.measurements.baseCharacterWidth +
-        'px';
-      await component.getNextUpdatePromise();
-
-      editor.scrollToScreenRange([[1, 12], [2, 28]]);
-      await component.getNextUpdatePromise();
-      let expectedScrollLeft =
-        clientLeftForCharacter(component, 1, 12) -
-        lineNodeForScreenRow(component, 1).getBoundingClientRect().left -
-        editor.horizontalScrollMargin *
-          component.measurements.baseCharacterWidth;
-      expect(component.getScrollLeft()).toBeCloseTo(expectedScrollLeft, 0);
-
-      editor.scrollToScreenRange([[1, 12], [2, 28]], { reversed: false });
-      await component.getNextUpdatePromise();
-      expectedScrollLeft =
-        component.getGutterContainerWidth() +
-        clientLeftForCharacter(component, 2, 28) -
-        lineNodeForScreenRow(component, 2).getBoundingClientRect().left +
-        editor.horizontalScrollMargin *
-          component.measurements.baseCharacterWidth -
-        component.getScrollContainerClientWidth();
-      expect(component.getScrollLeft()).toBeCloseTo(expectedScrollLeft, 0);
-    });
-
-    it('does not horizontally autoscroll by more than half of the visible "base-width" characters if the editor is narrower than twice the scroll margin', async () => {
-      const { component, editor } = buildComponent({ autoHeight: false });
-      await setEditorWidthInCharacters(
-        component,
-        1.5 * editor.horizontalScrollMargin
-      );
-      const editorWidthInChars =
-        component.getScrollContainerClientWidth() /
-        component.getBaseCharacterWidth();
-      expect(Math.round(editorWidthInChars)).toBe(9);
-
-      editor.scrollToScreenRange([[6, 10], [6, 15]]);
-      await component.getNextUpdatePromise();
-      let expectedScrollLeft = Math.floor(
-        clientLeftForCharacter(component, 6, 10) -
-          lineNodeForScreenRow(component, 1).getBoundingClientRect().left -
-          Math.floor((editorWidthInChars - 1) / 2) *
-            component.getBaseCharacterWidth()
-      );
-      expect(component.getScrollLeft()).toBe(expectedScrollLeft);
-    });
-
-    it('correctly autoscrolls after inserting a line that exceeds the current content width', async () => {
-      const { component, element, editor } = buildComponent();
-      element.style.width =
-        component.getGutterContainerWidth() +
-        component.getContentWidth() +
-        'px';
-      await component.getNextUpdatePromise();
-
-      editor.setCursorScreenPosition([0, Infinity]);
-      editor.insertText('x'.repeat(100));
-      await component.getNextUpdatePromise();
-
-      expect(component.getScrollLeft()).toBe(
-        component.getScrollWidth() - component.getScrollContainerClientWidth()
-      );
-    });
-
-    it('does not try to measure lines that do not exist when the animation frame is delivered', async () => {
-      const { component, editor } = buildComponent({
-        autoHeight: false,
-        height: 30,
-        rowsPerTile: 2
-      });
-      editor.scrollToBufferPosition([11, 5]);
-      editor.getBuffer().deleteRows(11, 12);
-      await component.getNextUpdatePromise();
-      expect(component.getScrollBottom()).toBe(
-        (10 + 1) * component.measurements.lineHeight
-      );
-    });
-
-    it('accounts for the presence of horizontal scrollbars that appear during the same frame as the autoscroll', async () => {
-      const { component, element, editor } = buildComponent({
-        autoHeight: false
-      });
-      element.style.height = component.getContentHeight() / 2 + 'px';
-      element.style.width = component.getScrollWidth() + 'px';
-      await component.getNextUpdatePromise();
-
-      editor.setCursorScreenPosition([10, Infinity]);
-      editor.insertText('\n\n' + 'x'.repeat(100));
-      await component.getNextUpdatePromise();
-
-      expect(component.getScrollTop()).toBe(
-        component.getScrollHeight() - component.getScrollContainerClientHeight()
-      );
-      expect(component.getScrollLeft()).toBe(
-        component.getScrollWidth() - component.getScrollContainerClientWidth()
-      );
-
-      // Scrolling to the top should not throw an error. This failed
-      // previously due to horizontalPositionsToMeasure not being empty after
-      // autoscrolling vertically to account for the horizontal scrollbar.
-      spyOn(window, 'onerror');
-      await setScrollTop(component, 0);
-      expect(window.onerror).not.toHaveBeenCalled();
-    });
-  });
-
-  describe('logical scroll positions', () => {
-    it('allows the scrollTop to be changed and queried in terms of rows via setScrollTopRow and getScrollTopRow', () => {
-      const { component, element } = buildComponent({
-        attach: false,
-        height: 80
-      });
-
-      // Caches the scrollTopRow if we don't have measurements
-      component.setScrollTopRow(6);
-      expect(component.getScrollTopRow()).toBe(6);
-
-      // Assigns the scrollTop based on the logical position when attached
-      jasmine.attachToDOM(element);
-      const expectedScrollTop = Math.round(6 * component.getLineHeight());
-      expect(component.getScrollTopRow()).toBe(6);
-      expect(component.getScrollTop()).toBe(expectedScrollTop);
-      expect(component.refs.content.style.transform).toBe(
-        `translate(0px, -${expectedScrollTop}px)`
-      );
-
-      // Allows the scrollTopRow to be updated while attached
-      component.setScrollTopRow(4);
-      expect(component.getScrollTopRow()).toBe(4);
-      expect(component.getScrollTop()).toBe(
-        Math.round(4 * component.getLineHeight())
-      );
-
-      // Preserves the scrollTopRow when detached
-      element.remove();
-      expect(component.getScrollTopRow()).toBe(4);
-      expect(component.getScrollTop()).toBe(
-        Math.round(4 * component.getLineHeight())
-      );
-
-      component.setScrollTopRow(6);
-      expect(component.getScrollTopRow()).toBe(6);
-      expect(component.getScrollTop()).toBe(
-        Math.round(6 * component.getLineHeight())
-      );
-
-      jasmine.attachToDOM(element);
-      element.style.height = '60px';
-      expect(component.getScrollTopRow()).toBe(6);
-      expect(component.getScrollTop()).toBe(
-        Math.round(6 * component.getLineHeight())
-      );
-    });
-
-    it('allows the scrollLeft to be changed and queried in terms of base character columns via setScrollLeftColumn and getScrollLeftColumn', () => {
-      const { component, element } = buildComponent({
-        attach: false,
-        width: 80
-      });
-
-      // Caches the scrollTopRow if we don't have measurements
-      component.setScrollLeftColumn(2);
-      expect(component.getScrollLeftColumn()).toBe(2);
-
-      // Assigns the scrollTop based on the logical position when attached
-      jasmine.attachToDOM(element);
-      expect(component.getScrollLeft()).toBeCloseTo(
-        2 * component.getBaseCharacterWidth(),
-        0
-      );
-
-      // Allows the scrollTopRow to be updated while attached
-      component.setScrollLeftColumn(4);
-      expect(component.getScrollLeft()).toBeCloseTo(
-        4 * component.getBaseCharacterWidth(),
-        0
-      );
-
-      // Preserves the scrollTopRow when detached
-      element.remove();
-      expect(component.getScrollLeft()).toBeCloseTo(
-        4 * component.getBaseCharacterWidth(),
-        0
-      );
-
-      component.setScrollLeftColumn(6);
-      expect(component.getScrollLeft()).toBeCloseTo(
-        6 * component.getBaseCharacterWidth(),
-        0
-      );
-
-      jasmine.attachToDOM(element);
-      element.style.width = '60px';
-      expect(component.getScrollLeft()).toBeCloseTo(
-        6 * component.getBaseCharacterWidth(),
-        0
-      );
-    });
-  });
-
-  describe('scrolling via the mouse wheel', () => {
-    it('scrolls vertically or horizontally depending on whether deltaX or deltaY is larger', () => {
-      const scrollSensitivity = 30;
-      const { component } = buildComponent({
-        height: 50,
-        width: 50,
-        scrollSensitivity
-      });
-
-      {
-        const expectedScrollTop = 20 * (scrollSensitivity / 100);
-        const expectedScrollLeft = component.getScrollLeft();
-        component.didMouseWheel({ wheelDeltaX: -5, wheelDeltaY: -20 });
-        expect(component.getScrollTop()).toBe(expectedScrollTop);
-        expect(component.getScrollLeft()).toBe(expectedScrollLeft);
-        expect(component.refs.content.style.transform).toBe(
-          `translate(${-expectedScrollLeft}px, ${-expectedScrollTop}px)`
-        );
-      }
-
-      {
-        const expectedScrollTop =
-          component.getScrollTop() - 10 * (scrollSensitivity / 100);
-        const expectedScrollLeft = component.getScrollLeft();
-        component.didMouseWheel({ wheelDeltaX: -5, wheelDeltaY: 10 });
-        expect(component.getScrollTop()).toBe(expectedScrollTop);
-        expect(component.getScrollLeft()).toBe(expectedScrollLeft);
-        expect(component.refs.content.style.transform).toBe(
-          `translate(${-expectedScrollLeft}px, ${-expectedScrollTop}px)`
-        );
-      }
-
-      {
-        const expectedScrollTop = component.getScrollTop();
-        const expectedScrollLeft = 20 * (scrollSensitivity / 100);
-        component.didMouseWheel({ wheelDeltaX: -20, wheelDeltaY: 10 });
-        expect(component.getScrollTop()).toBe(expectedScrollTop);
-        expect(component.getScrollLeft()).toBe(expectedScrollLeft);
-        expect(component.refs.content.style.transform).toBe(
-          `translate(${-expectedScrollLeft}px, ${-expectedScrollTop}px)`
-        );
-      }
-
-      {
-        const expectedScrollTop = component.getScrollTop();
-        const expectedScrollLeft =
-          component.getScrollLeft() - 10 * (scrollSensitivity / 100);
-        component.didMouseWheel({ wheelDeltaX: 10, wheelDeltaY: -8 });
-        expect(component.getScrollTop()).toBe(expectedScrollTop);
-        expect(component.getScrollLeft()).toBe(expectedScrollLeft);
-        expect(component.refs.content.style.transform).toBe(
-          `translate(${-expectedScrollLeft}px, ${-expectedScrollTop}px)`
-        );
-      }
-    });
-
-    it('inverts deltaX and deltaY when holding shift on Windows and Linux', async () => {
-      const scrollSensitivity = 50;
-      const { component } = buildComponent({
-        height: 50,
-        width: 50,
-        scrollSensitivity
-      });
-
-      component.props.platform = 'linux';
-      {
-        const expectedScrollTop = 20 * (scrollSensitivity / 100);
-        component.didMouseWheel({ wheelDeltaX: 0, wheelDeltaY: -20 });
-        expect(component.getScrollTop()).toBe(expectedScrollTop);
-        expect(component.refs.content.style.transform).toBe(
-          `translate(0px, -${expectedScrollTop}px)`
-        );
-        await setScrollTop(component, 0);
-      }
-
-      {
-        const expectedScrollLeft = 20 * (scrollSensitivity / 100);
-        component.didMouseWheel({
-          wheelDeltaX: 0,
-          wheelDeltaY: -20,
-          shiftKey: true
-        });
-        expect(component.getScrollLeft()).toBe(expectedScrollLeft);
-        expect(component.refs.content.style.transform).toBe(
-          `translate(-${expectedScrollLeft}px, 0px)`
-        );
-        await setScrollLeft(component, 0);
-      }
-
-      {
-        const expectedScrollTop = 20 * (scrollSensitivity / 100);
-        component.didMouseWheel({
-          wheelDeltaX: -20,
-          wheelDeltaY: 0,
-          shiftKey: true
-        });
-        expect(component.getScrollTop()).toBe(expectedScrollTop);
-        expect(component.refs.content.style.transform).toBe(
-          `translate(0px, -${expectedScrollTop}px)`
-        );
-        await setScrollTop(component, 0);
-      }
-
-      component.props.platform = 'win32';
-      {
-        const expectedScrollTop = 20 * (scrollSensitivity / 100);
-        component.didMouseWheel({ wheelDeltaX: 0, wheelDeltaY: -20 });
-        expect(component.getScrollTop()).toBe(expectedScrollTop);
-        expect(component.refs.content.style.transform).toBe(
-          `translate(0px, -${expectedScrollTop}px)`
-        );
-        await setScrollTop(component, 0);
-      }
-
-      {
-        const expectedScrollLeft = 20 * (scrollSensitivity / 100);
-        component.didMouseWheel({
-          wheelDeltaX: 0,
-          wheelDeltaY: -20,
-          shiftKey: true
-        });
-        expect(component.getScrollLeft()).toBe(expectedScrollLeft);
-        expect(component.refs.content.style.transform).toBe(
-          `translate(-${expectedScrollLeft}px, 0px)`
-        );
-        await setScrollLeft(component, 0);
-      }
-
-      {
-        const expectedScrollTop = 20 * (scrollSensitivity / 100);
-        component.didMouseWheel({
-          wheelDeltaX: -20,
-          wheelDeltaY: 0,
-          shiftKey: true
-        });
-        expect(component.getScrollTop()).toBe(expectedScrollTop);
-        expect(component.refs.content.style.transform).toBe(
-          `translate(0px, -${expectedScrollTop}px)`
-        );
-        await setScrollTop(component, 0);
-      }
-
-      component.props.platform = 'darwin';
-      {
-        const expectedScrollTop = 20 * (scrollSensitivity / 100);
-        component.didMouseWheel({ wheelDeltaX: 0, wheelDeltaY: -20 });
-        expect(component.getScrollTop()).toBe(expectedScrollTop);
-        expect(component.refs.content.style.transform).toBe(
-          `translate(0px, -${expectedScrollTop}px)`
-        );
-        await setScrollTop(component, 0);
-      }
-
-      {
-        const expectedScrollTop = 20 * (scrollSensitivity / 100);
-        component.didMouseWheel({
-          wheelDeltaX: 0,
-          wheelDeltaY: -20,
-          shiftKey: true
-        });
-        expect(component.getScrollTop()).toBe(expectedScrollTop);
-        expect(component.refs.content.style.transform).toBe(
-          `translate(0px, -${expectedScrollTop}px)`
-        );
-        await setScrollTop(component, 0);
-      }
-
-      {
-        const expectedScrollLeft = 20 * (scrollSensitivity / 100);
-        component.didMouseWheel({
-          wheelDeltaX: -20,
-          wheelDeltaY: 0,
-          shiftKey: true
-        });
-        expect(component.getScrollLeft()).toBe(expectedScrollLeft);
-        expect(component.refs.content.style.transform).toBe(
-          `translate(-${expectedScrollLeft}px, 0px)`
-        );
-        await setScrollLeft(component, 0);
-      }
-    });
-  });
-
-  describe('scrolling via the API', () => {
-    it('ignores scroll requests to NaN, null or undefined positions', async () => {
-      const { component } = buildComponent({
-        rowsPerTile: 2,
-        autoHeight: false
-      });
-      await setEditorHeightInLines(component, 3);
-      await setEditorWidthInCharacters(component, 10);
-
-      const initialScrollTop = Math.round(2 * component.getLineHeight());
-      const initialScrollLeft = Math.round(
-        5 * component.getBaseCharacterWidth()
-      );
-      setScrollTop(component, initialScrollTop);
-      setScrollLeft(component, initialScrollLeft);
-      await component.getNextUpdatePromise();
-
-      setScrollTop(component, NaN);
-      setScrollLeft(component, NaN);
-      await component.getNextUpdatePromise();
-      expect(component.getScrollTop()).toBe(initialScrollTop);
-      expect(component.getScrollLeft()).toBe(initialScrollLeft);
-
-      setScrollTop(component, null);
-      setScrollLeft(component, null);
-      await component.getNextUpdatePromise();
-      expect(component.getScrollTop()).toBe(initialScrollTop);
-      expect(component.getScrollLeft()).toBe(initialScrollLeft);
-
-      setScrollTop(component, undefined);
-      setScrollLeft(component, undefined);
-      await component.getNextUpdatePromise();
-      expect(component.getScrollTop()).toBe(initialScrollTop);
-      expect(component.getScrollLeft()).toBe(initialScrollLeft);
-    });
-  });
-
-  describe('line and line number decorations', () => {
-    it('adds decoration classes on screen lines spanned by decorated markers', async () => {
-      const { component, editor } = buildComponent({
-        softWrapped: true
-      });
-      await setEditorWidthInCharacters(component, 55);
-      expect(lineNodeForScreenRow(component, 3).textContent).toBe(
-        '    var pivot = items.shift(), current, left = [], '
-      );
-      expect(lineNodeForScreenRow(component, 4).textContent).toBe(
-        '    right = [];'
-      );
-
-      const marker1 = editor.markScreenRange([[1, 10], [3, 10]]);
-      const layer = editor.addMarkerLayer();
-      layer.markScreenPosition([5, 0]);
-      layer.markScreenPosition([8, 0]);
-      const marker4 = layer.markScreenPosition([10, 0]);
-      editor.decorateMarker(marker1, {
-        type: ['line', 'line-number'],
-        class: 'a'
-      });
-      const layerDecoration = editor.decorateMarkerLayer(layer, {
-        type: ['line', 'line-number'],
-        class: 'b'
-      });
-      layerDecoration.setPropertiesForMarker(marker4, {
-        type: 'line',
-        class: 'c'
-      });
-      await component.getNextUpdatePromise();
-
-      expect(lineNodeForScreenRow(component, 1).classList.contains('a')).toBe(
-        true
-      );
-      expect(lineNodeForScreenRow(component, 2).classList.contains('a')).toBe(
-        true
-      );
-      expect(lineNodeForScreenRow(component, 3).classList.contains('a')).toBe(
-        true
-      );
-      expect(lineNodeForScreenRow(component, 4).classList.contains('a')).toBe(
-        false
-      );
-      expect(lineNodeForScreenRow(component, 5).classList.contains('b')).toBe(
-        true
-      );
-      expect(lineNodeForScreenRow(component, 8).classList.contains('b')).toBe(
-        true
-      );
-      expect(lineNodeForScreenRow(component, 10).classList.contains('b')).toBe(
-        false
-      );
-      expect(lineNodeForScreenRow(component, 10).classList.contains('c')).toBe(
-        true
-      );
-
-      expect(
-        lineNumberNodeForScreenRow(component, 1).classList.contains('a')
-      ).toBe(true);
-      expect(
-        lineNumberNodeForScreenRow(component, 2).classList.contains('a')
-      ).toBe(true);
-      expect(
-        lineNumberNodeForScreenRow(component, 3).classList.contains('a')
-      ).toBe(true);
-      expect(
-        lineNumberNodeForScreenRow(component, 4).classList.contains('a')
-      ).toBe(false);
-      expect(
-        lineNumberNodeForScreenRow(component, 5).classList.contains('b')
-      ).toBe(true);
-      expect(
-        lineNumberNodeForScreenRow(component, 8).classList.contains('b')
-      ).toBe(true);
-      expect(
-        lineNumberNodeForScreenRow(component, 10).classList.contains('b')
-      ).toBe(false);
-      expect(
-        lineNumberNodeForScreenRow(component, 10).classList.contains('c')
-      ).toBe(false);
-
-      marker1.setScreenRange([[5, 0], [8, 0]]);
-      await component.getNextUpdatePromise();
-
-      expect(lineNodeForScreenRow(component, 1).classList.contains('a')).toBe(
-        false
-      );
-      expect(lineNodeForScreenRow(component, 2).classList.contains('a')).toBe(
-        false
-      );
-      expect(lineNodeForScreenRow(component, 3).classList.contains('a')).toBe(
-        false
-      );
-      expect(lineNodeForScreenRow(component, 4).classList.contains('a')).toBe(
-        false
-      );
-      expect(lineNodeForScreenRow(component, 5).classList.contains('a')).toBe(
-        true
-      );
-      expect(lineNodeForScreenRow(component, 5).classList.contains('b')).toBe(
-        true
-      );
-      expect(lineNodeForScreenRow(component, 6).classList.contains('a')).toBe(
-        true
-      );
-      expect(lineNodeForScreenRow(component, 7).classList.contains('a')).toBe(
-        true
-      );
-      expect(lineNodeForScreenRow(component, 8).classList.contains('a')).toBe(
-        true
-      );
-      expect(lineNodeForScreenRow(component, 8).classList.contains('b')).toBe(
-        true
-      );
-
-      expect(
-        lineNumberNodeForScreenRow(component, 1).classList.contains('a')
-      ).toBe(false);
-      expect(
-        lineNumberNodeForScreenRow(component, 2).classList.contains('a')
-      ).toBe(false);
-      expect(
-        lineNumberNodeForScreenRow(component, 3).classList.contains('a')
-      ).toBe(false);
-      expect(
-        lineNumberNodeForScreenRow(component, 4).classList.contains('a')
-      ).toBe(false);
-      expect(
-        lineNumberNodeForScreenRow(component, 5).classList.contains('a')
-      ).toBe(true);
-      expect(
-        lineNumberNodeForScreenRow(component, 5).classList.contains('b')
-      ).toBe(true);
-      expect(
-        lineNumberNodeForScreenRow(component, 6).classList.contains('a')
-      ).toBe(true);
-      expect(
-        lineNumberNodeForScreenRow(component, 7).classList.contains('a')
-      ).toBe(true);
-      expect(
-        lineNumberNodeForScreenRow(component, 8).classList.contains('a')
-      ).toBe(true);
-      expect(
-        lineNumberNodeForScreenRow(component, 8).classList.contains('b')
-      ).toBe(true);
-    });
-
-    it('honors the onlyEmpty and onlyNonEmpty decoration options', async () => {
-      const { component, editor } = buildComponent();
-      const marker = editor.markScreenPosition([1, 0]);
+
+    function createBlockDecorationAfterScreenRow(screenRow, {className}) {
+      let item = document.createElement("div")
+      item.className = className || ""
+      let blockDecoration = editor.decorateMarker(
+        editor.markScreenPosition([screenRow, 0], {invalidate: "never"}),
+        {type: "block", item: item, position: "after"}
+      )
+      return [item, blockDecoration]
+    }
+
+    beforeEach(async function () {
+      wrapperNode.style.height = 5 * lineHeightInPixels + 'px'
+      component.measureDimensions()
+      await nextViewUpdatePromise()
+    })
+
+    afterEach(function () {
+      atom.themes.removeStylesheet('test')
+    })
+
+    it("renders visible and yet-to-be-measured block decorations, inserting them between the appropriate lines and refreshing them as needed", async function () {
+      let [item1, blockDecoration1] = createBlockDecorationBeforeScreenRow(0, {className: "decoration-1"})
+      let [item2, blockDecoration2] = createBlockDecorationBeforeScreenRow(2, {className: "decoration-2"})
+      let [item3, blockDecoration3] = createBlockDecorationBeforeScreenRow(4, {className: "decoration-3"})
+      let [item4, blockDecoration4] = createBlockDecorationBeforeScreenRow(7, {className: "decoration-4"})
+      let [item5, blockDecoration5] = createBlockDecorationAfterScreenRow(7, {className: "decoration-5"})
+
+      atom.styles.addStyleSheet(
+        `atom-text-editor .decoration-1 { width: 30px; height: 80px; }
+         atom-text-editor .decoration-2 { width: 30px; height: 40px; }
+         atom-text-editor .decoration-3 { width: 30px; height: 100px; }
+         atom-text-editor .decoration-4 { width: 30px; height: 120px; }
+         atom-text-editor .decoration-5 { width: 30px; height: 42px; }`,
+         {context: 'atom-text-editor'}
+      )
+      await nextAnimationFramePromise()
+
+      expect(component.getDomNode().querySelectorAll(".line").length).toBe(7)
+
+      expect(component.tileNodesForLines()[0].style.height).toBe(TILE_SIZE * editor.getLineHeightInPixels() + 80 + 40 + "px")
+      expect(component.tileNodesForLines()[0].style.webkitTransform).toBe("translate3d(0px, 0px, 0px)")
+      expect(component.tileNodesForLines()[1].style.height).toBe(TILE_SIZE * editor.getLineHeightInPixels() + 100 + "px")
+      expect(component.tileNodesForLines()[1].style.webkitTransform).toBe(`translate3d(0px, ${component.tileNodesForLines()[0].offsetHeight}px, 0px)`)
+      expect(component.tileNodesForLines()[2].style.height).toBe(TILE_SIZE * editor.getLineHeightInPixels() + 120 + 42 + "px")
+      expect(component.tileNodesForLines()[2].style.webkitTransform).toBe(`translate3d(0px, ${component.tileNodesForLines()[0].offsetHeight + component.tileNodesForLines()[1].offsetHeight}px, 0px)`)
+
+      expect(component.getTopmostDOMNode().querySelector(".decoration-1")).toBe(item1)
+      expect(component.getTopmostDOMNode().querySelector(".decoration-2")).toBe(item2)
+      expect(component.getTopmostDOMNode().querySelector(".decoration-3")).toBe(item3)
+      expect(component.getTopmostDOMNode().querySelector(".decoration-4")).toBeNull()
+      expect(component.getTopmostDOMNode().querySelector(".decoration-5")).toBeNull()
+
+      expect(item1.getBoundingClientRect().top).toBe(editor.getLineHeightInPixels() * 0)
+      expect(item2.getBoundingClientRect().top).toBe(editor.getLineHeightInPixels() * 2 + 80)
+      expect(item3.getBoundingClientRect().top).toBe(editor.getLineHeightInPixels() * 4 + 80 + 40)
+
+      editor.setCursorScreenPosition([0, 0])
+      editor.insertNewline()
+      blockDecoration1.destroy()
+
+      await nextAnimationFramePromise()
+
+      expect(component.getDomNode().querySelectorAll(".line").length).toBe(7)
+
+      expect(component.tileNodesForLines()[0].style.height).toBe(TILE_SIZE * editor.getLineHeightInPixels() + "px")
+      expect(component.tileNodesForLines()[0].style.webkitTransform).toBe("translate3d(0px, 0px, 0px)")
+      expect(component.tileNodesForLines()[1].style.height).toBe(TILE_SIZE * editor.getLineHeightInPixels() + 100 + 40 + "px")
+      expect(component.tileNodesForLines()[1].style.webkitTransform).toBe(`translate3d(0px, ${component.tileNodesForLines()[0].offsetHeight}px, 0px)`)
+      expect(component.tileNodesForLines()[2].style.height).toBe(TILE_SIZE * editor.getLineHeightInPixels() + 120 + 42 + "px")
+      expect(component.tileNodesForLines()[2].style.webkitTransform).toBe(`translate3d(0px, ${component.tileNodesForLines()[0].offsetHeight + component.tileNodesForLines()[1].offsetHeight}px, 0px)`)
+
+      expect(component.getTopmostDOMNode().querySelector(".decoration-1")).toBeNull()
+      expect(component.getTopmostDOMNode().querySelector(".decoration-2")).toBe(item2)
+      expect(component.getTopmostDOMNode().querySelector(".decoration-3")).toBe(item3)
+      expect(component.getTopmostDOMNode().querySelector(".decoration-4")).toBeNull()
+      expect(component.getTopmostDOMNode().querySelector(".decoration-5")).toBeNull()
+
+      expect(item2.getBoundingClientRect().top).toBe(editor.getLineHeightInPixels() * 3)
+      expect(item3.getBoundingClientRect().top).toBe(editor.getLineHeightInPixels() * 5 + 40)
+
+      atom.styles.addStyleSheet(
+        'atom-text-editor .decoration-2 { height: 60px; }',
+        {context: 'atom-text-editor'}
+      )
+
+      await nextAnimationFramePromise() // causes the DOM to update and to retrieve new styles
+      await nextAnimationFramePromise() // applies the changes
+
+      expect(component.getDomNode().querySelectorAll(".line").length).toBe(7)
+
+      expect(component.tileNodesForLines()[0].style.height).toBe(TILE_SIZE * editor.getLineHeightInPixels() + "px")
+      expect(component.tileNodesForLines()[0].style.webkitTransform).toBe("translate3d(0px, 0px, 0px)")
+      expect(component.tileNodesForLines()[1].style.height).toBe(TILE_SIZE * editor.getLineHeightInPixels() + 100 + 60 + "px")
+      expect(component.tileNodesForLines()[1].style.webkitTransform).toBe(`translate3d(0px, ${component.tileNodesForLines()[0].offsetHeight}px, 0px)`)
+      expect(component.tileNodesForLines()[2].style.height).toBe(TILE_SIZE * editor.getLineHeightInPixels() + 120 + 42 + "px")
+      expect(component.tileNodesForLines()[2].style.webkitTransform).toBe(`translate3d(0px, ${component.tileNodesForLines()[0].offsetHeight + component.tileNodesForLines()[1].offsetHeight}px, 0px)`)
+
+      expect(component.getTopmostDOMNode().querySelector(".decoration-1")).toBeNull()
+      expect(component.getTopmostDOMNode().querySelector(".decoration-2")).toBe(item2)
+      expect(component.getTopmostDOMNode().querySelector(".decoration-3")).toBe(item3)
+      expect(component.getTopmostDOMNode().querySelector(".decoration-4")).toBeNull()
+      expect(component.getTopmostDOMNode().querySelector(".decoration-5")).toBeNull()
+
+      expect(item2.getBoundingClientRect().top).toBe(editor.getLineHeightInPixels() * 3)
+      expect(item3.getBoundingClientRect().top).toBe(editor.getLineHeightInPixels() * 5 + 60)
+
+      item2.style.height = "20px"
+      wrapperNode.invalidateBlockDecorationDimensions(blockDecoration2)
+      await nextAnimationFramePromise()
+      await nextAnimationFramePromise()
+
+      expect(component.getDomNode().querySelectorAll(".line").length).toBe(9)
+
+      expect(component.tileNodesForLines()[0].style.height).toBe(TILE_SIZE * editor.getLineHeightInPixels() + "px")
+      expect(component.tileNodesForLines()[0].style.webkitTransform).toBe("translate3d(0px, 0px, 0px)")
+      expect(component.tileNodesForLines()[1].style.height).toBe(TILE_SIZE * editor.getLineHeightInPixels() + 100 + 20 + "px")
+      expect(component.tileNodesForLines()[1].style.webkitTransform).toBe(`translate3d(0px, ${component.tileNodesForLines()[0].offsetHeight}px, 0px)`)
+      expect(component.tileNodesForLines()[2].style.height).toBe(TILE_SIZE * editor.getLineHeightInPixels() + 120 + 42 + "px")
+      expect(component.tileNodesForLines()[2].style.webkitTransform).toBe(`translate3d(0px, ${component.tileNodesForLines()[0].offsetHeight + component.tileNodesForLines()[1].offsetHeight}px, 0px)`)
+
+      expect(component.getTopmostDOMNode().querySelector(".decoration-1")).toBeNull()
+      expect(component.getTopmostDOMNode().querySelector(".decoration-2")).toBe(item2)
+      expect(component.getTopmostDOMNode().querySelector(".decoration-3")).toBe(item3)
+      expect(component.getTopmostDOMNode().querySelector(".decoration-4")).toBe(item4)
+      expect(component.getTopmostDOMNode().querySelector(".decoration-5")).toBe(item5)
+
+      expect(item2.getBoundingClientRect().top).toBe(editor.getLineHeightInPixels() * 3)
+      expect(item3.getBoundingClientRect().top).toBe(editor.getLineHeightInPixels() * 5 + 20)
+      expect(item4.getBoundingClientRect().top).toBe(editor.getLineHeightInPixels() * 8 + 20 + 100)
+      expect(item5.getBoundingClientRect().top).toBe(editor.getLineHeightInPixels() * 8 + 20 + 100 + 120 + lineHeightInPixels)
+    })
+
+    it("correctly sets screen rows on <content> elements, both initially and when decorations move", async function () {
+      let [item, blockDecoration] = createBlockDecorationBeforeScreenRow(0, {className: "decoration-1"})
+      atom.styles.addStyleSheet(
+        'atom-text-editor .decoration-1 { width: 30px; height: 80px; }',
+         {context: 'atom-text-editor'}
+      )
+
+      await nextAnimationFramePromise()
+
+      let tileNode, contentElements
+
+      tileNode = component.tileNodesForLines()[0]
+      contentElements = tileNode.querySelectorAll("content")
+
+      expect(contentElements.length).toBe(1)
+      expect(contentElements[0].dataset.screenRow).toBe("0")
+      expect(component.lineNodeForScreenRow(0).dataset.screenRow).toBe("0")
+      expect(component.lineNodeForScreenRow(1).dataset.screenRow).toBe("1")
+      expect(component.lineNodeForScreenRow(2).dataset.screenRow).toBe("2")
+
+      editor.setCursorBufferPosition([0, 0])
+      editor.insertNewline()
+      await nextAnimationFramePromise()
+
+      tileNode = component.tileNodesForLines()[0]
+      contentElements = tileNode.querySelectorAll("content")
+
+      expect(contentElements.length).toBe(1)
+      expect(contentElements[0].dataset.screenRow).toBe("1")
+      expect(component.lineNodeForScreenRow(0).dataset.screenRow).toBe("0")
+      expect(component.lineNodeForScreenRow(1).dataset.screenRow).toBe("1")
+      expect(component.lineNodeForScreenRow(2).dataset.screenRow).toBe("2")
+
+      blockDecoration.getMarker().setHeadBufferPosition([2, 0])
+      await nextAnimationFramePromise()
+
+      tileNode = component.tileNodesForLines()[0]
+      contentElements = tileNode.querySelectorAll("content")
+
+      expect(contentElements.length).toBe(1)
+      expect(contentElements[0].dataset.screenRow).toBe("2")
+      expect(component.lineNodeForScreenRow(0).dataset.screenRow).toBe("0")
+      expect(component.lineNodeForScreenRow(1).dataset.screenRow).toBe("1")
+      expect(component.lineNodeForScreenRow(2).dataset.screenRow).toBe("2")
+    })
+
+    it('measures block decorations taking into account both top and bottom margins of the element and its children', async function () {
+      let [item, blockDecoration] = createBlockDecorationBeforeScreenRow(0, {className: "decoration-1"})
+      let child = document.createElement("div")
+      child.style.height = "7px"
+      child.style.width = "30px"
+      child.style.marginBottom = "20px"
+      item.appendChild(child)
+      atom.styles.addStyleSheet(
+        'atom-text-editor .decoration-1 { width: 30px; margin-top: 10px; }',
+         {context: 'atom-text-editor'}
+      )
+
+      await nextAnimationFramePromise() // causes the DOM to update and to retrieve new styles
+      await nextAnimationFramePromise() // applies the changes
+
+      expect(component.tileNodesForLines()[0].style.height).toBe(TILE_SIZE * editor.getLineHeightInPixels() + 10 + 7 + 20 + "px")
+      expect(component.tileNodesForLines()[0].style.webkitTransform).toBe("translate3d(0px, 0px, 0px)")
+      expect(component.tileNodesForLines()[1].style.height).toBe(TILE_SIZE * editor.getLineHeightInPixels() + "px")
+      expect(component.tileNodesForLines()[1].style.webkitTransform).toBe(`translate3d(0px, ${component.tileNodesForLines()[0].offsetHeight}px, 0px)`)
+      expect(component.tileNodesForLines()[2].style.height).toBe(TILE_SIZE * editor.getLineHeightInPixels() + "px")
+      expect(component.tileNodesForLines()[2].style.webkitTransform).toBe(`translate3d(0px, ${component.tileNodesForLines()[0].offsetHeight + component.tileNodesForLines()[1].offsetHeight}px, 0px)`)
+    })
+  })
+
+  describe('highlight decoration rendering', function () {
+    let decoration, marker, scrollViewClientLeft
+
+    beforeEach(async function () {
+      scrollViewClientLeft = componentNode.querySelector('.scroll-view').getBoundingClientRect().left
+      marker = editor.addMarkerLayer({
+        maintainHistory: true
+      }).markBufferRange([[2, 13], [3, 15]], {
+        invalidate: 'inside'
+      })
+      decoration = editor.decorateMarker(marker, {
+        type: 'highlight',
+        'class': 'test-highlight'
+      })
+      await decorationsUpdatedPromise(editor)
+      await nextViewUpdatePromise()
+    })
+
+    it('does not render highlights for off-screen lines until they come on-screen', async function () {
+      wrapperNode.style.height = 2.5 * lineHeightInPixels + 'px'
+      component.measureDimensions()
+      await nextViewUpdatePromise()
+
+      marker = editor.markBufferRange([[9, 2], [9, 4]], {
+        invalidate: 'inside'
+      })
       editor.decorateMarker(marker, {
-        type: ['line', 'line-number'],
-        class: 'a',
-        onlyEmpty: true
-      });
-      editor.decorateMarker(marker, {
-        type: ['line', 'line-number'],
-        class: 'b',
-        onlyNonEmpty: true
-      });
-      editor.decorateMarker(marker, {
-        type: ['line', 'line-number'],
-        class: 'c'
-      });
-      await component.getNextUpdatePromise();
-
-      expect(lineNodeForScreenRow(component, 1).classList.contains('a')).toBe(
-        true
-      );
-      expect(lineNodeForScreenRow(component, 1).classList.contains('b')).toBe(
-        false
-      );
-      expect(lineNodeForScreenRow(component, 1).classList.contains('c')).toBe(
-        true
-      );
-      expect(
-        lineNumberNodeForScreenRow(component, 1).classList.contains('a')
-      ).toBe(true);
-      expect(
-        lineNumberNodeForScreenRow(component, 1).classList.contains('b')
-      ).toBe(false);
-      expect(
-        lineNumberNodeForScreenRow(component, 1).classList.contains('c')
-      ).toBe(true);
-
-      marker.setScreenRange([[1, 0], [2, 4]]);
-      await component.getNextUpdatePromise();
-
-      expect(lineNodeForScreenRow(component, 1).classList.contains('a')).toBe(
-        false
-      );
-      expect(lineNodeForScreenRow(component, 1).classList.contains('b')).toBe(
-        true
-      );
-      expect(lineNodeForScreenRow(component, 1).classList.contains('c')).toBe(
-        true
-      );
-      expect(lineNodeForScreenRow(component, 2).classList.contains('b')).toBe(
-        true
-      );
-      expect(lineNodeForScreenRow(component, 2).classList.contains('c')).toBe(
-        true
-      );
-      expect(
-        lineNumberNodeForScreenRow(component, 1).classList.contains('a')
-      ).toBe(false);
-      expect(
-        lineNumberNodeForScreenRow(component, 1).classList.contains('b')
-      ).toBe(true);
-      expect(
-        lineNumberNodeForScreenRow(component, 1).classList.contains('c')
-      ).toBe(true);
-      expect(
-        lineNumberNodeForScreenRow(component, 2).classList.contains('b')
-      ).toBe(true);
-      expect(
-        lineNumberNodeForScreenRow(component, 2).classList.contains('c')
-      ).toBe(true);
-    });
-
-    it('honors the onlyHead option', async () => {
-      const { component, editor } = buildComponent();
-      const marker = editor.markScreenRange([[1, 4], [3, 4]]);
-      editor.decorateMarker(marker, {
-        type: ['line', 'line-number'],
-        class: 'a',
-        onlyHead: true
-      });
-      await component.getNextUpdatePromise();
-
-      expect(lineNodeForScreenRow(component, 1).classList.contains('a')).toBe(
-        false
-      );
-      expect(lineNodeForScreenRow(component, 3).classList.contains('a')).toBe(
-        true
-      );
-      expect(
-        lineNumberNodeForScreenRow(component, 1).classList.contains('a')
-      ).toBe(false);
-      expect(
-        lineNumberNodeForScreenRow(component, 3).classList.contains('a')
-      ).toBe(true);
-    });
-
-    it('only decorates the last row of non-empty ranges that end at column 0 if omitEmptyLastRow is false', async () => {
-      const { component, editor } = buildComponent();
-      const marker = editor.markScreenRange([[1, 0], [3, 0]]);
-      editor.decorateMarker(marker, {
-        type: ['line', 'line-number'],
-        class: 'a'
-      });
-      editor.decorateMarker(marker, {
-        type: ['line', 'line-number'],
-        class: 'b',
-        omitEmptyLastRow: false
-      });
-      await component.getNextUpdatePromise();
-
-      expect(lineNodeForScreenRow(component, 1).classList.contains('a')).toBe(
-        true
-      );
-      expect(lineNodeForScreenRow(component, 2).classList.contains('a')).toBe(
-        true
-      );
-      expect(lineNodeForScreenRow(component, 3).classList.contains('a')).toBe(
-        false
-      );
-
-      expect(lineNodeForScreenRow(component, 1).classList.contains('b')).toBe(
-        true
-      );
-      expect(lineNodeForScreenRow(component, 2).classList.contains('b')).toBe(
-        true
-      );
-      expect(lineNodeForScreenRow(component, 3).classList.contains('b')).toBe(
-        true
-      );
-    });
-
-    it('does not decorate invalidated markers', async () => {
-      const { component, editor } = buildComponent();
-      const marker = editor.markScreenRange([[1, 0], [3, 0]], {
-        invalidate: 'touch'
-      });
-      editor.decorateMarker(marker, {
-        type: ['line', 'line-number'],
-        class: 'a'
-      });
-      await component.getNextUpdatePromise();
-      expect(lineNodeForScreenRow(component, 2).classList.contains('a')).toBe(
-        true
-      );
-
-      editor.getBuffer().insert([2, 0], 'x');
-      expect(marker.isValid()).toBe(false);
-      await component.getNextUpdatePromise();
-      expect(lineNodeForScreenRow(component, 2).classList.contains('a')).toBe(
-        false
-      );
-    });
-  });
-
-  describe('highlight decorations', () => {
-    it('renders single-line highlights', async () => {
-      const { component, element, editor } = buildComponent();
-      const marker = editor.markScreenRange([[1, 2], [1, 10]]);
-      editor.decorateMarker(marker, { type: 'highlight', class: 'a' });
-      await component.getNextUpdatePromise();
-
-      {
-        const regions = element.querySelectorAll('.highlight.a .region.a');
-        expect(regions.length).toBe(1);
-        const regionRect = regions[0].getBoundingClientRect();
-        expect(regionRect.top).toBe(
-          lineNodeForScreenRow(component, 1).getBoundingClientRect().top
-        );
-        expect(Math.round(regionRect.left)).toBe(
-          clientLeftForCharacter(component, 1, 2)
-        );
-        expect(Math.round(regionRect.right)).toBe(
-          clientLeftForCharacter(component, 1, 10)
-        );
-      }
-
-      marker.setScreenRange([[1, 4], [1, 8]]);
-      await component.getNextUpdatePromise();
-
-      {
-        const regions = element.querySelectorAll('.highlight.a .region.a');
-        expect(regions.length).toBe(1);
-        const regionRect = regions[0].getBoundingClientRect();
-        expect(regionRect.top).toBe(
-          lineNodeForScreenRow(component, 1).getBoundingClientRect().top
-        );
-        expect(regionRect.bottom).toBe(
-          lineNodeForScreenRow(component, 1).getBoundingClientRect().bottom
-        );
-        expect(Math.round(regionRect.left)).toBe(
-          clientLeftForCharacter(component, 1, 4)
-        );
-        expect(Math.round(regionRect.right)).toBe(
-          clientLeftForCharacter(component, 1, 8)
-        );
-      }
-    });
-
-    it('renders multi-line highlights', async () => {
-      const { component, element, editor } = buildComponent({ rowsPerTile: 3 });
-      const marker = editor.markScreenRange([[2, 4], [3, 4]]);
-      editor.decorateMarker(marker, { type: 'highlight', class: 'a' });
-
-      await component.getNextUpdatePromise();
-
-      {
-        expect(element.querySelectorAll('.highlight.a').length).toBe(1);
-
-        const regions = element.querySelectorAll('.highlight.a .region.a');
-        expect(regions.length).toBe(2);
-        const region0Rect = regions[0].getBoundingClientRect();
-        expect(region0Rect.top).toBe(
-          lineNodeForScreenRow(component, 2).getBoundingClientRect().top
-        );
-        expect(region0Rect.bottom).toBe(
-          lineNodeForScreenRow(component, 2).getBoundingClientRect().bottom
-        );
-        expect(Math.round(region0Rect.left)).toBe(
-          clientLeftForCharacter(component, 2, 4)
-        );
-        expect(Math.round(region0Rect.right)).toBe(
-          component.refs.content.getBoundingClientRect().right
-        );
-
-        const region1Rect = regions[1].getBoundingClientRect();
-        expect(region1Rect.top).toBe(
-          lineNodeForScreenRow(component, 3).getBoundingClientRect().top
-        );
-        expect(region1Rect.bottom).toBe(
-          lineNodeForScreenRow(component, 3).getBoundingClientRect().bottom
-        );
-        expect(Math.round(region1Rect.left)).toBe(
-          clientLeftForCharacter(component, 3, 0)
-        );
-        expect(Math.round(region1Rect.right)).toBe(
-          clientLeftForCharacter(component, 3, 4)
-        );
-      }
-
-      marker.setScreenRange([[2, 4], [5, 4]]);
-      await component.getNextUpdatePromise();
-
-      {
-        expect(element.querySelectorAll('.highlight.a').length).toBe(1);
-
-        const regions = element.querySelectorAll('.highlight.a .region.a');
-        expect(regions.length).toBe(3);
-
-        const region0Rect = regions[0].getBoundingClientRect();
-        expect(region0Rect.top).toBe(
-          lineNodeForScreenRow(component, 2).getBoundingClientRect().top
-        );
-        expect(region0Rect.bottom).toBe(
-          lineNodeForScreenRow(component, 2).getBoundingClientRect().bottom
-        );
-        expect(Math.round(region0Rect.left)).toBe(
-          clientLeftForCharacter(component, 2, 4)
-        );
-        expect(Math.round(region0Rect.right)).toBe(
-          component.refs.content.getBoundingClientRect().right
-        );
-
-        const region1Rect = regions[1].getBoundingClientRect();
-        expect(region1Rect.top).toBe(
-          lineNodeForScreenRow(component, 3).getBoundingClientRect().top
-        );
-        expect(region1Rect.bottom).toBe(
-          lineNodeForScreenRow(component, 5).getBoundingClientRect().top
-        );
-        expect(Math.round(region1Rect.left)).toBe(
-          component.refs.content.getBoundingClientRect().left
-        );
-        expect(Math.round(region1Rect.right)).toBe(
-          component.refs.content.getBoundingClientRect().right
-        );
-
-        const region2Rect = regions[2].getBoundingClientRect();
-        expect(region2Rect.top).toBe(
-          lineNodeForScreenRow(component, 5).getBoundingClientRect().top
-        );
-        expect(region2Rect.bottom).toBe(
-          lineNodeForScreenRow(component, 6).getBoundingClientRect().top
-        );
-        expect(Math.round(region2Rect.left)).toBe(
-          component.refs.content.getBoundingClientRect().left
-        );
-        expect(Math.round(region2Rect.right)).toBe(
-          clientLeftForCharacter(component, 5, 4)
-        );
-      }
-    });
-
-    it('can flash highlight decorations', async () => {
-      const { component, element, editor } = buildComponent({
-        rowsPerTile: 3,
-        height: 200
-      });
-      const marker = editor.markScreenRange([[2, 4], [3, 4]]);
-      const decoration = editor.decorateMarker(marker, {
         type: 'highlight',
-        class: 'a'
-      });
-      decoration.flash('b', 10);
-
-      // Flash on initial appearance of highlight
-      await component.getNextUpdatePromise();
-      const highlights = element.querySelectorAll('.highlight.a');
-      expect(highlights.length).toBe(1);
-
-      expect(highlights[0].classList.contains('b')).toBe(true);
-
-      await conditionPromise(() => !highlights[0].classList.contains('b'));
-
-      // Don't flash on next update if another flash wasn't requested
-      await setScrollTop(component, 100);
-      expect(highlights[0].classList.contains('b')).toBe(false);
-
-      // Flashing the same class again before the first flash completes
-      // removes the flash class and adds it back on the next frame to ensure
-      // CSS transitions apply to the second flash.
-      decoration.flash('e', 100);
-      await component.getNextUpdatePromise();
-      expect(highlights[0].classList.contains('e')).toBe(true);
-
-      decoration.flash('e', 100);
-      await component.getNextUpdatePromise();
-      expect(highlights[0].classList.contains('e')).toBe(false);
-
-      await conditionPromise(() => highlights[0].classList.contains('e'));
-      await conditionPromise(() => !highlights[0].classList.contains('e'));
-    });
-
-    it("flashing a highlight decoration doesn't unflash other highlight decorations", async () => {
-      const { component, element, editor } = buildComponent({
-        rowsPerTile: 3,
-        height: 200
-      });
-      const marker = editor.markScreenRange([[2, 4], [3, 4]]);
-      const decoration = editor.decorateMarker(marker, {
+        'class': 'some-highlight'
+      })
+      await decorationsUpdatedPromise(editor)
+      await nextViewUpdatePromise()
+
+      expect(component.presenter.endRow).toBeLessThan(9)
+      let regions = componentNode.querySelectorAll('.some-highlight .region')
+      expect(regions.length).toBe(0)
+      verticalScrollbarNode.scrollTop = 6 * lineHeightInPixels
+      verticalScrollbarNode.dispatchEvent(new UIEvent('scroll'))
+      await nextViewUpdatePromise()
+
+      expect(component.presenter.endRow).toBeGreaterThan(8)
+      regions = componentNode.querySelectorAll('.some-highlight .region')
+      expect(regions.length).toBe(1)
+      let regionRect = regions[0].style
+      expect(regionRect.top).toBe(0 + 'px')
+      expect(regionRect.height).toBe(1 * lineHeightInPixels + 'px')
+      expect(regionRect.left).toBe(Math.round(2 * charWidth) + 'px')
+      expect(regionRect.width).toBe(Math.round(2 * charWidth) + 'px')
+    })
+
+    it('renders highlights decoration\'s marker is added', async function () {
+      let regions = componentNode.querySelectorAll('.test-highlight .region')
+      expect(regions.length).toBe(2)
+    })
+
+    it('removes highlights when a decoration is removed', async function () {
+      decoration.destroy()
+      await decorationsUpdatedPromise(editor)
+      await nextViewUpdatePromise()
+      let regions = componentNode.querySelectorAll('.test-highlight .region')
+      expect(regions.length).toBe(0)
+    })
+
+    it('does not render a highlight that is within a fold', async function () {
+      editor.foldBufferRow(1)
+      await decorationsUpdatedPromise(editor)
+      await nextViewUpdatePromise()
+      expect(componentNode.querySelectorAll('.test-highlight').length).toBe(0)
+    })
+
+    it('removes highlights when a decoration\'s marker is destroyed', async function () {
+      marker.destroy()
+      await decorationsUpdatedPromise(editor)
+      await nextViewUpdatePromise()
+      let regions = componentNode.querySelectorAll('.test-highlight .region')
+      expect(regions.length).toBe(0)
+    })
+
+    it('only renders highlights when a decoration\'s marker is valid', async function () {
+      editor.getBuffer().insert([3, 2], 'n')
+      await decorationsUpdatedPromise(editor)
+      await nextViewUpdatePromise()
+
+      expect(marker.isValid()).toBe(false)
+      let regions = componentNode.querySelectorAll('.test-highlight .region')
+      expect(regions.length).toBe(0)
+      editor.getBuffer().undo()
+      await decorationsUpdatedPromise(editor)
+      await nextViewUpdatePromise()
+
+      expect(marker.isValid()).toBe(true)
+      regions = componentNode.querySelectorAll('.test-highlight .region')
+      expect(regions.length).toBe(2)
+    })
+
+    it('allows multiple space-delimited decoration classes', async function () {
+      decoration.setProperties({
         type: 'highlight',
-        class: 'a'
-      });
-
-      // Flash one class
-      decoration.flash('c', 1000);
-      await component.getNextUpdatePromise();
-      const highlights = element.querySelectorAll('.highlight.a');
-      expect(highlights.length).toBe(1);
-      expect(highlights[0].classList.contains('c')).toBe(true);
-
-      // Flash another class while the previously-flashed class is still highlighted
-      decoration.flash('d', 100);
-      await component.getNextUpdatePromise();
-      expect(highlights[0].classList.contains('c')).toBe(true);
-      expect(highlights[0].classList.contains('d')).toBe(true);
-    });
-
-    it('supports layer decorations', async () => {
-      const { component, element, editor } = buildComponent({
-        rowsPerTile: 12
-      });
-      const markerLayer = editor.addMarkerLayer();
-      const marker1 = markerLayer.markScreenRange([[2, 4], [3, 4]]);
-      const marker2 = markerLayer.markScreenRange([[5, 6], [7, 8]]);
-      const decoration = editor.decorateMarkerLayer(markerLayer, {
+        'class': 'foo bar'
+      })
+      await decorationsUpdatedPromise(editor)
+      await nextViewUpdatePromise()
+      expect(componentNode.querySelectorAll('.foo.bar').length).toBe(2)
+      decoration.setProperties({
         type: 'highlight',
-        class: 'a'
-      });
-      await component.getNextUpdatePromise();
-
-      const highlights = element.querySelectorAll('.highlight');
-      expect(highlights[0].classList.contains('a')).toBe(true);
-      expect(highlights[1].classList.contains('a')).toBe(true);
-
-      decoration.setPropertiesForMarker(marker1, {
+        'class': 'bar baz'
+      })
+      await decorationsUpdatedPromise(editor)
+      await nextViewUpdatePromise()
+      expect(componentNode.querySelectorAll('.bar.baz').length).toBe(2)
+    })
+
+    it('renders classes on the regions directly if "deprecatedRegionClass" option is defined', async function () {
+      decoration = editor.decorateMarker(marker, {
         type: 'highlight',
-        class: 'b'
-      });
-      await component.getNextUpdatePromise();
-      expect(highlights[0].classList.contains('b')).toBe(true);
-      expect(highlights[1].classList.contains('a')).toBe(true);
-
-      decoration.setPropertiesForMarker(marker1, null);
-      decoration.setPropertiesForMarker(marker2, {
-        type: 'highlight',
-        class: 'c'
-      });
-      await component.getNextUpdatePromise();
-      expect(highlights[0].classList.contains('a')).toBe(true);
-      expect(highlights[1].classList.contains('c')).toBe(true);
-    });
-
-    it('clears highlights when recycling a tile that previously contained highlights and now does not', async () => {
-      const { component, element, editor } = buildComponent({
-        rowsPerTile: 2,
-        autoHeight: false
-      });
-      await setEditorHeightInLines(component, 2);
-      const marker = editor.markScreenRange([[1, 2], [1, 10]]);
-      editor.decorateMarker(marker, { type: 'highlight', class: 'a' });
-
-      await component.getNextUpdatePromise();
-      expect(element.querySelectorAll('.highlight.a').length).toBe(1);
-
-      await setScrollTop(component, component.getLineHeight() * 3);
-      expect(element.querySelectorAll('.highlight.a').length).toBe(0);
-    });
-
-    it('does not move existing highlights when adding or removing other highlight decorations (regression)', async () => {
-      const { component, element, editor } = buildComponent();
-
-      const marker1 = editor.markScreenRange([[1, 6], [1, 10]]);
-      editor.decorateMarker(marker1, { type: 'highlight', class: 'a' });
-      await component.getNextUpdatePromise();
-      const marker1Region = element.querySelector('.highlight.a');
-      expect(
-        Array.from(marker1Region.parentElement.children).indexOf(marker1Region)
-      ).toBe(0);
-
-      const marker2 = editor.markScreenRange([[1, 2], [1, 4]]);
-      editor.decorateMarker(marker2, { type: 'highlight', class: 'b' });
-      await component.getNextUpdatePromise();
-      const marker2Region = element.querySelector('.highlight.b');
-      expect(
-        Array.from(marker1Region.parentElement.children).indexOf(marker1Region)
-      ).toBe(0);
-      expect(
-        Array.from(marker2Region.parentElement.children).indexOf(marker2Region)
-      ).toBe(1);
-
-      marker2.destroy();
-      await component.getNextUpdatePromise();
-      expect(
-        Array.from(marker1Region.parentElement.children).indexOf(marker1Region)
-      ).toBe(0);
-    });
-
-    it('correctly positions highlights that end on rows preceding or following block decorations', async () => {
-      const { editor, element, component } = buildComponent();
-
-      const item1 = document.createElement('div');
-      item1.style.height = '30px';
-      item1.style.backgroundColor = 'blue';
-      editor.decorateMarker(editor.markBufferPosition([4, 0]), {
-        type: 'block',
-        position: 'after',
-        item: item1
-      });
-      const item2 = document.createElement('div');
-      item2.style.height = '30px';
-      item2.style.backgroundColor = 'yellow';
-      editor.decorateMarker(editor.markBufferPosition([4, 0]), {
-        type: 'block',
-        position: 'before',
-        item: item2
-      });
-      editor.decorateMarker(editor.markBufferRange([[3, 0], [4, Infinity]]), {
-        type: 'highlight',
-        class: 'highlight'
-      });
-
-      await component.getNextUpdatePromise();
-      const regions = element.querySelectorAll('.highlight .region');
-      expect(regions[0].offsetTop).toBe(3 * component.getLineHeight());
-      expect(regions[0].offsetHeight).toBe(component.getLineHeight());
-      expect(regions[1].offsetTop).toBe(4 * component.getLineHeight() + 30);
-    });
-  });
-
-  describe('overlay decorations', () => {
-    function attachFakeWindow(component) {
-      const fakeWindow = document.createElement('div');
-      fakeWindow.style.position = 'absolute';
-      fakeWindow.style.padding = 20 + 'px';
-      fakeWindow.style.backgroundColor = 'blue';
-      fakeWindow.appendChild(component.element);
-      jasmine.attachToDOM(fakeWindow);
-      spyOn(component, 'getWindowInnerWidth').andCallFake(
-        () => fakeWindow.getBoundingClientRect().width
-      );
-      spyOn(component, 'getWindowInnerHeight').andCallFake(
-        () => fakeWindow.getBoundingClientRect().height
-      );
-      return fakeWindow;
-    }
-
-    it('renders overlay elements at the specified screen position unless it would overflow the window', async () => {
-      const { component, editor } = buildComponent({
-        width: 200,
-        height: 100,
-        attach: false
-      });
-      const fakeWindow = attachFakeWindow(component);
-
-      await setScrollTop(component, 50);
-      await setScrollLeft(component, 100);
-
-      const marker = editor.markScreenPosition([4, 25]);
-
-      const overlayElement = document.createElement('div');
-      overlayElement.style.width = '50px';
-      overlayElement.style.height = '50px';
-      overlayElement.style.margin = '3px';
-      overlayElement.style.backgroundColor = 'red';
-
-      const decoration = editor.decorateMarker(marker, {
-        type: 'overlay',
-        item: overlayElement,
-        class: 'a'
-      });
-      await component.getNextUpdatePromise();
-
-      const overlayComponent = component.overlayComponents.values().next()
-        .value;
-
-      const overlayWrapper = overlayElement.parentElement;
-      expect(overlayWrapper.classList.contains('a')).toBe(true);
-      expect(overlayWrapper.getBoundingClientRect().top).toBe(
-        clientTopForLine(component, 5)
-      );
-      expect(overlayWrapper.getBoundingClientRect().left).toBe(
-        clientLeftForCharacter(component, 4, 25)
-      );
-
-      // Updates the horizontal position on scroll
-      await setScrollLeft(component, 150);
-      expect(overlayWrapper.getBoundingClientRect().left).toBe(
-        clientLeftForCharacter(component, 4, 25)
-      );
-
-      // Shifts the overlay horizontally to ensure the overlay element does not
-      // overflow the window
-      await setScrollLeft(component, 30);
-      expect(overlayElement.getBoundingClientRect().right).toBe(
-        fakeWindow.getBoundingClientRect().right
-      );
-      await setScrollLeft(component, 280);
-      expect(overlayElement.getBoundingClientRect().left).toBe(
-        fakeWindow.getBoundingClientRect().left
-      );
-
-      // Updates the vertical position on scroll
-      await setScrollTop(component, 60);
-      expect(overlayWrapper.getBoundingClientRect().top).toBe(
-        clientTopForLine(component, 5)
-      );
-
-      // Flips the overlay vertically to ensure the overlay element does not
-      // overflow the bottom of the window
-      setScrollLeft(component, 100);
-      await setScrollTop(component, 0);
-      expect(overlayWrapper.getBoundingClientRect().bottom).toBe(
-        clientTopForLine(component, 4)
-      );
-
-      // Flips the overlay vertically on overlay resize if necessary
-      await setScrollTop(component, 20);
-      expect(overlayWrapper.getBoundingClientRect().top).toBe(
-        clientTopForLine(component, 5)
-      );
-      overlayElement.style.height = 60 + 'px';
-      await overlayComponent.getNextUpdatePromise();
-      expect(overlayWrapper.getBoundingClientRect().bottom).toBe(
-        clientTopForLine(component, 4)
-      );
-
-      // Does not flip the overlay vertically if it would overflow the top of the window
-      overlayElement.style.height = 80 + 'px';
-      await overlayComponent.getNextUpdatePromise();
-      expect(overlayWrapper.getBoundingClientRect().top).toBe(
-        clientTopForLine(component, 5)
-      );
-
-      // Can update overlay wrapper class
-      decoration.setProperties({
-        type: 'overlay',
-        item: overlayElement,
-        class: 'b'
-      });
-      await component.getNextUpdatePromise();
-      expect(overlayWrapper.classList.contains('a')).toBe(false);
-      expect(overlayWrapper.classList.contains('b')).toBe(true);
-
-      decoration.setProperties({ type: 'overlay', item: overlayElement });
-      await component.getNextUpdatePromise();
-      expect(overlayWrapper.classList.contains('b')).toBe(false);
-    });
-
-    it('does not attempt to avoid overflowing the window if `avoidOverflow` is false on the decoration', async () => {
-      const { component, editor } = buildComponent({
-        width: 200,
-        height: 100,
-        attach: false
-      });
-      const fakeWindow = attachFakeWindow(component);
-      const overlayElement = document.createElement('div');
-      overlayElement.style.width = '50px';
-      overlayElement.style.height = '50px';
-      overlayElement.style.margin = '3px';
-      overlayElement.style.backgroundColor = 'red';
-      const marker = editor.markScreenPosition([4, 25]);
-      editor.decorateMarker(marker, {
-        type: 'overlay',
-        item: overlayElement,
-        avoidOverflow: false
-      });
-      await component.getNextUpdatePromise();
-
-      await setScrollLeft(component, 30);
-      expect(overlayElement.getBoundingClientRect().right).toBeGreaterThan(
-        fakeWindow.getBoundingClientRect().right
-      );
-      await setScrollLeft(component, 280);
-      expect(overlayElement.getBoundingClientRect().left).toBeLessThan(
-        fakeWindow.getBoundingClientRect().left
-      );
-    });
-  });
-
-  describe('custom gutter decorations', () => {
-    it('arranges custom gutters based on their priority', async () => {
-      const { component, editor } = buildComponent();
-      editor.addGutter({ name: 'e', priority: 2 });
-      editor.addGutter({ name: 'a', priority: -2 });
-      editor.addGutter({ name: 'd', priority: 1 });
-      editor.addGutter({ name: 'b', priority: -1 });
-      editor.addGutter({ name: 'c', priority: 0 });
-
-      await component.getNextUpdatePromise();
-      const gutters = component.refs.gutterContainer.element.querySelectorAll(
-        '.gutter'
-      );
-      expect(
-        Array.from(gutters).map(g => g.getAttribute('gutter-name'))
-      ).toEqual(['a', 'b', 'c', 'line-number', 'd', 'e']);
-    });
-
-    it('adjusts the left edge of the scroll container based on changes to the gutter container width', async () => {
-      const { component, editor } = buildComponent();
-      const { scrollContainer, gutterContainer } = component.refs;
-
-      function checkScrollContainerLeft() {
-        expect(scrollContainer.getBoundingClientRect().left).toBe(
-          Math.round(gutterContainer.element.getBoundingClientRect().right)
-        );
-      }
-
-      checkScrollContainerLeft();
-      const gutterA = editor.addGutter({ name: 'a' });
-      await component.getNextUpdatePromise();
-      checkScrollContainerLeft();
-
-      const gutterB = editor.addGutter({ name: 'b' });
-      await component.getNextUpdatePromise();
-      checkScrollContainerLeft();
-
-      gutterA.getElement().style.width = 100 + 'px';
-      await component.getNextUpdatePromise();
-      checkScrollContainerLeft();
-
-      gutterA.hide();
-      await component.getNextUpdatePromise();
-      checkScrollContainerLeft();
-
-      gutterA.show();
-      await component.getNextUpdatePromise();
-      checkScrollContainerLeft();
-
-      gutterA.destroy();
-      await component.getNextUpdatePromise();
-      checkScrollContainerLeft();
-
-      gutterB.destroy();
-      await component.getNextUpdatePromise();
-      checkScrollContainerLeft();
-    });
-
-    it('allows the element of custom gutters to be retrieved before being rendered in the editor component', async () => {
-      const { component, element, editor } = buildComponent();
-      const [lineNumberGutter] = editor.getGutters();
-      const gutterA = editor.addGutter({ name: 'a', priority: -1 });
-      const gutterB = editor.addGutter({ name: 'b', priority: 1 });
-
-      const lineNumberGutterElement = lineNumberGutter.getElement();
-      const gutterAElement = gutterA.getElement();
-      const gutterBElement = gutterB.getElement();
-
-      await component.getNextUpdatePromise();
-
-      expect(element.contains(lineNumberGutterElement)).toBe(true);
-      expect(element.contains(gutterAElement)).toBe(true);
-      expect(element.contains(gutterBElement)).toBe(true);
-    });
-
-    it('can show and hide custom gutters', async () => {
-      const { component, editor } = buildComponent();
-      const gutterA = editor.addGutter({ name: 'a', priority: -1 });
-      const gutterB = editor.addGutter({ name: 'b', priority: 1 });
-      const gutterAElement = gutterA.getElement();
-      const gutterBElement = gutterB.getElement();
-
-      await component.getNextUpdatePromise();
-      expect(gutterAElement.style.display).toBe('');
-      expect(gutterBElement.style.display).toBe('');
-
-      gutterA.hide();
-      await component.getNextUpdatePromise();
-      expect(gutterAElement.style.display).toBe('none');
-      expect(gutterBElement.style.display).toBe('');
-
-      gutterB.hide();
-      await component.getNextUpdatePromise();
-      expect(gutterAElement.style.display).toBe('none');
-      expect(gutterBElement.style.display).toBe('none');
-
-      gutterA.show();
-      await component.getNextUpdatePromise();
-      expect(gutterAElement.style.display).toBe('');
-      expect(gutterBElement.style.display).toBe('none');
-    });
-
-    it('renders decorations in custom gutters', async () => {
-      const { component, element, editor } = buildComponent();
-      const gutterA = editor.addGutter({ name: 'a', priority: -1 });
-      const gutterB = editor.addGutter({ name: 'b', priority: 1 });
-      const marker1 = editor.markScreenRange([[2, 0], [4, 0]]);
-      const marker2 = editor.markScreenRange([[6, 0], [7, 0]]);
-      const marker3 = editor.markScreenRange([[9, 0], [12, 0]]);
-      const decorationElement1 = document.createElement('div');
-      const decorationElement2 = document.createElement('div');
-      // Packages may adopt this class name for decorations to be styled the same as line numbers
-      decorationElement2.className = 'line-number';
-
-      const decoration1 = gutterA.decorateMarker(marker1, { class: 'a' });
-      const decoration2 = gutterA.decorateMarker(marker2, {
-        class: 'b',
-        item: decorationElement1
-      });
-      const decoration3 = gutterB.decorateMarker(marker3, {
-        item: decorationElement2
-      });
-      await component.getNextUpdatePromise();
-
-      let [
-        decorationNode1,
-        decorationNode2
-      ] = gutterA.getElement().firstChild.children;
-      const [decorationNode3] = gutterB.getElement().firstChild.children;
-
-      expect(decorationNode1.className).toBe('decoration a');
-      expect(decorationNode1.getBoundingClientRect().top).toBe(
-        clientTopForLine(component, 2)
-      );
-      expect(decorationNode1.getBoundingClientRect().bottom).toBe(
-        clientTopForLine(component, 5)
-      );
-      expect(decorationNode1.firstChild).toBeNull();
-
-      expect(decorationNode2.className).toBe('decoration b');
-      expect(decorationNode2.getBoundingClientRect().top).toBe(
-        clientTopForLine(component, 6)
-      );
-      expect(decorationNode2.getBoundingClientRect().bottom).toBe(
-        clientTopForLine(component, 8)
-      );
-      expect(decorationNode2.firstChild).toBe(decorationElement1);
-      expect(decorationElement1.offsetHeight).toBe(
-        decorationNode2.offsetHeight
-      );
-      expect(decorationElement1.offsetWidth).toBe(decorationNode2.offsetWidth);
-
-      expect(decorationNode3.className).toBe('decoration');
-      expect(decorationNode3.getBoundingClientRect().top).toBe(
-        clientTopForLine(component, 9)
-      );
-      expect(decorationNode3.getBoundingClientRect().bottom).toBe(
-        clientTopForLine(component, 12) + component.getLineHeight()
-      );
-      expect(decorationNode3.firstChild).toBe(decorationElement2);
-      expect(decorationElement2.offsetHeight).toBe(
-        decorationNode3.offsetHeight
-      );
-      expect(decorationElement2.offsetWidth).toBe(decorationNode3.offsetWidth);
-
-      // Inline styled height is updated when line height changes
-      element.style.fontSize =
-        parseInt(getComputedStyle(element).fontSize) + 10 + 'px';
-      TextEditor.didUpdateStyles();
-      await component.getNextUpdatePromise();
-      expect(decorationElement1.offsetHeight).toBe(
-        decorationNode2.offsetHeight
-      );
-      expect(decorationElement2.offsetHeight).toBe(
-        decorationNode3.offsetHeight
-      );
-
-      decoration1.setProperties({
-        type: 'gutter',
-        gutterName: 'a',
-        class: 'c',
-        item: decorationElement1
-      });
-      decoration2.setProperties({ type: 'gutter', gutterName: 'a' });
-      decoration3.destroy();
-      await component.getNextUpdatePromise();
-      expect(decorationNode1.className).toBe('decoration c');
-      expect(decorationNode1.firstChild).toBe(decorationElement1);
-      expect(decorationElement1.offsetHeight).toBe(
-        decorationNode1.offsetHeight
-      );
-      expect(decorationNode2.className).toBe('decoration');
-      expect(decorationNode2.firstChild).toBeNull();
-      expect(gutterB.getElement().firstChild.children.length).toBe(0);
-    });
-
-    it('renders custom line number gutters', async () => {
-      const { component, editor } = buildComponent();
-      const gutterA = editor.addGutter({
-        name: 'a',
-        priority: 1,
-        type: 'line-number',
-        class: 'a-number',
-        labelFn: ({ bufferRow }) => `a - ${bufferRow}`
-      });
-      const gutterB = editor.addGutter({
-        name: 'b',
-        priority: 1,
-        type: 'line-number',
-        class: 'b-number',
-        labelFn: ({ bufferRow }) => `b - ${bufferRow}`
-      });
-      editor.setText('0000\n0001\n0002\n0003\n0004\n');
-
-      await component.getNextUpdatePromise();
-
-      const gutterAElement = gutterA.getElement();
-      const aNumbers = gutterAElement.querySelectorAll(
-        'div.line-number[data-buffer-row]'
-      );
-      const aLabels = Array.from(aNumbers, e => e.textContent);
-      expect(aLabels).toEqual([
-        'a - 0',
-        'a - 1',
-        'a - 2',
-        'a - 3',
-        'a - 4',
-        'a - 5'
-      ]);
-
-      const gutterBElement = gutterB.getElement();
-      const bNumbers = gutterBElement.querySelectorAll(
-        'div.line-number[data-buffer-row]'
-      );
-      const bLabels = Array.from(bNumbers, e => e.textContent);
-      expect(bLabels).toEqual([
-        'b - 0',
-        'b - 1',
-        'b - 2',
-        'b - 3',
-        'b - 4',
-        'b - 5'
-      ]);
-    });
-
-    it("updates the editor's soft wrap width when a custom gutter's measurement is available", () => {
-      const { component, element, editor } = buildComponent({
-        lineNumberGutterVisible: false,
-        width: 400,
-        softWrapped: true,
-        attach: false
-      });
-      const gutter = editor.addGutter({ name: 'a', priority: 10 });
-      gutter.getElement().style.width = '100px';
-
-      jasmine.attachToDOM(element);
-
-      expect(component.getGutterContainerWidth()).toBe(100);
-
-      // Component client width - gutter container width - vertical scrollbar width
-      const softWrapColumn = Math.floor(
-        (400 - 100 - component.getVerticalScrollbarWidth()) /
-          component.getBaseCharacterWidth()
-      );
-      expect(editor.getSoftWrapColumn()).toBe(softWrapColumn);
-    });
-  });
-
-  describe('block decorations', () => {
-    it('renders visible block decorations between the appropriate lines, refreshing and measuring them as needed', async () => {
-      const editor = buildEditor({ autoHeight: false });
-      const {
-        item: item1,
-        decoration: decoration1
-      } = createBlockDecorationAtScreenRow(editor, 0, {
-        height: 11,
-        position: 'before'
-      });
-      const {
-        item: item2,
-        decoration: decoration2
-      } = createBlockDecorationAtScreenRow(editor, 2, {
-        height: 22,
-        margin: 10,
-        position: 'before'
-      });
-
-      // render an editor that already contains some block decorations
-      const { component, element } = buildComponent({ editor, rowsPerTile: 3 });
-      element.style.height =
-        4 * component.getLineHeight() + horizontalScrollbarHeight + 'px';
-      await component.getNextUpdatePromise();
-      expect(component.getRenderedStartRow()).toBe(0);
-      expect(component.getRenderedEndRow()).toBe(9);
-      expect(component.getScrollHeight()).toBe(
-        editor.getScreenLineCount() * component.getLineHeight() +
-          getElementHeight(item1) +
-          getElementHeight(item2)
-      );
-      assertTilesAreSizedAndPositionedCorrectly(component, [
-        {
-          tileStartRow: 0,
-          height:
-            3 * component.getLineHeight() +
-            getElementHeight(item1) +
-            getElementHeight(item2)
-        },
-        { tileStartRow: 3, height: 3 * component.getLineHeight() }
-      ]);
-      assertLinesAreAlignedWithLineNumbers(component);
-      expect(queryOnScreenLineElements(element).length).toBe(9);
-      expect(item1.previousSibling).toBeNull();
-      expect(item1.nextSibling).toBe(lineNodeForScreenRow(component, 0));
-      expect(item2.previousSibling).toBe(lineNodeForScreenRow(component, 1));
-      expect(item2.nextSibling).toBe(lineNodeForScreenRow(component, 2));
-
-      // add block decorations
-      const {
-        item: item3,
-        decoration: decoration3
-      } = createBlockDecorationAtScreenRow(editor, 4, {
-        height: 33,
-        position: 'before'
-      });
-      const { item: item4 } = createBlockDecorationAtScreenRow(editor, 7, {
-        height: 44,
-        position: 'before'
-      });
-      const { item: item5 } = createBlockDecorationAtScreenRow(editor, 7, {
-        height: 50,
-        marginBottom: 5,
-        position: 'after'
-      });
-      const { item: item6 } = createBlockDecorationAtScreenRow(editor, 12, {
-        height: 60,
-        marginTop: 6,
-        position: 'after'
-      });
-      await component.getNextUpdatePromise();
-      expect(component.getRenderedStartRow()).toBe(0);
-      expect(component.getRenderedEndRow()).toBe(9);
-      expect(component.getScrollHeight()).toBe(
-        editor.getScreenLineCount() * component.getLineHeight() +
-          getElementHeight(item1) +
-          getElementHeight(item2) +
-          getElementHeight(item3) +
-          getElementHeight(item4) +
-          getElementHeight(item5) +
-          getElementHeight(item6)
-      );
-      assertTilesAreSizedAndPositionedCorrectly(component, [
-        {
-          tileStartRow: 0,
-          height:
-            3 * component.getLineHeight() +
-            getElementHeight(item1) +
-            getElementHeight(item2)
-        },
-        {
-          tileStartRow: 3,
-          height: 3 * component.getLineHeight() + getElementHeight(item3)
-        }
-      ]);
-      assertLinesAreAlignedWithLineNumbers(component);
-      expect(queryOnScreenLineElements(element).length).toBe(9);
-      expect(item1.previousSibling).toBeNull();
-      expect(item1.nextSibling).toBe(lineNodeForScreenRow(component, 0));
-      expect(item2.previousSibling).toBe(lineNodeForScreenRow(component, 1));
-      expect(item2.nextSibling).toBe(lineNodeForScreenRow(component, 2));
-      expect(item3.previousSibling).toBe(lineNodeForScreenRow(component, 3));
-      expect(item3.nextSibling).toBe(lineNodeForScreenRow(component, 4));
-      expect(item4.nextSibling).toBe(lineNodeForScreenRow(component, 7));
-      expect(item5.previousSibling).toBe(lineNodeForScreenRow(component, 7));
-      expect(element.contains(item6)).toBe(false);
-
-      // destroy decoration1
-      decoration1.destroy();
-      await component.getNextUpdatePromise();
-      expect(component.getRenderedStartRow()).toBe(0);
-      expect(component.getRenderedEndRow()).toBe(9);
-      expect(component.getScrollHeight()).toBe(
-        editor.getScreenLineCount() * component.getLineHeight() +
-          getElementHeight(item2) +
-          getElementHeight(item3) +
-          getElementHeight(item4) +
-          getElementHeight(item5) +
-          getElementHeight(item6)
-      );
-      assertTilesAreSizedAndPositionedCorrectly(component, [
-        {
-          tileStartRow: 0,
-          height: 3 * component.getLineHeight() + getElementHeight(item2)
-        },
-        {
-          tileStartRow: 3,
-          height: 3 * component.getLineHeight() + getElementHeight(item3)
-        }
-      ]);
-      assertLinesAreAlignedWithLineNumbers(component);
-      expect(queryOnScreenLineElements(element).length).toBe(9);
-      expect(element.contains(item1)).toBe(false);
-      expect(item2.previousSibling).toBe(lineNodeForScreenRow(component, 1));
-      expect(item2.nextSibling).toBe(lineNodeForScreenRow(component, 2));
-      expect(item3.previousSibling).toBe(lineNodeForScreenRow(component, 3));
-      expect(item3.nextSibling).toBe(lineNodeForScreenRow(component, 4));
-      expect(item4.nextSibling).toBe(lineNodeForScreenRow(component, 7));
-      expect(item5.previousSibling).toBe(lineNodeForScreenRow(component, 7));
-      expect(element.contains(item6)).toBe(false);
-
-      // move decoration2 and decoration3
-      decoration2.getMarker().setHeadScreenPosition([1, 0]);
-      decoration3.getMarker().setHeadScreenPosition([0, 0]);
-      await component.getNextUpdatePromise();
-      expect(component.getRenderedStartRow()).toBe(0);
-      expect(component.getRenderedEndRow()).toBe(9);
-      expect(component.getScrollHeight()).toBe(
-        editor.getScreenLineCount() * component.getLineHeight() +
-          getElementHeight(item2) +
-          getElementHeight(item3) +
-          getElementHeight(item4) +
-          getElementHeight(item5) +
-          getElementHeight(item6)
-      );
-      assertTilesAreSizedAndPositionedCorrectly(component, [
-        {
-          tileStartRow: 0,
-          height:
-            3 * component.getLineHeight() +
-            getElementHeight(item2) +
-            getElementHeight(item3)
-        },
-        { tileStartRow: 3, height: 3 * component.getLineHeight() }
-      ]);
-      assertLinesAreAlignedWithLineNumbers(component);
-      expect(queryOnScreenLineElements(element).length).toBe(9);
-      expect(element.contains(item1)).toBe(false);
-      expect(item2.previousSibling).toBe(lineNodeForScreenRow(component, 0));
-      expect(item2.nextSibling).toBe(lineNodeForScreenRow(component, 1));
-      expect(item3.previousSibling).toBeNull();
-      expect(item3.nextSibling).toBe(lineNodeForScreenRow(component, 0));
-      expect(item4.nextSibling).toBe(lineNodeForScreenRow(component, 7));
-      expect(item5.previousSibling).toBe(lineNodeForScreenRow(component, 7));
-      expect(element.contains(item6)).toBe(false);
-
-      // change the text
-      editor.getBuffer().setTextInRange([[0, 5], [0, 5]], '\n\n');
-      await component.getNextUpdatePromise();
-      expect(component.getRenderedStartRow()).toBe(0);
-      expect(component.getRenderedEndRow()).toBe(9);
-      expect(component.getScrollHeight()).toBe(
-        editor.getScreenLineCount() * component.getLineHeight() +
-          getElementHeight(item2) +
-          getElementHeight(item3) +
-          getElementHeight(item4) +
-          getElementHeight(item5) +
-          getElementHeight(item6)
-      );
-      assertTilesAreSizedAndPositionedCorrectly(component, [
-        {
-          tileStartRow: 0,
-          height: 3 * component.getLineHeight() + getElementHeight(item3)
-        },
-        {
-          tileStartRow: 3,
-          height: 3 * component.getLineHeight() + getElementHeight(item2)
-        }
-      ]);
-      assertLinesAreAlignedWithLineNumbers(component);
-      expect(queryOnScreenLineElements(element).length).toBe(9);
-      expect(element.contains(item1)).toBe(false);
-      expect(item2.previousSibling).toBeNull();
-      expect(item2.nextSibling).toBe(lineNodeForScreenRow(component, 3));
-      expect(item3.previousSibling).toBeNull();
-      expect(item3.nextSibling).toBe(lineNodeForScreenRow(component, 0));
-      expect(element.contains(item4)).toBe(false);
-      expect(element.contains(item5)).toBe(false);
-      expect(element.contains(item6)).toBe(false);
-
-      // scroll past the first tile
-      await setScrollTop(
-        component,
-        3 * component.getLineHeight() + getElementHeight(item3)
-      );
-      expect(component.getRenderedStartRow()).toBe(3);
-      expect(component.getRenderedEndRow()).toBe(12);
-      expect(component.getScrollHeight()).toBe(
-        editor.getScreenLineCount() * component.getLineHeight() +
-          getElementHeight(item2) +
-          getElementHeight(item3) +
-          getElementHeight(item4) +
-          getElementHeight(item5) +
-          getElementHeight(item6)
-      );
-      assertTilesAreSizedAndPositionedCorrectly(component, [
-        {
-          tileStartRow: 3,
-          height: 3 * component.getLineHeight() + getElementHeight(item2)
-        },
-        { tileStartRow: 6, height: 3 * component.getLineHeight() }
-      ]);
-      assertLinesAreAlignedWithLineNumbers(component);
-      expect(queryOnScreenLineElements(element).length).toBe(9);
-      expect(element.contains(item1)).toBe(false);
-      expect(item2.previousSibling).toBeNull();
-      expect(item2.nextSibling).toBe(lineNodeForScreenRow(component, 3));
-      expect(element.contains(item3)).toBe(false);
-      expect(item4.nextSibling).toBe(lineNodeForScreenRow(component, 9));
-      expect(item5.previousSibling).toBe(lineNodeForScreenRow(component, 9));
-      expect(element.contains(item6)).toBe(false);
-      await setScrollTop(component, 0);
-
-      // undo the previous change
-      editor.undo();
-      await component.getNextUpdatePromise();
-      expect(component.getRenderedStartRow()).toBe(0);
-      expect(component.getRenderedEndRow()).toBe(9);
-      expect(component.getScrollHeight()).toBe(
-        editor.getScreenLineCount() * component.getLineHeight() +
-          getElementHeight(item2) +
-          getElementHeight(item3) +
-          getElementHeight(item4) +
-          getElementHeight(item5) +
-          getElementHeight(item6)
-      );
-      assertTilesAreSizedAndPositionedCorrectly(component, [
-        {
-          tileStartRow: 0,
-          height:
-            3 * component.getLineHeight() +
-            getElementHeight(item2) +
-            getElementHeight(item3)
-        },
-        { tileStartRow: 3, height: 3 * component.getLineHeight() }
-      ]);
-      assertLinesAreAlignedWithLineNumbers(component);
-      expect(queryOnScreenLineElements(element).length).toBe(9);
-      expect(element.contains(item1)).toBe(false);
-      expect(item2.previousSibling).toBe(lineNodeForScreenRow(component, 0));
-      expect(item2.nextSibling).toBe(lineNodeForScreenRow(component, 1));
-      expect(item3.previousSibling).toBeNull();
-      expect(item3.nextSibling).toBe(lineNodeForScreenRow(component, 0));
-      expect(item4.nextSibling).toBe(lineNodeForScreenRow(component, 7));
-      expect(item5.previousSibling).toBe(lineNodeForScreenRow(component, 7));
-      expect(element.contains(item6)).toBe(false);
-
-      // invalidate decorations. this also tests a case where two decorations in
-      // the same tile change their height without affecting the tile height nor
-      // the content height.
-      item3.style.height = '22px';
-      item3.style.margin = '10px';
-      item2.style.height = '33px';
-      item2.style.margin = '0px';
-      await component.getNextUpdatePromise();
-      expect(component.getRenderedStartRow()).toBe(0);
-      expect(component.getRenderedEndRow()).toBe(9);
-      expect(component.getScrollHeight()).toBe(
-        editor.getScreenLineCount() * component.getLineHeight() +
-          getElementHeight(item2) +
-          getElementHeight(item3) +
-          getElementHeight(item4) +
-          getElementHeight(item5) +
-          getElementHeight(item6)
-      );
-      assertTilesAreSizedAndPositionedCorrectly(component, [
-        {
-          tileStartRow: 0,
-          height:
-            3 * component.getLineHeight() +
-            getElementHeight(item2) +
-            getElementHeight(item3)
-        },
-        { tileStartRow: 3, height: 3 * component.getLineHeight() }
-      ]);
-      assertLinesAreAlignedWithLineNumbers(component);
-      expect(queryOnScreenLineElements(element).length).toBe(9);
-      expect(element.contains(item1)).toBe(false);
-      expect(item2.previousSibling).toBe(lineNodeForScreenRow(component, 0));
-      expect(item2.nextSibling).toBe(lineNodeForScreenRow(component, 1));
-      expect(item3.previousSibling).toBeNull();
-      expect(item3.nextSibling).toBe(lineNodeForScreenRow(component, 0));
-      expect(item4.nextSibling).toBe(lineNodeForScreenRow(component, 7));
-      expect(item5.previousSibling).toBe(lineNodeForScreenRow(component, 7));
-      expect(element.contains(item6)).toBe(false);
-
-      // make decoration before row 0 as wide as the editor, and insert some text into it so that it wraps.
-      item3.style.height = '';
-      item3.style.margin = '';
-      item3.style.width = '';
-      item3.style.wordWrap = 'break-word';
-      const contentWidthInCharacters = Math.floor(
-        component.getScrollContainerClientWidth() /
-          component.getBaseCharacterWidth()
-      );
-      item3.textContent = 'x'.repeat(contentWidthInCharacters * 2);
-      await component.getNextUpdatePromise();
-
-      // make the editor wider, so that the decoration doesn't wrap anymore.
-      component.element.style.width =
-        component.getGutterContainerWidth() +
-        component.getScrollContainerClientWidth() * 2 +
-        verticalScrollbarWidth +
-        'px';
-      await component.getNextUpdatePromise();
-      expect(component.getRenderedStartRow()).toBe(0);
-      expect(component.getRenderedEndRow()).toBe(9);
-      expect(component.getScrollHeight()).toBe(
-        editor.getScreenLineCount() * component.getLineHeight() +
-          getElementHeight(item2) +
-          getElementHeight(item3) +
-          getElementHeight(item4) +
-          getElementHeight(item5) +
-          getElementHeight(item6)
-      );
-      assertTilesAreSizedAndPositionedCorrectly(component, [
-        {
-          tileStartRow: 0,
-          height:
-            3 * component.getLineHeight() +
-            getElementHeight(item2) +
-            getElementHeight(item3)
-        },
-        { tileStartRow: 3, height: 3 * component.getLineHeight() }
-      ]);
-      assertLinesAreAlignedWithLineNumbers(component);
-      expect(queryOnScreenLineElements(element).length).toBe(9);
-      expect(element.contains(item1)).toBe(false);
-      expect(item2.previousSibling).toBe(lineNodeForScreenRow(component, 0));
-      expect(item2.nextSibling).toBe(lineNodeForScreenRow(component, 1));
-      expect(item3.previousSibling).toBeNull();
-      expect(item3.nextSibling).toBe(lineNodeForScreenRow(component, 0));
-      expect(item3.nextSibling).toBe(lineNodeForScreenRow(component, 0));
-      expect(item4.nextSibling).toBe(lineNodeForScreenRow(component, 7));
-      expect(element.contains(item6)).toBe(false);
-
-      // make the editor taller and wider and the same time, ensuring the number
-      // of rendered lines is correct.
-      setEditorHeightInLines(component, 13);
-      setEditorWidthInCharacters(component, 50);
-      await conditionPromise(
-        () =>
-          component.getRenderedStartRow() === 0 &&
-          component.getRenderedEndRow() === 13
-      );
-      expect(component.getScrollHeight()).toBe(
-        editor.getScreenLineCount() * component.getLineHeight() +
-          getElementHeight(item2) +
-          getElementHeight(item3) +
-          getElementHeight(item4) +
-          getElementHeight(item5) +
-          getElementHeight(item6)
-      );
-      assertTilesAreSizedAndPositionedCorrectly(component, [
-        {
-          tileStartRow: 0,
-          height:
-            3 * component.getLineHeight() +
-            getElementHeight(item2) +
-            getElementHeight(item3)
-        },
-        { tileStartRow: 3, height: 3 * component.getLineHeight() },
-        {
-          tileStartRow: 6,
-          height:
-            3 * component.getLineHeight() +
-            getElementHeight(item4) +
-            getElementHeight(item5)
-        }
-      ]);
-      assertLinesAreAlignedWithLineNumbers(component);
-      expect(queryOnScreenLineElements(element).length).toBe(13);
-      expect(element.contains(item1)).toBe(false);
-      expect(item2.previousSibling).toBe(lineNodeForScreenRow(component, 0));
-      expect(item2.nextSibling).toBe(lineNodeForScreenRow(component, 1));
-      expect(item3.previousSibling).toBeNull();
-      expect(item3.nextSibling).toBe(lineNodeForScreenRow(component, 0));
-      expect(item4.previousSibling).toBe(lineNodeForScreenRow(component, 6));
-      expect(item4.nextSibling).toBe(lineNodeForScreenRow(component, 7));
-      expect(item5.previousSibling).toBe(lineNodeForScreenRow(component, 7));
-      expect(item5.nextSibling).toBe(lineNodeForScreenRow(component, 8));
-      expect(item6.previousSibling).toBe(lineNodeForScreenRow(component, 12));
-    });
-
-    it('correctly positions line numbers when block decorations are located at tile boundaries', async () => {
-      const { editor, component } = buildComponent({ rowsPerTile: 3 });
-      createBlockDecorationAtScreenRow(editor, 0, {
-        height: 5,
-        position: 'before'
-      });
-      createBlockDecorationAtScreenRow(editor, 2, {
-        height: 7,
-        position: 'after'
-      });
-      createBlockDecorationAtScreenRow(editor, 3, {
-        height: 9,
-        position: 'before'
-      });
-      createBlockDecorationAtScreenRow(editor, 3, {
-        height: 11,
-        position: 'after'
-      });
-      createBlockDecorationAtScreenRow(editor, 5, {
-        height: 13,
-        position: 'after'
-      });
-
-      await component.getNextUpdatePromise();
-      assertLinesAreAlignedWithLineNumbers(component);
-      assertTilesAreSizedAndPositionedCorrectly(component, [
-        { tileStartRow: 0, height: 3 * component.getLineHeight() + 5 + 7 },
-        {
-          tileStartRow: 3,
-          height: 3 * component.getLineHeight() + 9 + 11 + 13
-        },
-        { tileStartRow: 6, height: 3 * component.getLineHeight() }
-      ]);
-    });
-
-    it('removes block decorations whose markers have been destroyed', async () => {
-      const { editor, component } = buildComponent({ rowsPerTile: 3 });
-      const { marker } = createBlockDecorationAtScreenRow(editor, 2, {
-        height: 5,
-        position: 'before'
-      });
-      await component.getNextUpdatePromise();
-      assertLinesAreAlignedWithLineNumbers(component);
-      assertTilesAreSizedAndPositionedCorrectly(component, [
-        { tileStartRow: 0, height: 3 * component.getLineHeight() + 5 },
-        { tileStartRow: 3, height: 3 * component.getLineHeight() },
-        { tileStartRow: 6, height: 3 * component.getLineHeight() }
-      ]);
-
-      marker.destroy();
-      await component.getNextUpdatePromise();
-      assertLinesAreAlignedWithLineNumbers(component);
-      assertTilesAreSizedAndPositionedCorrectly(component, [
-        { tileStartRow: 0, height: 3 * component.getLineHeight() },
-        { tileStartRow: 3, height: 3 * component.getLineHeight() },
-        { tileStartRow: 6, height: 3 * component.getLineHeight() }
-      ]);
-    });
-
-    it('removes block decorations whose markers are invalidated, and adds them back when they become valid again', async () => {
-      const editor = buildEditor({ rowsPerTile: 3, autoHeight: false });
-      const { item, decoration, marker } = createBlockDecorationAtScreenRow(
-        editor,
-        3,
-        { height: 44, position: 'before', invalidate: 'touch' }
-      );
-      const { component } = buildComponent({ editor, rowsPerTile: 3 });
-
-      // Invalidating the marker removes the block decoration.
-      editor.getBuffer().deleteRows(2, 3);
-      await component.getNextUpdatePromise();
-      expect(item.parentElement).toBeNull();
-      assertLinesAreAlignedWithLineNumbers(component);
-      assertTilesAreSizedAndPositionedCorrectly(component, [
-        { tileStartRow: 0, height: 3 * component.getLineHeight() },
-        { tileStartRow: 3, height: 3 * component.getLineHeight() },
-        { tileStartRow: 6, height: 3 * component.getLineHeight() }
-      ]);
-
-      // Moving invalid markers is ignored.
-      marker.setScreenRange([[2, 0], [2, 0]]);
-      await component.getNextUpdatePromise();
-      expect(item.parentElement).toBeNull();
-      assertLinesAreAlignedWithLineNumbers(component);
-      assertTilesAreSizedAndPositionedCorrectly(component, [
-        { tileStartRow: 0, height: 3 * component.getLineHeight() },
-        { tileStartRow: 3, height: 3 * component.getLineHeight() },
-        { tileStartRow: 6, height: 3 * component.getLineHeight() }
-      ]);
-
-      // Making the marker valid again adds back the block decoration.
-      marker.bufferMarker.valid = true;
-      marker.setScreenRange([[3, 0], [3, 0]]);
-      await component.getNextUpdatePromise();
-      expect(item.nextSibling).toBe(lineNodeForScreenRow(component, 3));
-      assertLinesAreAlignedWithLineNumbers(component);
-      assertTilesAreSizedAndPositionedCorrectly(component, [
-        { tileStartRow: 0, height: 3 * component.getLineHeight() },
-        { tileStartRow: 3, height: 3 * component.getLineHeight() + 44 },
-        { tileStartRow: 6, height: 3 * component.getLineHeight() }
-      ]);
-
-      // Destroying the decoration and invalidating the marker at the same time
-      // removes the block decoration correctly.
-      editor.getBuffer().deleteRows(2, 3);
-      decoration.destroy();
-      await component.getNextUpdatePromise();
-      expect(item.parentElement).toBeNull();
-      assertLinesAreAlignedWithLineNumbers(component);
-      assertTilesAreSizedAndPositionedCorrectly(component, [
-        { tileStartRow: 0, height: 3 * component.getLineHeight() },
-        { tileStartRow: 3, height: 3 * component.getLineHeight() },
-        { tileStartRow: 6, height: 3 * component.getLineHeight() }
-      ]);
-    });
-
-    it('does not render block decorations when decorating invalid markers', async () => {
-      const editor = buildEditor({ rowsPerTile: 3, autoHeight: false });
-      const { component } = buildComponent({ editor, rowsPerTile: 3 });
-
-      const marker = editor.markScreenPosition([3, 0], { invalidate: 'touch' });
-      const item = document.createElement('div');
-      item.style.height = 30 + 'px';
-      item.style.width = 30 + 'px';
-      editor.getBuffer().deleteRows(1, 4);
-
-      editor.decorateMarker(marker, {
-        type: 'block',
-        item,
-        position: 'before'
-      });
-      await component.getNextUpdatePromise();
-      expect(item.parentElement).toBeNull();
-      assertLinesAreAlignedWithLineNumbers(component);
-      assertTilesAreSizedAndPositionedCorrectly(component, [
-        { tileStartRow: 0, height: 3 * component.getLineHeight() },
-        { tileStartRow: 3, height: 3 * component.getLineHeight() },
-        { tileStartRow: 6, height: 3 * component.getLineHeight() }
-      ]);
-
-      // Making the marker valid again causes the corresponding block decoration
-      // to be added to the editor.
-      marker.bufferMarker.valid = true;
-      marker.setScreenRange([[2, 0], [2, 0]]);
-      await component.getNextUpdatePromise();
-      expect(item.nextSibling).toBe(lineNodeForScreenRow(component, 2));
-      assertLinesAreAlignedWithLineNumbers(component);
-      assertTilesAreSizedAndPositionedCorrectly(component, [
-        { tileStartRow: 0, height: 3 * component.getLineHeight() + 30 },
-        { tileStartRow: 3, height: 3 * component.getLineHeight() },
-        { tileStartRow: 6, height: 3 * component.getLineHeight() }
-      ]);
-    });
-
-    it('does not try to remeasure block decorations whose markers are invalid (regression)', async () => {
-      const editor = buildEditor({ rowsPerTile: 3, autoHeight: false });
-      const { component } = buildComponent({ editor, rowsPerTile: 3 });
-      createBlockDecorationAtScreenRow(editor, 2, {
-        height: '12px',
-        invalidate: 'touch'
-      });
-      editor.getBuffer().deleteRows(0, 3);
-      await component.getNextUpdatePromise();
-
-      // Trigger a re-measurement of all block decorations.
-      await setEditorWidthInCharacters(component, 20);
-      assertLinesAreAlignedWithLineNumbers(component);
-      assertTilesAreSizedAndPositionedCorrectly(component, [
-        { tileStartRow: 0, height: 3 * component.getLineHeight() },
-        { tileStartRow: 3, height: 3 * component.getLineHeight() },
-        { tileStartRow: 6, height: 3 * component.getLineHeight() }
-      ]);
-    });
-
-    it('does not throw exceptions when destroying a block decoration inside a marker change event (regression)', async () => {
-      const { editor, component } = buildComponent({ rowsPerTile: 3 });
-
-      const marker = editor.markScreenPosition([2, 0]);
-      marker.onDidChange(() => {
-        marker.destroy();
-      });
-      const item = document.createElement('div');
-      editor.decorateMarker(marker, { type: 'block', item });
-
-      await component.getNextUpdatePromise();
-      expect(item.nextSibling).toBe(lineNodeForScreenRow(component, 2));
-
-      marker.setBufferRange([[0, 0], [0, 0]]);
-      expect(marker.isDestroyed()).toBe(true);
-
-      await component.getNextUpdatePromise();
-      expect(item.parentElement).toBeNull();
-    });
-
-    it('does not attempt to render block decorations located outside the visible range', async () => {
-      const { editor, component } = buildComponent({
-        autoHeight: false,
-        rowsPerTile: 2
-      });
-      await setEditorHeightInLines(component, 2);
-      expect(component.getRenderedStartRow()).toBe(0);
-      expect(component.getRenderedEndRow()).toBe(4);
-
-      const marker1 = editor.markScreenRange([[3, 0], [5, 0]], {
-        reversed: false
-      });
-      const item1 = document.createElement('div');
-      editor.decorateMarker(marker1, { type: 'block', item: item1 });
-
-      const marker2 = editor.markScreenRange([[3, 0], [5, 0]], {
-        reversed: true
-      });
-      const item2 = document.createElement('div');
-      editor.decorateMarker(marker2, { type: 'block', item: item2 });
-
-      await component.getNextUpdatePromise();
-      expect(item1.parentElement).toBeNull();
-      expect(item2.nextSibling).toBe(lineNodeForScreenRow(component, 3));
-
-      await setScrollTop(component, 4 * component.getLineHeight());
-      expect(component.getRenderedStartRow()).toBe(4);
-      expect(component.getRenderedEndRow()).toBe(8);
-      expect(item1.nextSibling).toBe(lineNodeForScreenRow(component, 5));
-      expect(item2.parentElement).toBeNull();
-    });
-
-    it('measures block decorations correctly when they are added before the component width has been updated', async () => {
-      {
-        const { editor, component, element } = buildComponent({
-          autoHeight: false,
-          width: 500,
-          attach: false
-        });
-        const marker = editor.markScreenPosition([0, 0]);
-        const item = document.createElement('div');
-        item.textContent = 'block decoration';
-        editor.decorateMarker(marker, {
-          type: 'block',
-          item
-        });
-
-        jasmine.attachToDOM(element);
-        assertLinesAreAlignedWithLineNumbers(component);
-      }
-
-      {
-        const { editor, component, element } = buildComponent({
-          autoHeight: false,
-          width: 800
-        });
-        const marker = editor.markScreenPosition([0, 0]);
-        const item = document.createElement('div');
-        item.textContent = 'block decoration that could wrap many times';
-        editor.decorateMarker(marker, {
-          type: 'block',
-          item
-        });
-
-        element.style.width = '50px';
-        await component.getNextUpdatePromise();
-        assertLinesAreAlignedWithLineNumbers(component);
-      }
-    });
-
-    it('bases the width of the block decoration measurement area on the editor scroll width', async () => {
-      const { component, element } = buildComponent({
-        autoHeight: false,
-        width: 150
-      });
-      expect(component.refs.blockDecorationMeasurementArea.offsetWidth).toBe(
-        component.getScrollWidth()
-      );
-
-      element.style.width = '800px';
-      await component.getNextUpdatePromise();
-      expect(component.refs.blockDecorationMeasurementArea.offsetWidth).toBe(
-        component.getScrollWidth()
-      );
-    });
-
-    it('does not change the cursor position when clicking on a block decoration', async () => {
-      const { editor, component } = buildComponent();
-
-      const decorationElement = document.createElement('div');
-      decorationElement.textContent = 'Parent';
-      const childElement = document.createElement('div');
-      childElement.textContent = 'Child';
-      decorationElement.appendChild(childElement);
-      const marker = editor.markScreenPosition([4, 0]);
-      editor.decorateMarker(marker, { type: 'block', item: decorationElement });
-      await component.getNextUpdatePromise();
-
-      const decorationElementClientRect = decorationElement.getBoundingClientRect();
-      component.didMouseDownOnContent({
-        target: decorationElement,
-        detail: 1,
-        button: 0,
-        clientX: decorationElementClientRect.left,
-        clientY: decorationElementClientRect.top
-      });
-      expect(editor.getCursorScreenPosition()).toEqual([0, 0]);
-
-      const childElementClientRect = childElement.getBoundingClientRect();
-      component.didMouseDownOnContent({
-        target: childElement,
-        detail: 1,
-        button: 0,
-        clientX: childElementClientRect.left,
-        clientY: childElementClientRect.top
-      });
-      expect(editor.getCursorScreenPosition()).toEqual([0, 0]);
-    });
-
-    it('uses the order property to control the order of block decorations at the same screen row', async () => {
-      const editor = buildEditor({ autoHeight: false });
-      const { component, element } = buildComponent({ editor });
-      element.style.height =
-        10 * component.getLineHeight() + horizontalScrollbarHeight + 'px';
-      await component.getNextUpdatePromise();
-
-      // Order parameters that differ from creation order; that collide; and that are not provided.
-      const [beforeItems, beforeDecorations] = [
-        30,
-        20,
-        undefined,
-        20,
-        10,
-        undefined
-      ]
-        .map(order => {
-          return createBlockDecorationAtScreenRow(editor, 2, {
-            height: 10,
-            position: 'before',
-            order
-          });
-        })
-        .reduce(
-          (lists, result) => {
-            lists[0].push(result.item);
-            lists[1].push(result.decoration);
-            return lists;
-          },
-          [[], []]
-        );
-
-      const [afterItems] = [undefined, 1, 6, undefined, 6, 2]
-        .map(order => {
-          return createBlockDecorationAtScreenRow(editor, 2, {
-            height: 10,
-            position: 'after',
-            order
-          });
-        })
-        .reduce(
-          (lists, result) => {
-            lists[0].push(result.item);
-            lists[1].push(result.decoration);
-            return lists;
-          },
-          [[], []]
-        );
-
-      await component.getNextUpdatePromise();
-
-      expect(beforeItems[4].previousSibling).toBe(
-        lineNodeForScreenRow(component, 1)
-      );
-      expect(beforeItems[4].nextSibling).toBe(beforeItems[1]);
-      expect(beforeItems[1].nextSibling).toBe(beforeItems[3]);
-      expect(beforeItems[3].nextSibling).toBe(beforeItems[0]);
-      expect(beforeItems[0].nextSibling).toBe(beforeItems[2]);
-      expect(beforeItems[2].nextSibling).toBe(beforeItems[5]);
-      expect(beforeItems[5].nextSibling).toBe(
-        lineNodeForScreenRow(component, 2)
-      );
-      expect(afterItems[1].previousSibling).toBe(
-        lineNodeForScreenRow(component, 2)
-      );
-      expect(afterItems[1].nextSibling).toBe(afterItems[5]);
-      expect(afterItems[5].nextSibling).toBe(afterItems[2]);
-      expect(afterItems[2].nextSibling).toBe(afterItems[4]);
-      expect(afterItems[4].nextSibling).toBe(afterItems[0]);
-      expect(afterItems[0].nextSibling).toBe(afterItems[3]);
-
-      // Create a decoration somewhere else and move it to the same screen row as the existing decorations
-      const { item: later, decoration } = createBlockDecorationAtScreenRow(
-        editor,
-        4,
-        { height: 20, position: 'after', order: 3 }
-      );
-      await component.getNextUpdatePromise();
-      expect(later.previousSibling).toBe(lineNodeForScreenRow(component, 4));
-      expect(later.nextSibling).toBe(lineNodeForScreenRow(component, 5));
-
-      decoration.getMarker().setHeadScreenPosition([2, 0]);
-      await component.getNextUpdatePromise();
-      expect(later.previousSibling).toBe(afterItems[5]);
-      expect(later.nextSibling).toBe(afterItems[2]);
-
-      // Move a decoration away from its screen row and ensure the rest maintain their order
-      beforeDecorations[3].getMarker().setHeadScreenPosition([5, 0]);
-      await component.getNextUpdatePromise();
-      expect(beforeItems[3].previousSibling).toBe(
-        lineNodeForScreenRow(component, 4)
-      );
-      expect(beforeItems[3].nextSibling).toBe(
-        lineNodeForScreenRow(component, 5)
-      );
-
-      expect(beforeItems[4].previousSibling).toBe(
-        lineNodeForScreenRow(component, 1)
-      );
-      expect(beforeItems[4].nextSibling).toBe(beforeItems[1]);
-      expect(beforeItems[1].nextSibling).toBe(beforeItems[0]);
-      expect(beforeItems[0].nextSibling).toBe(beforeItems[2]);
-      expect(beforeItems[2].nextSibling).toBe(beforeItems[5]);
-      expect(beforeItems[5].nextSibling).toBe(
-        lineNodeForScreenRow(component, 2)
-      );
-    });
-
-    function createBlockDecorationAtScreenRow(
-      editor,
-      screenRow,
-      { height, margin, marginTop, marginBottom, position, order, invalidate }
-    ) {
-      const marker = editor.markScreenPosition([screenRow, 0], {
-        invalidate: invalidate || 'never'
-      });
-      const item = document.createElement('div');
-      item.style.height = height + 'px';
-      if (margin != null) item.style.margin = margin + 'px';
-      if (marginTop != null) item.style.marginTop = marginTop + 'px';
-      if (marginBottom != null) item.style.marginBottom = marginBottom + 'px';
-      item.style.width = 30 + 'px';
-      const decoration = editor.decorateMarker(marker, {
-        type: 'block',
-        item,
-        position,
-        order
-      });
-      return { item, decoration, marker };
-    }
-
-    function assertTilesAreSizedAndPositionedCorrectly(component, tiles) {
-      let top = 0;
-      for (let tile of tiles) {
-        const linesTileElement = lineNodeForScreenRow(
-          component,
-          tile.tileStartRow
-        ).parentElement;
-        const linesTileBoundingRect = linesTileElement.getBoundingClientRect();
-        expect(linesTileBoundingRect.height).toBe(tile.height);
-        expect(linesTileBoundingRect.top).toBe(top);
-
-        const lineNumbersTileElement = lineNumberNodeForScreenRow(
-          component,
-          tile.tileStartRow
-        ).parentElement;
-        const lineNumbersTileBoundingRect = lineNumbersTileElement.getBoundingClientRect();
-        expect(lineNumbersTileBoundingRect.height).toBe(tile.height);
-        expect(lineNumbersTileBoundingRect.top).toBe(top);
-
-        top += tile.height;
-      }
-    }
-
-    function assertLinesAreAlignedWithLineNumbers(component) {
-      const startRow = component.getRenderedStartRow();
-      const endRow = component.getRenderedEndRow();
-      for (let row = startRow; row < endRow; row++) {
-        const lineNode = lineNodeForScreenRow(component, row);
-        const lineNumberNode = lineNumberNodeForScreenRow(component, row);
-        expect(lineNumberNode.getBoundingClientRect().top).toBe(
-          lineNode.getBoundingClientRect().top
-        );
-      }
-    }
-  });
-
-  describe('cursor decorations', () => {
-    it('allows default cursors to be customized', async () => {
-      const { component, element, editor } = buildComponent();
-
-      editor.addCursorAtScreenPosition([1, 0]);
-      const [cursorMarker1, cursorMarker2] = editor
-        .getCursors()
-        .map(c => c.getMarker());
-
-      editor.decorateMarker(cursorMarker1, { type: 'cursor', class: 'a' });
-      editor.decorateMarker(cursorMarker2, {
-        type: 'cursor',
-        class: 'b',
-        style: { visibility: 'hidden' }
-      });
-      editor.decorateMarker(cursorMarker2, {
-        type: 'cursor',
-        style: { backgroundColor: 'red' }
-      });
-      await component.getNextUpdatePromise();
-
-      const cursorNodes = element.querySelectorAll('.cursor');
-      expect(cursorNodes.length).toBe(2);
-
-      expect(cursorNodes[0].className).toBe('cursor a');
-      expect(cursorNodes[1].className).toBe('cursor b');
-      expect(cursorNodes[1].style.visibility).toBe('hidden');
-      expect(cursorNodes[1].style.backgroundColor).toBe('red');
-    });
-
-    it('allows markers that are not actually associated with cursors to be decorated as if they were cursors', async () => {
-      const { component, element, editor } = buildComponent();
-      const marker = editor.markScreenPosition([1, 0]);
-      editor.decorateMarker(marker, { type: 'cursor', class: 'a' });
-      await component.getNextUpdatePromise();
-
-      const cursorNodes = element.querySelectorAll('.cursor');
-      expect(cursorNodes.length).toBe(2);
-      expect(cursorNodes[0].className).toBe('cursor');
-      expect(cursorNodes[1].className).toBe('cursor a');
-    });
-  });
-
-  describe('text decorations', () => {
-    it('injects spans with custom class names and inline styles based on text decorations', async () => {
-      const { component, element, editor } = buildComponent({ rowsPerTile: 2 });
-
-      const markerLayer = editor.addMarkerLayer();
-      const marker1 = markerLayer.markBufferRange([[0, 2], [2, 7]]);
-      const marker2 = markerLayer.markBufferRange([[0, 2], [3, 8]]);
-      const marker3 = markerLayer.markBufferRange([[1, 13], [2, 7]]);
-      editor.decorateMarker(marker1, {
-        type: 'text',
-        class: 'a',
-        style: { color: 'red' }
-      });
-      editor.decorateMarker(marker2, {
-        type: 'text',
-        class: 'b',
-        style: { color: 'blue' }
-      });
-      editor.decorateMarker(marker3, {
-        type: 'text',
-        class: 'c',
-        style: { color: 'green' }
-      });
-      await component.getNextUpdatePromise();
-
-      expect(textContentOnRowMatchingSelector(component, 0, '.a')).toBe(
-        editor.lineTextForScreenRow(0).slice(2)
-      );
-      expect(textContentOnRowMatchingSelector(component, 1, '.a')).toBe(
-        editor.lineTextForScreenRow(1)
-      );
-      expect(textContentOnRowMatchingSelector(component, 2, '.a')).toBe(
-        editor.lineTextForScreenRow(2).slice(0, 7)
-      );
-      expect(textContentOnRowMatchingSelector(component, 3, '.a')).toBe('');
-
-      expect(textContentOnRowMatchingSelector(component, 0, '.b')).toBe(
-        editor.lineTextForScreenRow(0).slice(2)
-      );
-      expect(textContentOnRowMatchingSelector(component, 1, '.b')).toBe(
-        editor.lineTextForScreenRow(1)
-      );
-      expect(textContentOnRowMatchingSelector(component, 2, '.b')).toBe(
-        editor.lineTextForScreenRow(2)
-      );
-      expect(textContentOnRowMatchingSelector(component, 3, '.b')).toBe(
-        editor.lineTextForScreenRow(3).slice(0, 8)
-      );
-
-      expect(textContentOnRowMatchingSelector(component, 0, '.c')).toBe('');
-      expect(textContentOnRowMatchingSelector(component, 1, '.c')).toBe(
-        editor.lineTextForScreenRow(1).slice(13)
-      );
-      expect(textContentOnRowMatchingSelector(component, 2, '.c')).toBe(
-        editor.lineTextForScreenRow(2).slice(0, 7)
-      );
-      expect(textContentOnRowMatchingSelector(component, 3, '.c')).toBe('');
-
-      for (const span of element.querySelectorAll('.a:not(.c)')) {
-        expect(span.style.color).toBe('red');
-      }
-      for (const span of element.querySelectorAll('.b:not(.c):not(.a)')) {
-        expect(span.style.color).toBe('blue');
-      }
-      for (const span of element.querySelectorAll('.c')) {
-        expect(span.style.color).toBe('green');
-      }
-
-      marker2.setHeadScreenPosition([3, 10]);
-      await component.getNextUpdatePromise();
-      expect(textContentOnRowMatchingSelector(component, 3, '.b')).toBe(
-        editor.lineTextForScreenRow(3).slice(0, 10)
-      );
-    });
-
-    it('correctly handles text decorations starting before the first rendered row and/or ending after the last rendered row', async () => {
-      const { component, element, editor } = buildComponent({
-        autoHeight: false,
-        rowsPerTile: 1
-      });
-      element.style.height = 4 * component.getLineHeight() + 'px';
-      await component.getNextUpdatePromise();
-      await setScrollTop(component, 4 * component.getLineHeight());
-      expect(component.getRenderedStartRow()).toBe(4);
-      expect(component.getRenderedEndRow()).toBe(9);
-
-      const markerLayer = editor.addMarkerLayer();
-      const marker1 = markerLayer.markBufferRange([[0, 0], [4, 5]]);
-      const marker2 = markerLayer.markBufferRange([[7, 2], [10, 8]]);
-      editor.decorateMarker(marker1, { type: 'text', class: 'a' });
-      editor.decorateMarker(marker2, { type: 'text', class: 'b' });
-      await component.getNextUpdatePromise();
-
-      expect(textContentOnRowMatchingSelector(component, 4, '.a')).toBe(
-        editor.lineTextForScreenRow(4).slice(0, 5)
-      );
-      expect(textContentOnRowMatchingSelector(component, 5, '.a')).toBe('');
-      expect(textContentOnRowMatchingSelector(component, 6, '.a')).toBe('');
-      expect(textContentOnRowMatchingSelector(component, 7, '.a')).toBe('');
-      expect(textContentOnRowMatchingSelector(component, 8, '.a')).toBe('');
-
-      expect(textContentOnRowMatchingSelector(component, 4, '.b')).toBe('');
-      expect(textContentOnRowMatchingSelector(component, 5, '.b')).toBe('');
-      expect(textContentOnRowMatchingSelector(component, 6, '.b')).toBe('');
-      expect(textContentOnRowMatchingSelector(component, 7, '.b')).toBe(
-        editor.lineTextForScreenRow(7).slice(2)
-      );
-      expect(textContentOnRowMatchingSelector(component, 8, '.b')).toBe(
-        editor.lineTextForScreenRow(8)
-      );
-    });
-
-    it('does not create empty spans when a text decoration contains a row but another text decoration starts or ends at the beginning of it', async () => {
-      const { component, element, editor } = buildComponent();
-      const markerLayer = editor.addMarkerLayer();
-      const marker1 = markerLayer.markBufferRange([[0, 2], [4, 0]]);
-      const marker2 = markerLayer.markBufferRange([[2, 0], [5, 8]]);
-      editor.decorateMarker(marker1, { type: 'text', class: 'a' });
-      editor.decorateMarker(marker2, { type: 'text', class: 'b' });
-      await component.getNextUpdatePromise();
-      for (const decorationSpan of element.querySelectorAll('.a, .b')) {
-        expect(decorationSpan.textContent).not.toBe('');
-      }
-    });
-
-    it('does not create empty text nodes when a text decoration ends right after a text tag', async () => {
-      const { component, editor } = buildComponent();
-      const marker = editor.markBufferRange([[0, 8], [0, 29]]);
-      editor.decorateMarker(marker, { type: 'text', class: 'a' });
-      await component.getNextUpdatePromise();
-      for (const textNode of textNodesForScreenRow(component, 0)) {
-        expect(textNode.textContent).not.toBe('');
-      }
-    });
-
-    function textContentOnRowMatchingSelector(component, row, selector) {
-      return Array.from(
-        lineNodeForScreenRow(component, row).querySelectorAll(selector)
-      )
-        .map(span => span.textContent)
-        .join('');
-    }
-  });
-
-  describe('mouse input', () => {
-    describe('on the lines', () => {
-      describe('when there is only one cursor', () => {
-        it('positions the cursor on single-click or when middle-clicking', async () => {
-          for (const button of [0, 1]) {
-            const { component, editor } = buildComponent();
-            const { lineHeight } = component.measurements;
-
-            editor.setCursorScreenPosition([Infinity, Infinity], {
-              autoscroll: false
-            });
-            component.didMouseDownOnContent({
-              detail: 1,
-              button,
-              clientX: clientLeftForCharacter(component, 0, 0) - 1,
-              clientY: clientTopForLine(component, 0) - 1
-            });
-            expect(editor.getCursorScreenPosition()).toEqual([0, 0]);
-
-            const maxRow = editor.getLastScreenRow();
-            editor.setCursorScreenPosition([Infinity, Infinity], {
-              autoscroll: false
-            });
-            component.didMouseDownOnContent({
-              detail: 1,
-              button,
-              clientX:
-                clientLeftForCharacter(
-                  component,
-                  maxRow,
-                  editor.lineLengthForScreenRow(maxRow)
-                ) + 1,
-              clientY: clientTopForLine(component, maxRow) + 1
-            });
-            expect(editor.getCursorScreenPosition()).toEqual([
-              maxRow,
-              editor.lineLengthForScreenRow(maxRow)
-            ]);
-
-            component.didMouseDownOnContent({
-              detail: 1,
-              button,
-              clientX:
-                clientLeftForCharacter(
-                  component,
-                  0,
-                  editor.lineLengthForScreenRow(0)
-                ) + 1,
-              clientY: clientTopForLine(component, 0) + lineHeight / 2
-            });
-            expect(editor.getCursorScreenPosition()).toEqual([
-              0,
-              editor.lineLengthForScreenRow(0)
-            ]);
-
-            component.didMouseDownOnContent({
-              detail: 1,
-              button,
-              clientX:
-                (clientLeftForCharacter(component, 3, 0) +
-                  clientLeftForCharacter(component, 3, 1)) /
-                2,
-              clientY: clientTopForLine(component, 1) + lineHeight / 2
-            });
-            expect(editor.getCursorScreenPosition()).toEqual([1, 0]);
-
-            component.didMouseDownOnContent({
-              detail: 1,
-              button,
-              clientX:
-                (clientLeftForCharacter(component, 3, 14) +
-                  clientLeftForCharacter(component, 3, 15)) /
-                2,
-              clientY: clientTopForLine(component, 3) + lineHeight / 2
-            });
-            expect(editor.getCursorScreenPosition()).toEqual([3, 14]);
-
-            component.didMouseDownOnContent({
-              detail: 1,
-              button,
-              clientX:
-                (clientLeftForCharacter(component, 3, 14) +
-                  clientLeftForCharacter(component, 3, 15)) /
-                  2 +
-                1,
-              clientY: clientTopForLine(component, 3) + lineHeight / 2
-            });
-            expect(editor.getCursorScreenPosition()).toEqual([3, 15]);
-
-            editor.getBuffer().setTextInRange([[3, 14], [3, 15]], '🐣');
-            await component.getNextUpdatePromise();
-
-            component.didMouseDownOnContent({
-              detail: 1,
-              button,
-              clientX:
-                (clientLeftForCharacter(component, 3, 14) +
-                  clientLeftForCharacter(component, 3, 16)) /
-                2,
-              clientY: clientTopForLine(component, 3) + lineHeight / 2
-            });
-            expect(editor.getCursorScreenPosition()).toEqual([3, 14]);
-
-            component.didMouseDownOnContent({
-              detail: 1,
-              button,
-              clientX:
-                (clientLeftForCharacter(component, 3, 14) +
-                  clientLeftForCharacter(component, 3, 16)) /
-                  2 +
-                1,
-              clientY: clientTopForLine(component, 3) + lineHeight / 2
-            });
-            expect(editor.getCursorScreenPosition()).toEqual([3, 16]);
-
-            expect(editor.testAutoscrollRequests).toEqual([]);
-          }
-        });
-      });
-
-      describe('when the input is for the primary mouse button', () => {
-        it('selects words on double-click', () => {
-          const { component, editor } = buildComponent();
-          const { clientX, clientY } = clientPositionForCharacter(
-            component,
-            1,
-            16
-          );
-          component.didMouseDownOnContent({
-            detail: 1,
-            button: 0,
-            clientX,
-            clientY
-          });
-          component.didMouseDownOnContent({
-            detail: 2,
-            button: 0,
-            clientX,
-            clientY
-          });
-          expect(editor.getSelectedScreenRange()).toEqual([[1, 13], [1, 21]]);
-          expect(editor.testAutoscrollRequests).toEqual([]);
-        });
-
-        it('selects lines on triple-click', () => {
-          const { component, editor } = buildComponent();
-          const { clientX, clientY } = clientPositionForCharacter(
-            component,
-            1,
-            16
-          );
-          component.didMouseDownOnContent({
-            detail: 1,
-            button: 0,
-            clientX,
-            clientY
-          });
-          component.didMouseDownOnContent({
-            detail: 2,
-            button: 0,
-            clientX,
-            clientY
-          });
-          component.didMouseDownOnContent({
-            detail: 3,
-            button: 0,
-            clientX,
-            clientY
-          });
-          expect(editor.getSelectedScreenRange()).toEqual([[1, 0], [2, 0]]);
-          expect(editor.testAutoscrollRequests).toEqual([]);
-        });
-
-        it('adds or removes cursors when holding cmd or ctrl when single-clicking', () => {
-          const { component, editor } = buildComponent({ platform: 'darwin' });
-          expect(editor.getCursorScreenPositions()).toEqual([[0, 0]]);
-
-          // add cursor at 1, 16
-          component.didMouseDownOnContent(
-            Object.assign(clientPositionForCharacter(component, 1, 16), {
-              detail: 1,
-              button: 0,
-              metaKey: true
-            })
-          );
-          expect(editor.getCursorScreenPositions()).toEqual([[0, 0], [1, 16]]);
-
-          // remove cursor at 0, 0
-          component.didMouseDownOnContent(
-            Object.assign(clientPositionForCharacter(component, 0, 0), {
-              detail: 1,
-              button: 0,
-              metaKey: true
-            })
-          );
-          expect(editor.getCursorScreenPositions()).toEqual([[1, 16]]);
-
-          // cmd-click cursor at 1, 16 but don't remove it because it's the last one
-          component.didMouseDownOnContent(
-            Object.assign(clientPositionForCharacter(component, 1, 16), {
-              detail: 1,
-              button: 0,
-              metaKey: true
-            })
-          );
-          expect(editor.getCursorScreenPositions()).toEqual([[1, 16]]);
-
-          // cmd-clicking within a selection destroys it
-          editor.addSelectionForScreenRange([[2, 10], [2, 15]], {
-            autoscroll: false
-          });
-          expect(editor.getSelectedScreenRanges()).toEqual([
-            [[1, 16], [1, 16]],
-            [[2, 10], [2, 15]]
-          ]);
-          component.didMouseDownOnContent(
-            Object.assign(clientPositionForCharacter(component, 2, 13), {
-              detail: 1,
-              button: 0,
-              metaKey: true
-            })
-          );
-          expect(editor.getSelectedScreenRanges()).toEqual([
-            [[1, 16], [1, 16]]
-          ]);
-
-          // ctrl-click does not add cursors on macOS, nor does it move the cursor
-          component.didMouseDownOnContent(
-            Object.assign(clientPositionForCharacter(component, 1, 4), {
-              detail: 1,
-              button: 0,
-              ctrlKey: true
-            })
-          );
-          expect(editor.getSelectedScreenRanges()).toEqual([
-            [[1, 16], [1, 16]]
-          ]);
-
-          // ctrl-click adds cursors on platforms *other* than macOS
-          component.props.platform = 'win32';
-          editor.setCursorScreenPosition([1, 4], { autoscroll: false });
-          component.didMouseDownOnContent(
-            Object.assign(clientPositionForCharacter(component, 1, 16), {
-              detail: 1,
-              button: 0,
-              ctrlKey: true
-            })
-          );
-          expect(editor.getCursorScreenPositions()).toEqual([[1, 4], [1, 16]]);
-
-          expect(editor.testAutoscrollRequests).toEqual([]);
-        });
-
-        it('adds word selections when holding cmd or ctrl when double-clicking', () => {
-          const { component, editor } = buildComponent();
-          editor.addCursorAtScreenPosition([1, 16], { autoscroll: false });
-          expect(editor.getCursorScreenPositions()).toEqual([[0, 0], [1, 16]]);
-
-          component.didMouseDownOnContent(
-            Object.assign(clientPositionForCharacter(component, 1, 16), {
-              detail: 1,
-              button: 0,
-              metaKey: true
-            })
-          );
-          component.didMouseDownOnContent(
-            Object.assign(clientPositionForCharacter(component, 1, 16), {
-              detail: 2,
-              button: 0,
-              metaKey: true
-            })
-          );
-          expect(editor.getSelectedScreenRanges()).toEqual([
-            [[0, 0], [0, 0]],
-            [[1, 13], [1, 21]]
-          ]);
-          expect(editor.testAutoscrollRequests).toEqual([]);
-        });
-
-        it('adds line selections when holding cmd or ctrl when triple-clicking', () => {
-          const { component, editor } = buildComponent();
-          editor.addCursorAtScreenPosition([1, 16], { autoscroll: false });
-          expect(editor.getCursorScreenPositions()).toEqual([[0, 0], [1, 16]]);
-
-          const { clientX, clientY } = clientPositionForCharacter(
-            component,
-            1,
-            16
-          );
-          component.didMouseDownOnContent({
-            detail: 1,
-            button: 0,
-            metaKey: true,
-            clientX,
-            clientY
-          });
-          component.didMouseDownOnContent({
-            detail: 2,
-            button: 0,
-            metaKey: true,
-            clientX,
-            clientY
-          });
-          component.didMouseDownOnContent({
-            detail: 3,
-            button: 0,
-            metaKey: true,
-            clientX,
-            clientY
-          });
-
-          expect(editor.getSelectedScreenRanges()).toEqual([
-            [[0, 0], [0, 0]],
-            [[1, 0], [2, 0]]
-          ]);
-          expect(editor.testAutoscrollRequests).toEqual([]);
-        });
-
-        it('expands the last selection on shift-click', () => {
-          const { component, editor } = buildComponent();
-
-          editor.setCursorScreenPosition([2, 18], { autoscroll: false });
-          component.didMouseDownOnContent(
-            Object.assign(
-              {
-                detail: 1,
-                button: 0,
-                shiftKey: true
-              },
-              clientPositionForCharacter(component, 1, 4)
-            )
-          );
-          expect(editor.getSelectedScreenRange()).toEqual([[1, 4], [2, 18]]);
-
-          component.didMouseDownOnContent(
-            Object.assign(
-              {
-                detail: 1,
-                button: 0,
-                shiftKey: true
-              },
-              clientPositionForCharacter(component, 4, 4)
-            )
-          );
-          expect(editor.getSelectedScreenRange()).toEqual([[2, 18], [4, 4]]);
-
-          // reorients word-wise selections to keep the word selected regardless of
-          // where the subsequent shift-click occurs
-          editor.setCursorScreenPosition([2, 18], { autoscroll: false });
-          editor.getLastSelection().selectWord({ autoscroll: false });
-          component.didMouseDownOnContent(
-            Object.assign(
-              {
-                detail: 1,
-                button: 0,
-                shiftKey: true
-              },
-              clientPositionForCharacter(component, 1, 4)
-            )
-          );
-          expect(editor.getSelectedScreenRange()).toEqual([[1, 2], [2, 20]]);
-
-          component.didMouseDownOnContent(
-            Object.assign(
-              {
-                detail: 1,
-                button: 0,
-                shiftKey: true
-              },
-              clientPositionForCharacter(component, 3, 11)
-            )
-          );
-          expect(editor.getSelectedScreenRange()).toEqual([[2, 14], [3, 13]]);
-
-          // reorients line-wise selections to keep the line selected regardless of
-          // where the subsequent shift-click occurs
-          editor.setCursorScreenPosition([2, 18], { autoscroll: false });
-          editor.getLastSelection().selectLine(null, { autoscroll: false });
-          component.didMouseDownOnContent(
-            Object.assign(
-              {
-                detail: 1,
-                button: 0,
-                shiftKey: true
-              },
-              clientPositionForCharacter(component, 1, 4)
-            )
-          );
-          expect(editor.getSelectedScreenRange()).toEqual([[1, 0], [3, 0]]);
-
-          component.didMouseDownOnContent(
-            Object.assign(
-              {
-                detail: 1,
-                button: 0,
-                shiftKey: true
-              },
-              clientPositionForCharacter(component, 3, 11)
-            )
-          );
-          expect(editor.getSelectedScreenRange()).toEqual([[2, 0], [4, 0]]);
-
-          expect(editor.testAutoscrollRequests).toEqual([]);
-        });
-
-        it('expands the last selection on drag', () => {
-          const { component, editor } = buildComponent();
-          spyOn(component, 'handleMouseDragUntilMouseUp');
-
-          component.didMouseDownOnContent(
-            Object.assign(
-              {
-                detail: 1,
-                button: 0
-              },
-              clientPositionForCharacter(component, 1, 4)
-            )
-          );
-
-          {
-            const {
-              didDrag,
-              didStopDragging
-            } = component.handleMouseDragUntilMouseUp.argsForCall[0][0];
-            didDrag(clientPositionForCharacter(component, 8, 8));
-            expect(editor.getSelectedScreenRange()).toEqual([[1, 4], [8, 8]]);
-            didDrag(clientPositionForCharacter(component, 4, 8));
-            expect(editor.getSelectedScreenRange()).toEqual([[1, 4], [4, 8]]);
-            didStopDragging();
-            expect(editor.getSelectedScreenRange()).toEqual([[1, 4], [4, 8]]);
-          }
-
-          // Click-drag a second selection... selections are not merged until the
-          // drag stops.
-          component.didMouseDownOnContent(
-            Object.assign(
-              {
-                detail: 1,
-                button: 0,
-                metaKey: 1
-              },
-              clientPositionForCharacter(component, 8, 8)
-            )
-          );
-          {
-            const {
-              didDrag,
-              didStopDragging
-            } = component.handleMouseDragUntilMouseUp.argsForCall[1][0];
-            didDrag(clientPositionForCharacter(component, 2, 8));
-            expect(editor.getSelectedScreenRanges()).toEqual([
-              [[1, 4], [4, 8]],
-              [[2, 8], [8, 8]]
-            ]);
-            didDrag(clientPositionForCharacter(component, 6, 8));
-            expect(editor.getSelectedScreenRanges()).toEqual([
-              [[1, 4], [4, 8]],
-              [[6, 8], [8, 8]]
-            ]);
-            didDrag(clientPositionForCharacter(component, 2, 8));
-            expect(editor.getSelectedScreenRanges()).toEqual([
-              [[1, 4], [4, 8]],
-              [[2, 8], [8, 8]]
-            ]);
-            didStopDragging();
-            expect(editor.getSelectedScreenRanges()).toEqual([
-              [[1, 4], [8, 8]]
-            ]);
-          }
-        });
-
-        it('expands the selection word-wise on double-click-drag', () => {
-          const { component, editor } = buildComponent();
-          spyOn(component, 'handleMouseDragUntilMouseUp');
-
-          component.didMouseDownOnContent(
-            Object.assign(
-              {
-                detail: 1,
-                button: 0
-              },
-              clientPositionForCharacter(component, 1, 4)
-            )
-          );
-          component.didMouseDownOnContent(
-            Object.assign(
-              {
-                detail: 2,
-                button: 0
-              },
-              clientPositionForCharacter(component, 1, 4)
-            )
-          );
-
-          const {
-            didDrag
-          } = component.handleMouseDragUntilMouseUp.argsForCall[1][0];
-          didDrag(clientPositionForCharacter(component, 0, 8));
-          expect(editor.getSelectedScreenRange()).toEqual([[0, 4], [1, 5]]);
-          didDrag(clientPositionForCharacter(component, 2, 10));
-          expect(editor.getSelectedScreenRange()).toEqual([[1, 2], [2, 13]]);
-        });
-
-        it('expands the selection line-wise on triple-click-drag', () => {
-          const { component, editor } = buildComponent();
-          spyOn(component, 'handleMouseDragUntilMouseUp');
-
-          const tripleClickPosition = clientPositionForCharacter(
-            component,
-            2,
-            8
-          );
-          component.didMouseDownOnContent(
-            Object.assign({ detail: 1, button: 0 }, tripleClickPosition)
-          );
-          component.didMouseDownOnContent(
-            Object.assign({ detail: 2, button: 0 }, tripleClickPosition)
-          );
-          component.didMouseDownOnContent(
-            Object.assign({ detail: 3, button: 0 }, tripleClickPosition)
-          );
-
-          const {
-            didDrag
-          } = component.handleMouseDragUntilMouseUp.argsForCall[2][0];
-          didDrag(clientPositionForCharacter(component, 1, 8));
-          expect(editor.getSelectedScreenRange()).toEqual([[1, 0], [3, 0]]);
-          didDrag(clientPositionForCharacter(component, 4, 10));
-          expect(editor.getSelectedScreenRange()).toEqual([[2, 0], [5, 0]]);
-        });
-
-        it('destroys folds when clicking on their fold markers', async () => {
-          const { component, element, editor } = buildComponent();
-          editor.foldBufferRow(1);
-          await component.getNextUpdatePromise();
-
-          const target = element.querySelector('.fold-marker');
-          const { clientX, clientY } = clientPositionForCharacter(
-            component,
-            1,
-            editor.lineLengthForScreenRow(1)
-          );
-          component.didMouseDownOnContent({
-            detail: 1,
-            button: 0,
-            target,
-            clientX,
-            clientY
-          });
-          expect(editor.isFoldedAtBufferRow(1)).toBe(false);
-          expect(editor.getCursorScreenPosition()).toEqual([0, 0]);
-        });
-
-        it('autoscrolls the content when dragging near the edge of the scroll container', async () => {
-          const { component } = buildComponent({
-            width: 200,
-            height: 200
-          });
-          spyOn(component, 'handleMouseDragUntilMouseUp');
-
-          let previousScrollTop = 0;
-          let previousScrollLeft = 0;
-          function assertScrolledDownAndRight() {
-            expect(component.getScrollTop()).toBeGreaterThan(previousScrollTop);
-            previousScrollTop = component.getScrollTop();
-            expect(component.getScrollLeft()).toBeGreaterThan(
-              previousScrollLeft
-            );
-            previousScrollLeft = component.getScrollLeft();
-          }
-
-          function assertScrolledUpAndLeft() {
-            expect(component.getScrollTop()).toBeLessThan(previousScrollTop);
-            previousScrollTop = component.getScrollTop();
-            expect(component.getScrollLeft()).toBeLessThan(previousScrollLeft);
-            previousScrollLeft = component.getScrollLeft();
-          }
-
-          component.didMouseDownOnContent({
-            detail: 1,
-            button: 0,
-            clientX: 100,
-            clientY: 100
-          });
-          const {
-            didDrag
-          } = component.handleMouseDragUntilMouseUp.argsForCall[0][0];
-
-          didDrag({ clientX: 199, clientY: 199 });
-          assertScrolledDownAndRight();
-          didDrag({ clientX: 199, clientY: 199 });
-          assertScrolledDownAndRight();
-          didDrag({ clientX: 199, clientY: 199 });
-          assertScrolledDownAndRight();
-          didDrag({
-            clientX: component.getGutterContainerWidth() + 1,
-            clientY: 1
-          });
-          assertScrolledUpAndLeft();
-          didDrag({
-            clientX: component.getGutterContainerWidth() + 1,
-            clientY: 1
-          });
-          assertScrolledUpAndLeft();
-          didDrag({
-            clientX: component.getGutterContainerWidth() + 1,
-            clientY: 1
-          });
-          assertScrolledUpAndLeft();
-
-          // Don't artificially update scroll position beyond possible values
-          expect(component.getScrollTop()).toBe(0);
-          expect(component.getScrollLeft()).toBe(0);
-          didDrag({
-            clientX: component.getGutterContainerWidth() + 1,
-            clientY: 1
-          });
-          expect(component.getScrollTop()).toBe(0);
-          expect(component.getScrollLeft()).toBe(0);
-
-          const maxScrollTop = component.getMaxScrollTop();
-          const maxScrollLeft = component.getMaxScrollLeft();
-          setScrollTop(component, maxScrollTop);
-          await setScrollLeft(component, maxScrollLeft);
-
-          didDrag({ clientX: 199, clientY: 199 });
-          didDrag({ clientX: 199, clientY: 199 });
-          didDrag({ clientX: 199, clientY: 199 });
-          expect(component.getScrollTop()).toBe(maxScrollTop);
-          expect(component.getScrollLeft()).toBe(maxScrollLeft);
-        });
-      });
-
-      it('pastes the previously selected text when clicking the middle mouse button on Linux', async () => {
-        spyOn(electron.ipcRenderer, 'send').andCallFake(function(
-          eventName,
-          selectedText
-        ) {
-          if (eventName === 'write-text-to-selection-clipboard') {
-            clipboard.writeText(selectedText, 'selection');
-          }
-        });
-
-        const { component, editor } = buildComponent({ platform: 'linux' });
-
-        // Middle mouse pasting.
-        editor.setSelectedBufferRange([[1, 6], [1, 10]]);
-        await conditionPromise(() => TextEditor.clipboard.read() === 'sort');
-        component.didMouseDownOnContent({
-          button: 1,
-          clientX: clientLeftForCharacter(component, 10, 0),
-          clientY: clientTopForLine(component, 10)
-        });
-        expect(TextEditor.clipboard.read()).toBe('sort');
-        expect(editor.lineTextForBufferRow(10)).toBe('sort');
-        editor.undo();
-
-        // Ensure left clicks don't interfere.
-        editor.setSelectedBufferRange([[1, 2], [1, 5]]);
-        await conditionPromise(() => TextEditor.clipboard.read() === 'var');
-        component.didMouseDownOnContent({
-          button: 0,
-          detail: 1,
-          clientX: clientLeftForCharacter(component, 10, 0),
-          clientY: clientTopForLine(component, 10)
-        });
-        component.didMouseDownOnContent({
-          button: 1,
-          clientX: clientLeftForCharacter(component, 10, 0),
-          clientY: clientTopForLine(component, 10)
-        });
-        expect(editor.lineTextForBufferRow(10)).toBe('var');
-      });
-
-      it('does not paste into a read only editor when clicking the middle mouse button on Linux', async () => {
-        spyOn(electron.ipcRenderer, 'send').andCallFake(function(
-          eventName,
-          selectedText
-        ) {
-          if (eventName === 'write-text-to-selection-clipboard') {
-            clipboard.writeText(selectedText, 'selection');
-          }
-        });
-
-        const { component, editor } = buildComponent({
-          platform: 'linux',
-          readOnly: true
-        });
-
-        // Select the word 'sort' on line 2 and copy to clipboard
-        editor.setSelectedBufferRange([[1, 6], [1, 10]]);
-        await conditionPromise(() => TextEditor.clipboard.read() === 'sort');
-
-        // Middle-click in the buffer at line 11, column 1
-        component.didMouseDownOnContent({
-          button: 1,
-          clientX: clientLeftForCharacter(component, 10, 0),
-          clientY: clientTopForLine(component, 10)
-        });
-
-        // Ensure that the correct text was copied but not pasted
-        expect(TextEditor.clipboard.read()).toBe('sort');
-        expect(editor.lineTextForBufferRow(10)).toBe('');
-      });
-    });
-
-    describe('on the line number gutter', () => {
-      it('selects all buffer rows intersecting the clicked screen row when a line number is clicked', async () => {
-        const { component, editor } = buildComponent();
-        spyOn(component, 'handleMouseDragUntilMouseUp');
-        editor.setSoftWrapped(true);
-        await component.getNextUpdatePromise();
-
-        await setEditorWidthInCharacters(component, 50);
-        editor.foldBufferRange([[4, Infinity], [7, Infinity]]);
-        await component.getNextUpdatePromise();
-
-        // Selects entire buffer line when clicked screen line is soft-wrapped
-        component.didMouseDownOnLineNumberGutter({
-          button: 0,
-          clientY: clientTopForLine(component, 3)
-        });
-        expect(editor.getSelectedScreenRange()).toEqual([[3, 0], [5, 0]]);
-        expect(editor.getSelectedBufferRange()).toEqual([[3, 0], [4, 0]]);
-
-        // Selects entire screen line, even if folds cause that selection to
-        // span multiple buffer lines
-        component.didMouseDownOnLineNumberGutter({
-          button: 0,
-          clientY: clientTopForLine(component, 5)
-        });
-        expect(editor.getSelectedScreenRange()).toEqual([[5, 0], [6, 0]]);
-        expect(editor.getSelectedBufferRange()).toEqual([[4, 0], [8, 0]]);
-      });
-
-      it('adds new selections when a line number is meta-clicked', async () => {
-        const { component, editor } = buildComponent();
-        editor.setSoftWrapped(true);
-        await component.getNextUpdatePromise();
-
-        await setEditorWidthInCharacters(component, 50);
-        editor.foldBufferRange([[4, Infinity], [7, Infinity]]);
-        await component.getNextUpdatePromise();
-
-        // Selects entire buffer line when clicked screen line is soft-wrapped
-        component.didMouseDownOnLineNumberGutter({
-          button: 0,
-          metaKey: true,
-          clientY: clientTopForLine(component, 3)
-        });
-        expect(editor.getSelectedScreenRanges()).toEqual([
-          [[0, 0], [0, 0]],
-          [[3, 0], [5, 0]]
-        ]);
-        expect(editor.getSelectedBufferRanges()).toEqual([
-          [[0, 0], [0, 0]],
-          [[3, 0], [4, 0]]
-        ]);
-
-        // Selects entire screen line, even if folds cause that selection to
-        // span multiple buffer lines
-        component.didMouseDownOnLineNumberGutter({
-          button: 0,
-          metaKey: true,
-          clientY: clientTopForLine(component, 5)
-        });
-        expect(editor.getSelectedScreenRanges()).toEqual([
-          [[0, 0], [0, 0]],
-          [[3, 0], [5, 0]],
-          [[5, 0], [6, 0]]
-        ]);
-        expect(editor.getSelectedBufferRanges()).toEqual([
-          [[0, 0], [0, 0]],
-          [[3, 0], [4, 0]],
-          [[4, 0], [8, 0]]
-        ]);
-      });
-
-      it('expands the last selection when a line number is shift-clicked', async () => {
-        const { component, editor } = buildComponent();
-        spyOn(component, 'handleMouseDragUntilMouseUp');
-        editor.setSoftWrapped(true);
-        await component.getNextUpdatePromise();
-
-        await setEditorWidthInCharacters(component, 50);
-        editor.foldBufferRange([[4, Infinity], [7, Infinity]]);
-        await component.getNextUpdatePromise();
-
-        editor.setSelectedScreenRange([[3, 4], [3, 8]]);
-        editor.addCursorAtScreenPosition([2, 10]);
-        component.didMouseDownOnLineNumberGutter({
-          button: 0,
-          shiftKey: true,
-          clientY: clientTopForLine(component, 5)
-        });
-
-        expect(editor.getSelectedBufferRanges()).toEqual([
-          [[3, 4], [3, 8]],
-          [[2, 10], [8, 0]]
-        ]);
-
-        // Original selection is preserved when shift-click-dragging
-        const {
-          didDrag,
-          didStopDragging
-        } = component.handleMouseDragUntilMouseUp.argsForCall[0][0];
-        didDrag({
-          clientY: clientTopForLine(component, 1)
-        });
-        expect(editor.getSelectedBufferRanges()).toEqual([
-          [[3, 4], [3, 8]],
-          [[1, 0], [2, 10]]
-        ]);
-
-        didDrag({
-          clientY: clientTopForLine(component, 5)
-        });
-
-        didStopDragging();
-        expect(editor.getSelectedBufferRanges()).toEqual([[[2, 10], [8, 0]]]);
-      });
-
-      it('expands the selection when dragging', async () => {
-        const { component, editor } = buildComponent();
-        spyOn(component, 'handleMouseDragUntilMouseUp');
-        editor.setSoftWrapped(true);
-        await component.getNextUpdatePromise();
-
-        await setEditorWidthInCharacters(component, 50);
-        editor.foldBufferRange([[4, Infinity], [7, Infinity]]);
-        await component.getNextUpdatePromise();
-
-        editor.setSelectedScreenRange([[3, 4], [3, 6]]);
-
-        component.didMouseDownOnLineNumberGutter({
-          button: 0,
-          metaKey: true,
-          clientY: clientTopForLine(component, 2)
-        });
-
-        const {
-          didDrag,
-          didStopDragging
-        } = component.handleMouseDragUntilMouseUp.argsForCall[0][0];
-
-        didDrag({
-          clientY: clientTopForLine(component, 1)
-        });
-        expect(editor.getSelectedScreenRanges()).toEqual([
-          [[3, 4], [3, 6]],
-          [[1, 0], [3, 0]]
-        ]);
-
-        didDrag({
-          clientY: clientTopForLine(component, 5)
-        });
-        expect(editor.getSelectedScreenRanges()).toEqual([
-          [[3, 4], [3, 6]],
-          [[2, 0], [6, 0]]
-        ]);
-        expect(editor.isFoldedAtBufferRow(4)).toBe(true);
-
-        didDrag({
-          clientY: clientTopForLine(component, 3)
-        });
-        expect(editor.getSelectedScreenRanges()).toEqual([
-          [[3, 4], [3, 6]],
-          [[2, 0], [4, 4]]
-        ]);
-
-        didStopDragging();
-        expect(editor.getSelectedScreenRanges()).toEqual([[[2, 0], [4, 4]]]);
-      });
-
-      it('toggles folding when clicking on the right icon of a foldable line number', async () => {
-        const { component, element, editor } = buildComponent();
-        let target = element
-          .querySelectorAll('.line-number')[1]
-          .querySelector('.icon-right');
-        expect(editor.isFoldedAtScreenRow(1)).toBe(false);
-
-        component.didMouseDownOnLineNumberGutter({
-          target,
-          button: 0,
-          clientY: clientTopForLine(component, 1)
-        });
-        expect(editor.isFoldedAtScreenRow(1)).toBe(true);
-        await component.getNextUpdatePromise();
-
-        component.didMouseDownOnLineNumberGutter({
-          target,
-          button: 0,
-          clientY: clientTopForLine(component, 1)
-        });
-        await component.getNextUpdatePromise();
-        expect(editor.isFoldedAtScreenRow(1)).toBe(false);
-
-        editor.foldBufferRange([[5, 12], [5, 17]]);
-        await component.getNextUpdatePromise();
-        expect(editor.isFoldedAtScreenRow(5)).toBe(true);
-
-        target = element
-          .querySelectorAll('.line-number')[4]
-          .querySelector('.icon-right');
-        component.didMouseDownOnLineNumberGutter({
-          target,
-          button: 0,
-          clientY: clientTopForLine(component, 4)
-        });
-        expect(editor.isFoldedAtScreenRow(4)).toBe(false);
-      });
-
-      it('autoscrolls when dragging near the top or bottom of the gutter', async () => {
-        const { component } = buildComponent({
-          width: 200,
-          height: 200
-        });
-        spyOn(component, 'handleMouseDragUntilMouseUp');
-
-        let previousScrollTop = 0;
-        let previousScrollLeft = 0;
-        function assertScrolledDown() {
-          expect(component.getScrollTop()).toBeGreaterThan(previousScrollTop);
-          previousScrollTop = component.getScrollTop();
-          expect(component.getScrollLeft()).toBe(previousScrollLeft);
-          previousScrollLeft = component.getScrollLeft();
-        }
-
-        function assertScrolledUp() {
-          expect(component.getScrollTop()).toBeLessThan(previousScrollTop);
-          previousScrollTop = component.getScrollTop();
-          expect(component.getScrollLeft()).toBe(previousScrollLeft);
-          previousScrollLeft = component.getScrollLeft();
-        }
-
-        component.didMouseDownOnLineNumberGutter({
-          detail: 1,
-          button: 0,
-          clientX: 0,
-          clientY: 100
-        });
-        const {
-          didDrag
-        } = component.handleMouseDragUntilMouseUp.argsForCall[0][0];
-        didDrag({ clientX: 199, clientY: 199 });
-        assertScrolledDown();
-        didDrag({ clientX: 199, clientY: 199 });
-        assertScrolledDown();
-        didDrag({ clientX: 199, clientY: 199 });
-        assertScrolledDown();
-        didDrag({
-          clientX: component.getGutterContainerWidth() + 1,
-          clientY: 1
-        });
-        assertScrolledUp();
-        didDrag({
-          clientX: component.getGutterContainerWidth() + 1,
-          clientY: 1
-        });
-        assertScrolledUp();
-        didDrag({
-          clientX: component.getGutterContainerWidth() + 1,
-          clientY: 1
-        });
-        assertScrolledUp();
-
-        // Don't artificially update scroll measurements beyond the minimum or
-        // maximum possible scroll positions
-        expect(component.getScrollTop()).toBe(0);
-        expect(component.getScrollLeft()).toBe(0);
-        didDrag({
-          clientX: component.getGutterContainerWidth() + 1,
-          clientY: 1
-        });
-        expect(component.getScrollTop()).toBe(0);
-        expect(component.getScrollLeft()).toBe(0);
-
-        const maxScrollTop = component.getMaxScrollTop();
-        const maxScrollLeft = component.getMaxScrollLeft();
-        setScrollTop(component, maxScrollTop);
-        await setScrollLeft(component, maxScrollLeft);
-
-        didDrag({ clientX: 199, clientY: 199 });
-        didDrag({ clientX: 199, clientY: 199 });
-        didDrag({ clientX: 199, clientY: 199 });
-        expect(component.getScrollTop()).toBe(maxScrollTop);
-        expect(component.getScrollLeft()).toBe(maxScrollLeft);
-      });
-    });
-
-    describe('on the scrollbars', () => {
-      it('delegates the mousedown events to the parent component unless the mousedown was on the actual scrollbar', async () => {
-        const { component, editor } = buildComponent({ height: 100 });
-        await setEditorWidthInCharacters(component, 6);
-
-        const verticalScrollbar = component.refs.verticalScrollbar;
-        const horizontalScrollbar = component.refs.horizontalScrollbar;
-        const leftEdgeOfVerticalScrollbar =
-          verticalScrollbar.element.getBoundingClientRect().right -
-          verticalScrollbarWidth;
-        const topEdgeOfHorizontalScrollbar =
-          horizontalScrollbar.element.getBoundingClientRect().bottom -
-          horizontalScrollbarHeight;
-
-        verticalScrollbar.didMouseDown({
-          button: 0,
-          detail: 1,
-          clientY: clientTopForLine(component, 4),
-          clientX: leftEdgeOfVerticalScrollbar
-        });
-        expect(editor.getCursorScreenPosition()).toEqual([0, 0]);
-
-        verticalScrollbar.didMouseDown({
-          button: 0,
-          detail: 1,
-          clientY: clientTopForLine(component, 4),
-          clientX: leftEdgeOfVerticalScrollbar - 1
-        });
-        expect(editor.getCursorScreenPosition()).toEqual([4, 6]);
-
-        horizontalScrollbar.didMouseDown({
-          button: 0,
-          detail: 1,
-          clientY: topEdgeOfHorizontalScrollbar,
-          clientX: component.refs.content.getBoundingClientRect().left
-        });
-        expect(editor.getCursorScreenPosition()).toEqual([4, 6]);
-
-        horizontalScrollbar.didMouseDown({
-          button: 0,
-          detail: 1,
-          clientY: topEdgeOfHorizontalScrollbar - 1,
-          clientX: component.refs.content.getBoundingClientRect().left
-        });
-        expect(editor.getCursorScreenPosition()).toEqual([4, 0]);
-      });
-    });
-  });
-
-  describe('paste event', () => {
-    it("prevents the browser's default processing for the event on Linux", () => {
-      const { component } = buildComponent({ platform: 'linux' });
-      const event = { preventDefault: () => {} };
-      spyOn(event, 'preventDefault');
-
-      component.didPaste(event);
-      expect(event.preventDefault).toHaveBeenCalled();
-    });
-  });
-
-  describe('keyboard input', () => {
-    it('handles inserted accented characters via the press-and-hold menu on macOS correctly', () => {
-      const { editor, component } = buildComponent({
-        text: '',
-        chromeVersion: 57
-      });
-      editor.insertText('x');
-      editor.setCursorBufferPosition([0, 1]);
-
-      // Simulate holding the A key to open the press-and-hold menu,
-      // then closing it via ESC.
-      component.didKeydown({ code: 'KeyA' });
-      component.didKeypress({ code: 'KeyA' });
-      component.didTextInput({
-        data: 'a',
-        stopPropagation: () => {},
-        preventDefault: () => {}
-      });
-      component.didKeydown({ code: 'KeyA' });
-      component.didKeydown({ code: 'KeyA' });
-      component.didKeyup({ code: 'KeyA' });
-      component.didKeydown({ code: 'Escape' });
-      component.didKeyup({ code: 'Escape' });
-      expect(editor.getText()).toBe('xa');
-      // Ensure another "a" can be typed correctly.
-      component.didKeydown({ code: 'KeyA' });
-      component.didKeypress({ code: 'KeyA' });
-      component.didTextInput({
-        data: 'a',
-        stopPropagation: () => {},
-        preventDefault: () => {}
-      });
-      component.didKeyup({ code: 'KeyA' });
-      expect(editor.getText()).toBe('xaa');
-      editor.undo();
-      expect(editor.getText()).toBe('x');
-
-      // Simulate holding the A key to open the press-and-hold menu,
-      // then selecting an alternative by typing a number.
-      component.didKeydown({ code: 'KeyA' });
-      component.didKeypress({ code: 'KeyA' });
-      component.didTextInput({
-        data: 'a',
-        stopPropagation: () => {},
-        preventDefault: () => {}
-      });
-      component.didKeydown({ code: 'KeyA' });
-      component.didKeydown({ code: 'KeyA' });
-      component.didKeyup({ code: 'KeyA' });
-      component.didKeydown({ code: 'Digit2' });
-      component.didKeyup({ code: 'Digit2' });
-      component.didTextInput({
-        data: 'á',
-        stopPropagation: () => {},
-        preventDefault: () => {}
-      });
-      expect(editor.getText()).toBe('xá');
-      // Ensure another "a" can be typed correctly.
-      component.didKeydown({ code: 'KeyA' });
-      component.didKeypress({ code: 'KeyA' });
-      component.didTextInput({
-        data: 'a',
-        stopPropagation: () => {},
-        preventDefault: () => {}
-      });
-      component.didKeyup({ code: 'KeyA' });
-      expect(editor.getText()).toBe('xáa');
-      editor.undo();
-      expect(editor.getText()).toBe('x');
-
-      // Simulate holding the A key to open the press-and-hold menu,
-      // then selecting an alternative by clicking on it.
-      component.didKeydown({ code: 'KeyA' });
-      component.didKeypress({ code: 'KeyA' });
-      component.didTextInput({
-        data: 'a',
-        stopPropagation: () => {},
-        preventDefault: () => {}
-      });
-      component.didKeydown({ code: 'KeyA' });
-      component.didKeydown({ code: 'KeyA' });
-      component.didKeyup({ code: 'KeyA' });
-      component.didTextInput({
-        data: 'á',
-        stopPropagation: () => {},
-        preventDefault: () => {}
-      });
-      expect(editor.getText()).toBe('xá');
-      // Ensure another "a" can be typed correctly.
-      component.didKeydown({ code: 'KeyA' });
-      component.didKeypress({ code: 'KeyA' });
-      component.didTextInput({
-        data: 'a',
-        stopPropagation: () => {},
-        preventDefault: () => {}
-      });
-      component.didKeyup({ code: 'KeyA' });
-      expect(editor.getText()).toBe('xáa');
-      editor.undo();
-      expect(editor.getText()).toBe('x');
-
-      // Simulate holding the A key to open the press-and-hold menu,
-      // cycling through the alternatives with the arrows, then selecting one of them with Enter.
-      component.didKeydown({ code: 'KeyA' });
-      component.didKeypress({ code: 'KeyA' });
-      component.didTextInput({
-        data: 'a',
-        stopPropagation: () => {},
-        preventDefault: () => {}
-      });
-      component.didKeydown({ code: 'KeyA' });
-      component.didKeydown({ code: 'KeyA' });
-      component.didKeyup({ code: 'KeyA' });
-      component.didKeydown({ code: 'ArrowRight' });
-      component.didCompositionStart({ data: '' });
-      component.didCompositionUpdate({ data: 'à' });
-      component.didKeyup({ code: 'ArrowRight' });
-      expect(editor.getText()).toBe('xà');
-      component.didKeydown({ code: 'ArrowRight' });
-      component.didCompositionUpdate({ data: 'á' });
-      component.didKeyup({ code: 'ArrowRight' });
-      expect(editor.getText()).toBe('xá');
-      component.didKeydown({ code: 'Enter' });
-      component.didCompositionUpdate({ data: 'á' });
-      component.didTextInput({
-        data: 'á',
-        stopPropagation: () => {},
-        preventDefault: () => {}
-      });
-      component.didCompositionEnd({
-        data: 'á',
-        target: component.refs.cursorsAndInput.refs.hiddenInput
-      });
-      component.didKeyup({ code: 'Enter' });
-      expect(editor.getText()).toBe('xá');
-      // Ensure another "a" can be typed correctly.
-      component.didKeydown({ code: 'KeyA' });
-      component.didKeypress({ code: 'KeyA' });
-      component.didTextInput({
-        data: 'a',
-        stopPropagation: () => {},
-        preventDefault: () => {}
-      });
-      component.didKeyup({ code: 'KeyA' });
-      expect(editor.getText()).toBe('xáa');
-      editor.undo();
-      expect(editor.getText()).toBe('x');
-
-      // Simulate holding the A key to open the press-and-hold menu,
-      // cycling through the alternatives with the arrows, then closing it via ESC.
-      component.didKeydown({ code: 'KeyA' });
-      component.didKeypress({ code: 'KeyA' });
-      component.didTextInput({
-        data: 'a',
-        stopPropagation: () => {},
-        preventDefault: () => {}
-      });
-      component.didKeydown({ code: 'KeyA' });
-      component.didKeydown({ code: 'KeyA' });
-      component.didKeyup({ code: 'KeyA' });
-      component.didKeydown({ code: 'ArrowRight' });
-      component.didCompositionStart({ data: '' });
-      component.didCompositionUpdate({ data: 'à' });
-      component.didKeyup({ code: 'ArrowRight' });
-      expect(editor.getText()).toBe('xà');
-      component.didKeydown({ code: 'ArrowRight' });
-      component.didCompositionUpdate({ data: 'á' });
-      component.didKeyup({ code: 'ArrowRight' });
-      expect(editor.getText()).toBe('xá');
-      component.didKeydown({ code: 'Escape' });
-      component.didCompositionUpdate({ data: 'a' });
-      component.didTextInput({
-        data: 'a',
-        stopPropagation: () => {},
-        preventDefault: () => {}
-      });
-      component.didCompositionEnd({
-        data: 'a',
-        target: component.refs.cursorsAndInput.refs.hiddenInput
-      });
-      component.didKeyup({ code: 'Escape' });
-      expect(editor.getText()).toBe('xa');
-      // Ensure another "a" can be typed correctly.
-      component.didKeydown({ code: 'KeyA' });
-      component.didKeypress({ code: 'KeyA' });
-      component.didTextInput({
-        data: 'a',
-        stopPropagation: () => {},
-        preventDefault: () => {}
-      });
-      component.didKeyup({ code: 'KeyA' });
-      expect(editor.getText()).toBe('xaa');
-      editor.undo();
-      expect(editor.getText()).toBe('x');
-
-      // Simulate pressing the O key and holding the A key to open the press-and-hold menu right before releasing the O key,
-      // cycling through the alternatives with the arrows, then closing it via ESC.
-      component.didKeydown({ code: 'KeyO' });
-      component.didKeypress({ code: 'KeyO' });
-      component.didTextInput({
-        data: 'o',
-        stopPropagation: () => {},
-        preventDefault: () => {}
-      });
-      component.didKeydown({ code: 'KeyA' });
-      component.didKeypress({ code: 'KeyA' });
-      component.didTextInput({
-        data: 'a',
-        stopPropagation: () => {},
-        preventDefault: () => {}
-      });
-      component.didKeyup({ code: 'KeyO' });
-      component.didKeydown({ code: 'KeyA' });
-      component.didKeydown({ code: 'KeyA' });
-      component.didKeydown({ code: 'ArrowRight' });
-      component.didCompositionStart({ data: '' });
-      component.didCompositionUpdate({ data: 'à' });
-      component.didKeyup({ code: 'ArrowRight' });
-      expect(editor.getText()).toBe('xoà');
-      component.didKeydown({ code: 'ArrowRight' });
-      component.didCompositionUpdate({ data: 'á' });
-      component.didKeyup({ code: 'ArrowRight' });
-      expect(editor.getText()).toBe('xoá');
-      component.didKeydown({ code: 'Escape' });
-      component.didCompositionUpdate({ data: 'a' });
-      component.didTextInput({
-        data: 'a',
-        stopPropagation: () => {},
-        preventDefault: () => {}
-      });
-      component.didCompositionEnd({
-        data: 'a',
-        target: component.refs.cursorsAndInput.refs.hiddenInput
-      });
-      component.didKeyup({ code: 'Escape' });
-      expect(editor.getText()).toBe('xoa');
-      // Ensure another "a" can be typed correctly.
-      component.didKeydown({ code: 'KeyA' });
-      component.didKeypress({ code: 'KeyA' });
-      component.didTextInput({
-        data: 'a',
-        stopPropagation: () => {},
-        preventDefault: () => {}
-      });
-      component.didKeyup({ code: 'KeyA' });
-      editor.undo();
-      expect(editor.getText()).toBe('x');
-
-      // Simulate holding the A key to open the press-and-hold menu,
-      // cycling through the alternatives with the arrows, then closing it by changing focus.
-      component.didKeydown({ code: 'KeyA' });
-      component.didKeypress({ code: 'KeyA' });
-      component.didTextInput({
-        data: 'a',
-        stopPropagation: () => {},
-        preventDefault: () => {}
-      });
-      component.didKeydown({ code: 'KeyA' });
-      component.didKeydown({ code: 'KeyA' });
-      component.didKeyup({ code: 'KeyA' });
-      component.didKeydown({ code: 'ArrowRight' });
-      component.didCompositionStart({ data: '' });
-      component.didCompositionUpdate({ data: 'à' });
-      component.didKeyup({ code: 'ArrowRight' });
-      expect(editor.getText()).toBe('xà');
-      component.didKeydown({ code: 'ArrowRight' });
-      component.didCompositionUpdate({ data: 'á' });
-      component.didKeyup({ code: 'ArrowRight' });
-      expect(editor.getText()).toBe('xá');
-      component.didCompositionUpdate({ data: 'á' });
-      component.didTextInput({
-        data: 'á',
-        stopPropagation: () => {},
-        preventDefault: () => {}
-      });
-      component.didCompositionEnd({
-        data: 'á',
-        target: component.refs.cursorsAndInput.refs.hiddenInput
-      });
-      expect(editor.getText()).toBe('xá');
-      // Ensure another "a" can be typed correctly.
-      component.didKeydown({ code: 'KeyA' });
-      component.didKeypress({ code: 'KeyA' });
-      component.didTextInput({
-        data: 'a',
-        stopPropagation: () => {},
-        preventDefault: () => {}
-      });
-      component.didKeyup({ code: 'KeyA' });
-      expect(editor.getText()).toBe('xáa');
-      editor.undo();
-      expect(editor.getText()).toBe('x');
-    });
-  });
-
-  describe('styling changes', () => {
-    it('updates the rendered content based on new measurements when the font dimensions change', async () => {
-      const { component, element, editor } = buildComponent({
-        rowsPerTile: 1,
-        autoHeight: false
-      });
-      await setEditorHeightInLines(component, 3);
-      editor.setCursorScreenPosition([1, 29], { autoscroll: false });
-      await component.getNextUpdatePromise();
-
-      let cursorNode = element.querySelector('.cursor');
-      const initialBaseCharacterWidth = editor.getDefaultCharWidth();
-      const initialDoubleCharacterWidth = editor.getDoubleWidthCharWidth();
-      const initialHalfCharacterWidth = editor.getHalfWidthCharWidth();
-      const initialKoreanCharacterWidth = editor.getKoreanCharWidth();
-      const initialRenderedLineCount = queryOnScreenLineElements(element)
-        .length;
-      const initialFontSize = parseInt(getComputedStyle(element).fontSize);
-
-      expect(initialKoreanCharacterWidth).toBeDefined();
-      expect(initialDoubleCharacterWidth).toBeDefined();
-      expect(initialHalfCharacterWidth).toBeDefined();
-      expect(initialBaseCharacterWidth).toBeDefined();
-      expect(initialDoubleCharacterWidth).not.toBe(initialBaseCharacterWidth);
-      expect(initialHalfCharacterWidth).not.toBe(initialBaseCharacterWidth);
-      expect(initialKoreanCharacterWidth).not.toBe(initialBaseCharacterWidth);
-      verifyCursorPosition(component, cursorNode, 1, 29);
-
-      element.style.fontSize = initialFontSize - 5 + 'px';
-      TextEditor.didUpdateStyles();
-      await component.getNextUpdatePromise();
-      expect(editor.getDefaultCharWidth()).toBeLessThan(
-        initialBaseCharacterWidth
-      );
-      expect(editor.getDoubleWidthCharWidth()).toBeLessThan(
-        initialDoubleCharacterWidth
-      );
-      expect(editor.getHalfWidthCharWidth()).toBeLessThan(
-        initialHalfCharacterWidth
-      );
-      expect(editor.getKoreanCharWidth()).toBeLessThan(
-        initialKoreanCharacterWidth
-      );
-      expect(queryOnScreenLineElements(element).length).toBeGreaterThan(
-        initialRenderedLineCount
-      );
-      verifyCursorPosition(component, cursorNode, 1, 29);
-
-      element.style.fontSize = initialFontSize + 10 + 'px';
-      TextEditor.didUpdateStyles();
-      await component.getNextUpdatePromise();
-      expect(editor.getDefaultCharWidth()).toBeGreaterThan(
-        initialBaseCharacterWidth
-      );
-      expect(editor.getDoubleWidthCharWidth()).toBeGreaterThan(
-        initialDoubleCharacterWidth
-      );
-      expect(editor.getHalfWidthCharWidth()).toBeGreaterThan(
-        initialHalfCharacterWidth
-      );
-      expect(editor.getKoreanCharWidth()).toBeGreaterThan(
-        initialKoreanCharacterWidth
-      );
-      expect(queryOnScreenLineElements(element).length).toBeLessThan(
-        initialRenderedLineCount
-      );
-      verifyCursorPosition(component, cursorNode, 1, 29);
-    });
-
-    it('maintains the scrollTopRow and scrollLeftColumn when the font size changes', async () => {
-      const { component, element } = buildComponent({
-        rowsPerTile: 1,
-        autoHeight: false
-      });
-      await setEditorHeightInLines(component, 3);
-      await setEditorWidthInCharacters(component, 20);
-      component.setScrollTopRow(4);
-      component.setScrollLeftColumn(10);
-      await component.getNextUpdatePromise();
-
-      const initialFontSize = parseInt(getComputedStyle(element).fontSize);
-      element.style.fontSize = initialFontSize - 5 + 'px';
-      TextEditor.didUpdateStyles();
-      await component.getNextUpdatePromise();
-      expect(component.getScrollTopRow()).toBe(4);
-
-      element.style.fontSize = initialFontSize + 5 + 'px';
-      TextEditor.didUpdateStyles();
-      await component.getNextUpdatePromise();
-      expect(component.getScrollTopRow()).toBe(4);
-    });
-
-    it('gracefully handles the editor being hidden after a styling change', async () => {
-      const { component, element } = buildComponent({
-        autoHeight: false
-      });
-      element.style.fontSize =
-        parseInt(getComputedStyle(element).fontSize) + 5 + 'px';
-      TextEditor.didUpdateStyles();
-      element.style.display = 'none';
-      await component.getNextUpdatePromise();
-    });
-
-    it('does not throw an exception when the editor is soft-wrapped and changing the font size changes also the longest screen line', async () => {
-      const { component, element, editor } = buildComponent({
-        rowsPerTile: 3,
-        autoHeight: false
-      });
-      editor.setText(
-        'Lorem ipsum dolor sit amet, consectetur adipisicing elit, sed do\n' +
-          'eiusmod tempor incididunt ut labore et dolore magna' +
-          'aliqua. Ut enim ad minim veniam, quis nostrud exercitation'
-      );
-      editor.setSoftWrapped(true);
-      await setEditorHeightInLines(component, 2);
-      await setEditorWidthInCharacters(component, 56);
-      await setScrollTop(component, 3 * component.getLineHeight());
-
-      element.style.fontSize = '20px';
-      TextEditor.didUpdateStyles();
-      await component.getNextUpdatePromise();
-    });
-
-    it('updates the width of the lines div based on the longest screen line', async () => {
-      const { component, element, editor } = buildComponent({
-        rowsPerTile: 1,
-        autoHeight: false
-      });
-      editor.setText(
-        'Lorem ipsum dolor sit\n' +
-          'amet, consectetur adipisicing\n' +
-          'elit, sed do\n' +
-          'eiusmod tempor incididunt ut labore et dolore magna aliqua. Ut enim ad minim veniam, quis nostrud exercitation'
-      );
-      await setEditorHeightInLines(component, 2);
-
-      element.style.fontSize = '20px';
-      TextEditor.didUpdateStyles();
-      await component.getNextUpdatePromise();
-
-      // Capture the width of the lines before requesting the width of
-      // longest line, because making that request forces a DOM update
-      const actualWidth = element.querySelector('.lines').style.width;
-      const expectedWidth = Math.ceil(
-        component.pixelPositionForScreenPosition(Point(3, Infinity)).left +
-          component.getBaseCharacterWidth()
-      );
-      expect(actualWidth).toBe(expectedWidth + 'px');
-    });
-  });
-
-  describe('synchronous updates', () => {
-    let editorElementWasUpdatedSynchronously;
-
-    beforeEach(() => {
-      editorElementWasUpdatedSynchronously =
-        TextEditorElement.prototype.updatedSynchronously;
-    });
-
-    afterEach(() => {
-      TextEditorElement.prototype.setUpdatedSynchronously(
-        editorElementWasUpdatedSynchronously
-      );
-    });
-
-    it('updates synchronously when updatedSynchronously is true', () => {
-      const editor = buildEditor();
-      const { element } = new TextEditorComponent({
-        model: editor,
-        updatedSynchronously: true
-      });
-      jasmine.attachToDOM(element);
-
-      editor.setText('Lorem ipsum dolor');
-      expect(
-        queryOnScreenLineElements(element).map(l => l.textContent)
-      ).toEqual([editor.lineTextForScreenRow(0)]);
-    });
-
-    it('does not throw an exception on attachment when setting the soft-wrap column', () => {
-      const { element, editor } = buildComponent({
-        width: 435,
-        attach: false,
-        updatedSynchronously: true
-      });
-      editor.setSoftWrapped(true);
-      spyOn(window, 'onerror').andCallThrough();
-      jasmine.attachToDOM(element); // should not throw an exception
-      expect(window.onerror).not.toHaveBeenCalled();
-    });
-
-    it('updates synchronously when creating a component via TextEditor and TextEditorElement.prototype.updatedSynchronously is true', () => {
-      TextEditorElement.prototype.setUpdatedSynchronously(true);
-      const editor = buildEditor();
-      const element = editor.element;
-      jasmine.attachToDOM(element);
-
-      editor.setText('Lorem ipsum dolor');
-      expect(
-        queryOnScreenLineElements(element).map(l => l.textContent)
-      ).toEqual([editor.lineTextForScreenRow(0)]);
-    });
-
-    it('measures dimensions synchronously when measureDimensions is called on the component', () => {
-      TextEditorElement.prototype.setUpdatedSynchronously(true);
-      const editor = buildEditor({ autoHeight: false });
-      const element = editor.element;
-      jasmine.attachToDOM(element);
-
-      element.style.height = '100px';
-      expect(element.component.getClientContainerHeight()).not.toBe(100);
-      element.component.measureDimensions();
-      expect(element.component.getClientContainerHeight()).toBe(100);
-    });
-  });
-
-  describe('pixelPositionForScreenPosition(point)', () => {
-    it('returns the pixel position for the given point, regardless of whether or not it is currently on screen', async () => {
-      const { component, editor } = buildComponent({
-        rowsPerTile: 2,
-        autoHeight: false
-      });
-      await setEditorHeightInLines(component, 3);
-      await setScrollTop(component, 3 * component.getLineHeight());
-
-      const { component: referenceComponent } = buildComponent();
-      const referenceContentRect = referenceComponent.refs.content.getBoundingClientRect();
-
-      {
-        const { top, left } = component.pixelPositionForScreenPosition({
-          row: 0,
-          column: 0
-        });
-        expect(top).toBe(
-          clientTopForLine(referenceComponent, 0) - referenceContentRect.top
-        );
-        expect(left).toBe(
-          clientLeftForCharacter(referenceComponent, 0, 0) -
-            referenceContentRect.left
-        );
-      }
-
-      {
-        const { top, left } = component.pixelPositionForScreenPosition({
-          row: 0,
-          column: 5
-        });
-        expect(top).toBe(
-          clientTopForLine(referenceComponent, 0) - referenceContentRect.top
-        );
-        expect(left).toBe(
-          clientLeftForCharacter(referenceComponent, 0, 5) -
-            referenceContentRect.left
-        );
-      }
-
-      {
-        const { top, left } = component.pixelPositionForScreenPosition({
-          row: 12,
-          column: 1
-        });
-        expect(top).toBe(
-          clientTopForLine(referenceComponent, 12) - referenceContentRect.top
-        );
-        expect(left).toBe(
-          clientLeftForCharacter(referenceComponent, 12, 1) -
-            referenceContentRect.left
-        );
-      }
-
-      // Measuring a currently rendered line while an autoscroll that causes
-      // that line to go off-screen is in progress.
-      {
-        editor.setCursorScreenPosition([10, 0]);
-        const { top, left } = component.pixelPositionForScreenPosition({
-          row: 3,
-          column: 5
-        });
-        expect(top).toBe(
-          clientTopForLine(referenceComponent, 3) - referenceContentRect.top
-        );
-        expect(left).toBe(
-          clientLeftForCharacter(referenceComponent, 3, 5) -
-            referenceContentRect.left
-        );
-      }
-    });
-
-    it('does not get the component into an inconsistent state when the model has unflushed changes (regression)', async () => {
-      const { component, editor } = buildComponent({
-        rowsPerTile: 2,
-        autoHeight: false,
-        text: ''
-      });
-      await setEditorHeightInLines(component, 10);
-
-      const updatePromise = editor.getBuffer().append('hi\n');
-      component.screenPositionForPixelPosition({ top: 800, left: 1 });
-      await updatePromise;
-    });
-
-    it('does not shift cursors downward or render off-screen content when measuring off-screen lines (regression)', async () => {
-      const { component, element } = buildComponent({
-        rowsPerTile: 2,
-        autoHeight: false
-      });
-      await setEditorHeightInLines(component, 3);
-      component.pixelPositionForScreenPosition({
-        row: 12,
-        column: 1
-      });
-
-      expect(element.querySelector('.cursor').getBoundingClientRect().top).toBe(
-        component.refs.lineTiles.getBoundingClientRect().top
-      );
-      expect(
-        element.querySelector('.line[data-screen-row="12"]').style.visibility
-      ).toBe('hidden');
-
-      // Ensure previously measured off screen lines don't have any weird
-      // styling when they come on screen in the next frame
-      await setEditorHeightInLines(component, 13);
-      const previouslyMeasuredLineElement = element.querySelector(
-        '.line[data-screen-row="12"]'
-      );
-      expect(previouslyMeasuredLineElement.style.display).toBe('');
-      expect(previouslyMeasuredLineElement.style.visibility).toBe('');
-    });
-  });
-
-  describe('screenPositionForPixelPosition', () => {
-    it('returns the screen position for the given pixel position, regardless of whether or not it is currently on screen', async () => {
-      const { component, editor } = buildComponent({
-        rowsPerTile: 2,
-        autoHeight: false
-      });
-      await setEditorHeightInLines(component, 3);
-      await setScrollTop(component, 3 * component.getLineHeight());
-      const { component: referenceComponent } = buildComponent();
-
-      {
-        const pixelPosition = referenceComponent.pixelPositionForScreenPosition(
-          { row: 0, column: 0 }
-        );
-        pixelPosition.top += component.getLineHeight() / 3;
-        pixelPosition.left += component.getBaseCharacterWidth() / 3;
-        expect(component.screenPositionForPixelPosition(pixelPosition)).toEqual(
-          [0, 0]
-        );
-      }
-
-      {
-        const pixelPosition = referenceComponent.pixelPositionForScreenPosition(
-          { row: 0, column: 5 }
-        );
-        pixelPosition.top += component.getLineHeight() / 3;
-        pixelPosition.left += component.getBaseCharacterWidth() / 3;
-        expect(component.screenPositionForPixelPosition(pixelPosition)).toEqual(
-          [0, 5]
-        );
-      }
-
-      {
-        const pixelPosition = referenceComponent.pixelPositionForScreenPosition(
-          { row: 5, column: 7 }
-        );
-        pixelPosition.top += component.getLineHeight() / 3;
-        pixelPosition.left += component.getBaseCharacterWidth() / 3;
-        expect(component.screenPositionForPixelPosition(pixelPosition)).toEqual(
-          [5, 7]
-        );
-      }
-
-      {
-        const pixelPosition = referenceComponent.pixelPositionForScreenPosition(
-          { row: 12, column: 1 }
-        );
-        pixelPosition.top += component.getLineHeight() / 3;
-        pixelPosition.left += component.getBaseCharacterWidth() / 3;
-        expect(component.screenPositionForPixelPosition(pixelPosition)).toEqual(
-          [12, 1]
-        );
-      }
-
-      // Measuring a currently rendered line while an autoscroll that causes
-      // that line to go off-screen is in progress.
-      {
-        const pixelPosition = referenceComponent.pixelPositionForScreenPosition(
-          { row: 3, column: 4 }
-        );
-        pixelPosition.top += component.getLineHeight() / 3;
-        pixelPosition.left += component.getBaseCharacterWidth() / 3;
-        editor.setCursorBufferPosition([10, 0]);
-        expect(component.screenPositionForPixelPosition(pixelPosition)).toEqual(
-          [3, 4]
-        );
-      }
-    });
-  });
-
-  describe('model methods that delegate to the component / element', () => {
-    it('delegates setHeight and getHeight to the component', async () => {
-      const { component, editor } = buildComponent({
-        autoHeight: false
-      });
-      spyOn(Grim, 'deprecate');
-      expect(editor.getHeight()).toBe(component.getScrollContainerHeight());
-      expect(Grim.deprecate.callCount).toBe(1);
-
-      editor.setHeight(100);
-      await component.getNextUpdatePromise();
-      expect(component.getScrollContainerHeight()).toBe(100);
-      expect(Grim.deprecate.callCount).toBe(2);
-    });
-
-    it('delegates setWidth and getWidth to the component', async () => {
-      const { component, editor } = buildComponent();
-      spyOn(Grim, 'deprecate');
-      expect(editor.getWidth()).toBe(component.getScrollContainerWidth());
-      expect(Grim.deprecate.callCount).toBe(1);
-
-      editor.setWidth(100);
-      await component.getNextUpdatePromise();
-      expect(component.getScrollContainerWidth()).toBe(100);
-      expect(Grim.deprecate.callCount).toBe(2);
-    });
-
-    it('delegates getFirstVisibleScreenRow, getLastVisibleScreenRow, and getVisibleRowRange to the component', async () => {
-      const { component, element, editor } = buildComponent({
-        rowsPerTile: 3,
-        autoHeight: false
-      });
-      element.style.height = 4 * component.measurements.lineHeight + 'px';
-      await component.getNextUpdatePromise();
-      await setScrollTop(component, 5 * component.getLineHeight());
-
-      expect(editor.getFirstVisibleScreenRow()).toBe(
-        component.getFirstVisibleRow()
-      );
-      expect(editor.getLastVisibleScreenRow()).toBe(
-        component.getLastVisibleRow()
-      );
-      expect(editor.getVisibleRowRange()).toEqual([
-        component.getFirstVisibleRow(),
-        component.getLastVisibleRow()
-      ]);
-    });
-
-    it('assigns scrollTop on the component when calling setFirstVisibleScreenRow', async () => {
-      const { component, element, editor } = buildComponent({
-        rowsPerTile: 3,
-        autoHeight: false
-      });
-      element.style.height =
-        4 * component.measurements.lineHeight +
-        horizontalScrollbarHeight +
-        'px';
-      await component.getNextUpdatePromise();
-
-      expect(component.getMaxScrollTop() / component.getLineHeight()).toBe(9);
-      expect(component.refs.verticalScrollbar.element.scrollTop).toBe(
-        0 * component.getLineHeight()
-      );
-
-      editor.setFirstVisibleScreenRow(1);
-      expect(component.getFirstVisibleRow()).toBe(1);
-      await component.getNextUpdatePromise();
-      expect(component.refs.verticalScrollbar.element.scrollTop).toBe(
-        1 * component.getLineHeight()
-      );
-
-      editor.setFirstVisibleScreenRow(5);
-      expect(component.getFirstVisibleRow()).toBe(5);
-      await component.getNextUpdatePromise();
-      expect(component.refs.verticalScrollbar.element.scrollTop).toBe(
-        5 * component.getLineHeight()
-      );
-
-      editor.setFirstVisibleScreenRow(11);
-      expect(component.getFirstVisibleRow()).toBe(9);
-      await component.getNextUpdatePromise();
-      expect(component.refs.verticalScrollbar.element.scrollTop).toBe(
-        9 * component.getLineHeight()
-      );
-    });
-
-    it('delegates setFirstVisibleScreenColumn and getFirstVisibleScreenColumn to the component', async () => {
-      const { component, element, editor } = buildComponent({
-        rowsPerTile: 3,
-        autoHeight: false
-      });
-      element.style.width = 30 * component.getBaseCharacterWidth() + 'px';
-      await component.getNextUpdatePromise();
-      expect(editor.getFirstVisibleScreenColumn()).toBe(0);
-      expect(component.refs.horizontalScrollbar.element.scrollLeft).toBe(0);
-
-      setScrollLeft(component, 5.5 * component.getBaseCharacterWidth());
-      expect(editor.getFirstVisibleScreenColumn()).toBe(5);
-      await component.getNextUpdatePromise();
-      expect(component.refs.horizontalScrollbar.element.scrollLeft).toBeCloseTo(
-        5.5 * component.getBaseCharacterWidth(),
-        -1
-      );
-
-      editor.setFirstVisibleScreenColumn(12);
-      expect(component.getScrollLeft()).toBeCloseTo(
-        12 * component.getBaseCharacterWidth(),
-        -1
-      );
-      await component.getNextUpdatePromise();
-      expect(component.refs.horizontalScrollbar.element.scrollLeft).toBeCloseTo(
-        12 * component.getBaseCharacterWidth(),
-        -1
-      );
-    });
-  });
-
-  describe('handleMouseDragUntilMouseUp', () => {
-    it('repeatedly schedules `didDrag` calls on new animation frames after moving the mouse, and calls `didStopDragging` on mouseup', async () => {
-      const { component } = buildComponent();
-
-      let dragEvents;
-      let dragging = false;
-      component.handleMouseDragUntilMouseUp({
-        didDrag: event => {
-          dragging = true;
-          dragEvents.push(event);
-        },
-        didStopDragging: () => {
-          dragging = false;
-        }
-      });
-      expect(dragging).toBe(false);
-
-      dragEvents = [];
-      const moveEvent1 = new MouseEvent('mousemove');
-      window.dispatchEvent(moveEvent1);
-      expect(dragging).toBe(false);
-      await getNextAnimationFramePromise();
-      expect(dragging).toBe(true);
-      expect(dragEvents).toEqual([moveEvent1]);
-      await getNextAnimationFramePromise();
-      expect(dragging).toBe(true);
-      expect(dragEvents).toEqual([moveEvent1, moveEvent1]);
-
-      dragEvents = [];
-      const moveEvent2 = new MouseEvent('mousemove');
-      window.dispatchEvent(moveEvent2);
-      expect(dragging).toBe(true);
-      expect(dragEvents).toEqual([]);
-      await getNextAnimationFramePromise();
-      expect(dragging).toBe(true);
-      expect(dragEvents).toEqual([moveEvent2]);
-      await getNextAnimationFramePromise();
-      expect(dragging).toBe(true);
-      expect(dragEvents).toEqual([moveEvent2, moveEvent2]);
-
-      dragEvents = [];
-      window.dispatchEvent(new MouseEvent('mouseup'));
-      expect(dragging).toBe(false);
-      expect(dragEvents).toEqual([]);
-      window.dispatchEvent(new MouseEvent('mousemove'));
-      await getNextAnimationFramePromise();
-      expect(dragging).toBe(false);
-      expect(dragEvents).toEqual([]);
-    });
-
-    it('calls `didStopDragging` if the user interacts with the keyboard while dragging', async () => {
-      const { component, editor } = buildComponent();
-
-      let dragging = false;
-      function startDragging() {
-        component.handleMouseDragUntilMouseUp({
-          didDrag: event => {
-            dragging = true;
-          },
-          didStopDragging: () => {
-            dragging = false;
-          }
-        });
-      }
-
-      startDragging();
-      window.dispatchEvent(new MouseEvent('mousemove'));
-      await getNextAnimationFramePromise();
-      expect(dragging).toBe(true);
-
-      // Buffer changes don't cause dragging to be stopped.
-      editor.insertText('X');
-      expect(dragging).toBe(true);
-
-      // Keyboard interaction prevents users from dragging further.
-      component.didKeydown({ code: 'KeyX' });
-      expect(dragging).toBe(false);
-
-      window.dispatchEvent(new MouseEvent('mousemove'));
-      await getNextAnimationFramePromise();
-      expect(dragging).toBe(false);
-
-      // Pressing a modifier key does not terminate dragging, (to ensure we can add new selections with the mouse)
-      startDragging();
-      window.dispatchEvent(new MouseEvent('mousemove'));
-      await getNextAnimationFramePromise();
-      expect(dragging).toBe(true);
-      component.didKeydown({ key: 'Control' });
-      component.didKeydown({ key: 'Alt' });
-      component.didKeydown({ key: 'Shift' });
-      component.didKeydown({ key: 'Meta' });
-      expect(dragging).toBe(true);
-    });
-
-    function getNextAnimationFramePromise() {
-      return new Promise(resolve => requestAnimationFrame(resolve));
-    }
-  });
-});
-
-function buildEditor(params = {}) {
-  const text = params.text != null ? params.text : SAMPLE_TEXT;
-  const buffer = new TextBuffer({ text });
-  const editorParams = { buffer, readOnly: params.readOnly };
-  if (params.height != null) params.autoHeight = false;
-  for (const paramName of [
-    'mini',
-    'autoHeight',
-    'autoWidth',
-    'lineNumberGutterVisible',
-    'showLineNumbers',
-    'placeholderText',
-    'softWrapped',
-    'scrollSensitivity'
-  ]) {
-    if (params[paramName] != null) editorParams[paramName] = params[paramName];
-  }
-  atom.grammars.autoAssignLanguageMode(buffer);
-  const editor = new TextEditor(editorParams);
-  editor.testAutoscrollRequests = [];
-  editor.onDidRequestAutoscroll(request => {
-    editor.testAutoscrollRequests.push(request);
-  });
-  editors.push(editor);
-  return editor;
-}
-
-function buildComponent(params = {}) {
-  const editor = params.editor || buildEditor(params);
-  const component = new TextEditorComponent({
-    model: editor,
-    rowsPerTile: params.rowsPerTile,
-    updatedSynchronously: params.updatedSynchronously || false,
-    platform: params.platform,
-    chromeVersion: params.chromeVersion
-  });
-  const { element } = component;
-  if (!editor.getAutoHeight()) {
-    element.style.height = params.height ? params.height + 'px' : '600px';
-  }
-  if (!editor.getAutoWidth()) {
-    element.style.width = params.width ? params.width + 'px' : '800px';
-  }
-  if (params.attach !== false) jasmine.attachToDOM(element);
-  return { component, element, editor };
-}
-
-function getEditorWidthInBaseCharacters(component) {
-  return Math.round(
-    component.getScrollContainerWidth() / component.getBaseCharacterWidth()
-  );
-}
-
-async function setEditorHeightInLines(component, heightInLines) {
-  component.element.style.height =
-    component.getLineHeight() * heightInLines + 'px';
-  await component.getNextUpdatePromise();
-}
-
-async function setEditorWidthInCharacters(component, widthInCharacters) {
-  component.element.style.width =
-    component.getGutterContainerWidth() +
-    widthInCharacters * component.measurements.baseCharacterWidth +
-    verticalScrollbarWidth +
-    'px';
-  await component.getNextUpdatePromise();
-}
-
-function verifyCursorPosition(component, cursorNode, row, column) {
-  const rect = cursorNode.getBoundingClientRect();
-  expect(Math.round(rect.top)).toBe(clientTopForLine(component, row));
-  expect(Math.round(rect.left)).toBe(
-    Math.round(clientLeftForCharacter(component, row, column))
-  );
-}
-
-function clientTopForLine(component, row) {
-  return lineNodeForScreenRow(component, row).getBoundingClientRect().top;
-}
-
-function clientLeftForCharacter(component, row, column) {
-  const textNodes = textNodesForScreenRow(component, row);
-  let textNodeStartColumn = 0;
-  for (const textNode of textNodes) {
-    const textNodeEndColumn = textNodeStartColumn + textNode.textContent.length;
-    if (column < textNodeEndColumn) {
-      const range = document.createRange();
-      range.setStart(textNode, column - textNodeStartColumn);
-      range.setEnd(textNode, column - textNodeStartColumn);
-      return range.getBoundingClientRect().left;
-    }
-    textNodeStartColumn = textNodeEndColumn;
-  }
-
-  const lastTextNode = textNodes[textNodes.length - 1];
-  const range = document.createRange();
-  range.setStart(lastTextNode, 0);
-  range.setEnd(lastTextNode, lastTextNode.textContent.length);
-  return range.getBoundingClientRect().right;
-}
-
-function clientPositionForCharacter(component, row, column) {
-  return {
-    clientX: clientLeftForCharacter(component, row, column),
-    clientY: clientTopForLine(component, row)
-  };
-}
-
-function lineNumberNodeForScreenRow(component, row) {
-  const gutterElement =
-    component.refs.gutterContainer.refs.lineNumberGutter.element;
-  const tileStartRow = component.tileStartRowForRow(row);
-  const tileIndex = component.renderedTileStartRows.indexOf(tileStartRow);
-  return gutterElement.children[tileIndex + 1].children[row - tileStartRow];
-}
-
-function lineNodeForScreenRow(component, row) {
-  const renderedScreenLine = component.renderedScreenLineForRow(row);
-  return component.lineComponentsByScreenLineId.get(renderedScreenLine.id)
-    .element;
-}
-
-function textNodesForScreenRow(component, row) {
-  const screenLine = component.renderedScreenLineForRow(row);
-  return component.lineComponentsByScreenLineId.get(screenLine.id).textNodes;
-}
-
-function setScrollTop(component, scrollTop) {
-  component.setScrollTop(scrollTop);
-  component.scheduleUpdate();
-  return component.getNextUpdatePromise();
-}
-
-function setScrollLeft(component, scrollLeft) {
-  component.setScrollLeft(scrollLeft);
-  component.scheduleUpdate();
-  return component.getNextUpdatePromise();
-}
-
-function getHorizontalScrollbarHeight(component) {
-  const element = component.refs.horizontalScrollbar.element;
-  return element.offsetHeight - element.clientHeight;
-}
-
-function getVerticalScrollbarWidth(component) {
-  const element = component.refs.verticalScrollbar.element;
-  return element.offsetWidth - element.clientWidth;
-}
-
-function assertDocumentFocused() {
-  if (!document.hasFocus()) {
-    throw new Error('The document needs to be focused to run this test');
-  }
-}
-
-function getElementHeight(element) {
-  const topRuler = document.createElement('div');
-  const bottomRuler = document.createElement('div');
-  let height;
-  if (document.body.contains(element)) {
-    element.parentElement.insertBefore(topRuler, element);
-    element.parentElement.insertBefore(bottomRuler, element.nextSibling);
-    height = bottomRuler.offsetTop - topRuler.offsetTop;
-  } else {
-    jasmine.attachToDOM(topRuler);
-    jasmine.attachToDOM(element);
-    jasmine.attachToDOM(bottomRuler);
-    height = bottomRuler.offsetTop - topRuler.offsetTop;
-    element.remove();
-  }
-
-  topRuler.remove();
-  bottomRuler.remove();
-  return height;
-}
-
-function queryOnScreenLineNumberElements(element) {
-  return Array.from(element.querySelectorAll('.line-number:not(.dummy)'));
-}
-
-<<<<<<< HEAD
-function queryOnScreenLineElements(element) {
-  return Array.from(
-    element.querySelectorAll('.line:not(.dummy):not([data-off-screen])')
-  );
-}
-=======
+        'class': 'test-highlight',
+        deprecatedRegionClass: 'test-highlight-region'
+      })
+      await decorationsUpdatedPromise(editor)
+      await nextViewUpdatePromise()
+      let regions = componentNode.querySelectorAll('.test-highlight .region.test-highlight-region')
+      expect(regions.length).toBe(2)
+    })
+
+    describe('when flashing a decoration via Decoration::flash()', function () {
+      let highlightNode
+
+      beforeEach(async function () {
+        highlightNode = componentNode.querySelectorAll('.test-highlight')[1]
+      })
+
+      it('adds and removes the flash class specified in ::flash', async function () {
+        expect(highlightNode.classList.contains('flash-class')).toBe(false)
+        decoration.flash('flash-class', 10)
+        await decorationsUpdatedPromise(editor)
+        await nextViewUpdatePromise()
+
+        expect(highlightNode.classList.contains('flash-class')).toBe(true)
+        await conditionPromise(function () {
+          return !highlightNode.classList.contains('flash-class')
+        })
+      })
+
+      describe('when ::flash is called again before the first has finished', function () {
+        it('removes the class from the decoration highlight before adding it for the second ::flash call', async function () {
+          decoration.flash('flash-class', 500)
+          await decorationsUpdatedPromise(editor)
+          await nextViewUpdatePromise()
+          expect(highlightNode.classList.contains('flash-class')).toBe(true)
+
+          decoration.flash('flash-class', 500)
+          await decorationsUpdatedPromise(editor)
+          await nextViewUpdatePromise()
+
+          expect(highlightNode.classList.contains('flash-class')).toBe(false)
+
+          await conditionPromise(function () {
+            return highlightNode.classList.contains('flash-class')
+          })
+        })
+      })
+    })
+
+    describe('when a decoration\'s marker moves', function () {
+      it('moves rendered highlights when the buffer is changed', async function () {
+        let regionStyle = componentNode.querySelector('.test-highlight .region').style
+        let originalTop = parseInt(regionStyle.top)
+        expect(originalTop).toBe(2 * lineHeightInPixels)
+
+        editor.getBuffer().insert([0, 0], '\n')
+        await decorationsUpdatedPromise(editor)
+        await nextViewUpdatePromise()
+
+        regionStyle = componentNode.querySelector('.test-highlight .region').style
+        let newTop = parseInt(regionStyle.top)
+        expect(newTop).toBe(0)
+      })
+
+      it('moves rendered highlights when the marker is manually moved', async function () {
+        let regionStyle = componentNode.querySelector('.test-highlight .region').style
+        expect(parseInt(regionStyle.top)).toBe(2 * lineHeightInPixels)
+
+        marker.setBufferRange([[5, 8], [5, 13]])
+        await decorationsUpdatedPromise(editor)
+        await nextViewUpdatePromise()
+
+        regionStyle = componentNode.querySelector('.test-highlight .region').style
+        expect(parseInt(regionStyle.top)).toBe(2 * lineHeightInPixels)
+      })
+    })
+
+    describe('when a decoration is updated via Decoration::update', function () {
+      it('renders the decoration\'s new params', async function () {
+        expect(componentNode.querySelector('.test-highlight')).toBeTruthy()
+        decoration.setProperties({
+          type: 'highlight',
+          'class': 'new-test-highlight'
+        })
+        await decorationsUpdatedPromise(editor)
+        await nextViewUpdatePromise()
+        expect(componentNode.querySelector('.test-highlight')).toBeFalsy()
+        expect(componentNode.querySelector('.new-test-highlight')).toBeTruthy()
+      })
+    })
+  })
+
+  describe('overlay decoration rendering', function () {
+    let gutterWidth, item
+
+    beforeEach(function () {
+      item = document.createElement('div')
+      item.classList.add('overlay-test')
+      item.style.background = 'red'
+      gutterWidth = componentNode.querySelector('.gutter').offsetWidth
+    })
+
+    describe('when the marker is empty', function () {
+      it('renders an overlay decoration when added and removes the overlay when the decoration is destroyed', async function () {
+        let marker = editor.markBufferRange([[2, 13], [2, 13]], {
+          invalidate: 'never'
+        })
+        let decoration = editor.decorateMarker(marker, {
+          type: 'overlay',
+          item: item
+        })
+        await decorationsUpdatedPromise(editor)
+        await nextViewUpdatePromise()
+
+        let overlay = component.getTopmostDOMNode().querySelector('atom-overlay .overlay-test')
+        expect(overlay).toBe(item)
+
+        decoration.destroy()
+        await decorationsUpdatedPromise(editor)
+        await nextViewUpdatePromise()
+
+        overlay = component.getTopmostDOMNode().querySelector('atom-overlay .overlay-test')
+        expect(overlay).toBe(null)
+      })
+
+      it('renders the overlay element with the CSS class specified by the decoration', async function () {
+        let marker = editor.markBufferRange([[2, 13], [2, 13]], {
+          invalidate: 'never'
+        })
+        let decoration = editor.decorateMarker(marker, {
+          type: 'overlay',
+          'class': 'my-overlay',
+          item: item
+        })
+
         await decorationsUpdatedPromise(editor)
         await nextViewUpdatePromise()
 
@@ -9163,5 +5170,4 @@
       })
     })
   }
-})
->>>>>>> 5144fe4e
+})