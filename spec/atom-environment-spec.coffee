_ = require 'underscore-plus'
path = require 'path'
temp = require('temp').track()
AtomEnvironment = require '../src/atom-environment'
StorageFolder = require '../src/storage-folder'

describe "AtomEnvironment", ->
  afterEach ->
    temp.cleanupSync()

  describe 'window sizing methods', ->
    describe '::getPosition and ::setPosition', ->
      originalPosition = null
      beforeEach ->
        originalPosition = atom.getPosition()

      afterEach ->
        atom.setPosition(originalPosition.x, originalPosition.y)

      it 'sets the position of the window, and can retrieve the position just set', ->
        atom.setPosition(22, 45)
        expect(atom.getPosition()).toEqual x: 22, y: 45

    describe '::getSize and ::setSize', ->
      originalSize = null
      beforeEach ->
        originalSize = atom.getSize()
      afterEach ->
        atom.setSize(originalSize.width, originalSize.height)

      it 'sets the size of the window, and can retrieve the size just set', ->
        newWidth = originalSize.width - 12
        newHeight = originalSize.height - 23
        waitsForPromise ->
          atom.setSize(newWidth, newHeight)
        runs ->
          expect(atom.getSize()).toEqual width: newWidth, height: newHeight

  describe ".isReleasedVersion()", ->
    it "returns false if the version is a SHA and true otherwise", ->
      version = '0.1.0'
      spyOn(atom, 'getVersion').andCallFake -> version
      expect(atom.isReleasedVersion()).toBe true
      version = '36b5518'
      expect(atom.isReleasedVersion()).toBe false

  describe "loading default config", ->
    it 'loads the default core config schema', ->
      expect(atom.config.get('core.excludeVcsIgnoredPaths')).toBe true
      expect(atom.config.get('core.followSymlinks')).toBe true
      expect(atom.config.get('editor.showInvisibles')).toBe false

  describe "window onerror handler", ->
    devToolsPromise = null
    beforeEach ->
      devToolsPromise = Promise.resolve()
      spyOn(atom, 'openDevTools').andReturn(devToolsPromise)
      spyOn(atom, 'executeJavaScriptInDevTools')

    it "will open the dev tools when an error is triggered", ->
      try
        a + 1
      catch e
        window.onerror.call(window, e.toString(), 'abc', 2, 3, e)

      waitsForPromise -> devToolsPromise
      runs ->
        expect(atom.openDevTools).toHaveBeenCalled()
        expect(atom.executeJavaScriptInDevTools).toHaveBeenCalled()

    describe "::onWillThrowError", ->
      willThrowSpy = null
      beforeEach ->
        willThrowSpy = jasmine.createSpy()

      it "is called when there is an error", ->
        error = null
        atom.onWillThrowError(willThrowSpy)
        try
          a + 1
        catch e
          error = e
          window.onerror.call(window, e.toString(), 'abc', 2, 3, e)

        delete willThrowSpy.mostRecentCall.args[0].preventDefault
        expect(willThrowSpy).toHaveBeenCalledWith
          message: error.toString()
          url: 'abc'
          line: 2
          column: 3
          originalError: error

      it "will not show the devtools when preventDefault() is called", ->
        willThrowSpy.andCallFake (errorObject) -> errorObject.preventDefault()
        atom.onWillThrowError(willThrowSpy)

        try
          a + 1
        catch e
          window.onerror.call(window, e.toString(), 'abc', 2, 3, e)

        expect(willThrowSpy).toHaveBeenCalled()
        expect(atom.openDevTools).not.toHaveBeenCalled()
        expect(atom.executeJavaScriptInDevTools).not.toHaveBeenCalled()

    describe "::onDidThrowError", ->
      didThrowSpy = null
      beforeEach ->
        didThrowSpy = jasmine.createSpy()

      it "is called when there is an error", ->
        error = null
        atom.onDidThrowError(didThrowSpy)
        try
          a + 1
        catch e
          error = e
          window.onerror.call(window, e.toString(), 'abc', 2, 3, e)
        expect(didThrowSpy).toHaveBeenCalledWith
          message: error.toString()
          url: 'abc'
          line: 2
          column: 3
          originalError: error

  describe ".assert(condition, message, callback)", ->
    errors = null

    beforeEach ->
      errors = []
      spyOn(atom, 'isReleasedVersion').andReturn(true)
      atom.onDidFailAssertion (error) -> errors.push(error)

    describe "if the condition is false", ->
      it "notifies onDidFailAssertion handlers with an error object based on the call site of the assertion", ->
        result = atom.assert(false, "a == b")
        expect(result).toBe false
        expect(errors.length).toBe 1
        expect(errors[0].message).toBe "Assertion failed: a == b"
        expect(errors[0].stack).toContain('atom-environment-spec')

      describe "if passed a callback function", ->
        it "calls the callback with the assertion failure's error object", ->
          error = null
          atom.assert(false, "a == b", (e) -> error = e)
          expect(error).toBe errors[0]

      describe "if passed metadata", ->
        it "assigns the metadata on the assertion failure's error object", ->
          atom.assert(false, "a == b", {foo: 'bar'})
          expect(errors[0].metadata).toEqual {foo: 'bar'}

      describe "when Atom has been built from source", ->
        it "throws an error", ->
          atom.isReleasedVersion.andReturn(false)
          expect(-> atom.assert(false, 'testing')).toThrow('Assertion failed: testing')

    describe "if the condition is true", ->
      it "does nothing", ->
        result = atom.assert(true, "a == b")
        expect(result).toBe true
        expect(errors).toEqual []

  describe "saving and loading", ->
    beforeEach ->
      atom.enablePersistence = true

    afterEach ->
      atom.enablePersistence = false

    it "selects the state based on the current project paths", ->
      jasmine.useRealClock()

      [dir1, dir2] = [temp.mkdirSync("dir1-"), temp.mkdirSync("dir2-")]

      loadSettings = _.extend atom.getLoadSettings(),
        initialPaths: [dir1]
        windowState: null

      spyOn(atom, 'getLoadSettings').andCallFake -> loadSettings
      spyOn(atom, 'serialize').andReturn({stuff: 'cool'})

      atom.project.setPaths([dir1, dir2])
      # State persistence will fail if other Atom instances are running
      waitsForPromise ->
        atom.stateStore.connect().then (isConnected) ->
          expect(isConnected).toBe true

      waitsForPromise ->
        atom.saveState().then ->
          atom.loadState().then (state) ->
            expect(state).toBeFalsy()

      waitsForPromise ->
        loadSettings.initialPaths = [dir2, dir1]
        atom.loadState().then (state) ->
          expect(state).toEqual({stuff: 'cool'})

    it "loads state from the storage folder when it can't be found in atom.stateStore", ->
      jasmine.useRealClock()

      storageFolderState = {foo: 1, bar: 2}
      serializedState = {someState: 42}
      loadSettings = _.extend(atom.getLoadSettings(), {initialPaths: [temp.mkdirSync("project-directory")]})
      spyOn(atom, 'getLoadSettings').andReturn(loadSettings)
      spyOn(atom, 'serialize').andReturn(serializedState)
      spyOn(atom, 'getStorageFolder').andReturn(new StorageFolder(temp.mkdirSync("config-directory")))
      atom.project.setPaths(atom.getLoadSettings().initialPaths)

      waitsForPromise ->
        atom.stateStore.connect()

      runs ->
        atom.getStorageFolder().storeSync(atom.getStateKey(loadSettings.initialPaths), storageFolderState)

      waitsForPromise ->
        atom.loadState().then (state) -> expect(state).toEqual(storageFolderState)

      waitsForPromise ->
        atom.saveState()

      waitsForPromise ->
        atom.loadState().then (state) -> expect(state).toEqual(serializedState)

    it "saves state when the CPU is idle after a keydown or mousedown event", ->
      atomEnv = new AtomEnvironment({
        applicationDelegate: global.atom.applicationDelegate,
      })
      idleCallbacks = []
      atomEnv.initialize({
        window: {
          requestIdleCallback: (callback) -> idleCallbacks.push(callback),
          addEventListener: ->
          removeEventListener: ->
        },
        document: document.implementation.createHTMLDocument()
      })

      spyOn(atomEnv, 'saveState')

      keydown = new KeyboardEvent('keydown')
      atomEnv.document.dispatchEvent(keydown)
      advanceClock atomEnv.saveStateDebounceInterval
      idleCallbacks.shift()()
      expect(atomEnv.saveState).toHaveBeenCalledWith({isUnloading: false})
      expect(atomEnv.saveState).not.toHaveBeenCalledWith({isUnloading: true})

      atomEnv.saveState.reset()
      mousedown = new MouseEvent('mousedown')
      atomEnv.document.dispatchEvent(mousedown)
      advanceClock atomEnv.saveStateDebounceInterval
      idleCallbacks.shift()()
      expect(atomEnv.saveState).toHaveBeenCalledWith({isUnloading: false})
      expect(atomEnv.saveState).not.toHaveBeenCalledWith({isUnloading: true})

      atomEnv.destroy()

    it "ignores mousedown/keydown events happening after calling unloadEditorWindow", ->
      atomEnv = new AtomEnvironment({
        applicationDelegate: global.atom.applicationDelegate,
      })
      idleCallbacks = []
      atomEnv.initialize({
        window: {
          requestIdleCallback: (callback) -> idleCallbacks.push(callback),
          addEventListener: ->
          removeEventListener: ->
        },
        document: document.implementation.createHTMLDocument()
      })

      spyOn(atomEnv, 'saveState')

      mousedown = new MouseEvent('mousedown')
      atomEnv.document.dispatchEvent(mousedown)
      atomEnv.unloadEditorWindow()
      expect(atomEnv.saveState).not.toHaveBeenCalled()

      advanceClock atomEnv.saveStateDebounceInterval
      idleCallbacks.shift()()
      expect(atomEnv.saveState).not.toHaveBeenCalled()

      mousedown = new MouseEvent('mousedown')
      atomEnv.document.dispatchEvent(mousedown)
      advanceClock atomEnv.saveStateDebounceInterval
      idleCallbacks.shift()()
      expect(atomEnv.saveState).not.toHaveBeenCalled()

      atomEnv.destroy()

    it "serializes the project state with all the options supplied in saveState", ->
      spyOn(atom.project, 'serialize').andReturn({foo: 42})

      waitsForPromise -> atom.saveState({anyOption: 'any option'})
      runs ->
        expect(atom.project.serialize.calls.length).toBe(1)
        expect(atom.project.serialize.mostRecentCall.args[0]).toEqual({anyOption: 'any option'})

    it "serializes the text editor registry", ->
      editor = null

      waitsForPromise ->
        atom.workspace.open('sample.js').then (e) -> editor = e

<<<<<<< HEAD
      atom2 = null
      runs ->
=======
      waitsForPromise ->
>>>>>>> ccdae0fc
        atom.textEditors.setGrammarOverride(editor, 'text.plain')

        atom2?.destroy()
        atom2 = new AtomEnvironment({
          applicationDelegate: atom.applicationDelegate,
          window: document.createElement('div'),
          document: Object.assign(
            document.createElement('div'),
            {
              body: document.createElement('div'),
              head: document.createElement('div'),
            }
          )
        })
        atom2.initialize({document, window})
        atom2.deserialize(atom.serialize()).then ->
          expect(atom2.textEditors.getGrammarOverride(editor)).toBe('text.plain')
          atom2.destroy()

  describe "openInitialEmptyEditorIfNecessary", ->
    describe "when there are no paths set", ->
      beforeEach ->
        spyOn(atom, 'getLoadSettings').andReturn(initialPaths: [])

      it "opens an empty buffer", ->
        spyOn(atom.workspace, 'open')
        atom.openInitialEmptyEditorIfNecessary()
        expect(atom.workspace.open).toHaveBeenCalledWith(null)

      describe "when there is already a buffer open", ->
        beforeEach ->
          waitsForPromise -> atom.workspace.open()

        it "does not open an empty buffer", ->
          spyOn(atom.workspace, 'open')
          atom.openInitialEmptyEditorIfNecessary()
          expect(atom.workspace.open).not.toHaveBeenCalled()

    describe "when the project has a path", ->
      beforeEach ->
        spyOn(atom, 'getLoadSettings').andReturn(initialPaths: ['something'])
        spyOn(atom.workspace, 'open')

      it "does not open an empty buffer", ->
        atom.openInitialEmptyEditorIfNecessary()
        expect(atom.workspace.open).not.toHaveBeenCalled()

  describe "adding a project folder", ->
    it "does nothing if the user dismisses the file picker", ->
      initialPaths = atom.project.getPaths()
      tempDirectory = temp.mkdirSync("a-new-directory")
      spyOn(atom, "pickFolder").andCallFake (callback) -> callback(null)
      atom.addProjectFolder()
      expect(atom.project.getPaths()).toEqual(initialPaths)

    describe "when there is no saved state for the added folders", ->
      beforeEach ->
        spyOn(atom, 'loadState').andReturn(Promise.resolve(null))
        spyOn(atom, 'attemptRestoreProjectStateForPaths')

      it "adds the selected folder to the project", ->
        initialPaths = atom.project.setPaths([])
        tempDirectory = temp.mkdirSync("a-new-directory")
        spyOn(atom, "pickFolder").andCallFake (callback) ->
          callback([tempDirectory])
        waitsForPromise ->
          atom.addProjectFolder()
        runs ->
          expect(atom.project.getPaths()).toEqual([tempDirectory])
          expect(atom.attemptRestoreProjectStateForPaths).not.toHaveBeenCalled()

    describe "when there is saved state for the relevant directories", ->
      state = Symbol('savedState')

      beforeEach ->
        spyOn(atom, "getStateKey").andCallFake (dirs) -> dirs.join(':')
        spyOn(atom, "loadState").andCallFake (key) ->
          if key is __dirname then Promise.resolve(state) else Promise.resolve(null)
        spyOn(atom, "attemptRestoreProjectStateForPaths")
        spyOn(atom, "pickFolder").andCallFake (callback) ->
          callback([__dirname])
        atom.project.setPaths([])

      describe "when there are no project folders", ->
        it "attempts to restore the project state", ->
          waitsForPromise ->
            atom.addProjectFolder()
          runs ->
            expect(atom.attemptRestoreProjectStateForPaths).toHaveBeenCalledWith(state, [__dirname])
            expect(atom.project.getPaths()).toEqual([])

      describe "when there are already project folders", ->
        openedPath = path.join(__dirname, 'fixtures')
        beforeEach ->
          atom.project.setPaths([openedPath])

        it "does not attempt to restore the project state, instead adding the project paths", ->
          waitsForPromise ->
            atom.addProjectFolder()
          runs ->
            expect(atom.attemptRestoreProjectStateForPaths).not.toHaveBeenCalled()
            expect(atom.project.getPaths()).toEqual([openedPath, __dirname])

  describe "attemptRestoreProjectStateForPaths(state, projectPaths, filesToOpen)", ->
    describe "when the window is clean (empty or has only unnamed, unmodified buffers)", ->
      beforeEach ->
        # Unnamed, unmodified buffer doesn't count toward "clean"-ness
        waitsForPromise -> atom.workspace.open()

      it "automatically restores the saved state into the current environment", ->
        state = Symbol()
        spyOn(atom.workspace, 'open')
        spyOn(atom, 'restoreStateIntoThisEnvironment')

        atom.attemptRestoreProjectStateForPaths(state, [__dirname], [__filename])
        expect(atom.restoreStateIntoThisEnvironment).toHaveBeenCalledWith(state)
        expect(atom.workspace.open.callCount).toBe(1)
        expect(atom.workspace.open).toHaveBeenCalledWith(__filename)

      describe "when a dock has a non-text editor", ->
        it "doesn't prompt the user to restore state", ->
          dock = atom.workspace.getLeftDock()
          dock.getActivePane().addItem
            getTitle: -> 'title'
            element: document.createElement 'div'
          state = Symbol()
          spyOn(atom, 'confirm')
          atom.attemptRestoreProjectStateForPaths(state, [__dirname], [__filename])
          expect(atom.confirm).not.toHaveBeenCalled()

    describe "when the window is dirty", ->
      editor = null

      beforeEach ->
        waitsForPromise -> atom.workspace.open().then (e) ->
          editor = e
          editor.setText('new editor')

      describe "when a dock has a modified editor", ->
        it "prompts the user to restore the state", ->
          dock = atom.workspace.getLeftDock()
          dock.getActivePane().addItem editor
          spyOn(atom, "confirm").andReturn(1)
          spyOn(atom.project, 'addPath')
          spyOn(atom.workspace, 'open')
          state = Symbol()
          atom.attemptRestoreProjectStateForPaths(state, [__dirname], [__filename])
          expect(atom.confirm).toHaveBeenCalled()

      it "prompts the user to restore the state in a new window, discarding it and adding folder to current window", ->
        spyOn(atom, "confirm").andReturn(1)
        spyOn(atom.project, 'addPath')
        spyOn(atom.workspace, 'open')
        state = Symbol()

        atom.attemptRestoreProjectStateForPaths(state, [__dirname], [__filename])
        expect(atom.confirm).toHaveBeenCalled()
        expect(atom.project.addPath.callCount).toBe(1)
        expect(atom.project.addPath).toHaveBeenCalledWith(__dirname)
        expect(atom.workspace.open.callCount).toBe(1)
        expect(atom.workspace.open).toHaveBeenCalledWith(__filename)

      it "prompts the user to restore the state in a new window, opening a new window", ->
        spyOn(atom, "confirm").andReturn(0)
        spyOn(atom, "open")
        state = Symbol()

        atom.attemptRestoreProjectStateForPaths(state, [__dirname], [__filename])
        expect(atom.confirm).toHaveBeenCalled()
        expect(atom.open).toHaveBeenCalledWith
          pathsToOpen: [__dirname, __filename]
          newWindow: true
          devMode: atom.inDevMode()
          safeMode: atom.inSafeMode()

  describe "::unloadEditorWindow()", ->
    it "saves the BlobStore so it can be loaded after reload", ->
      configDirPath = temp.mkdirSync('atom-spec-environment')
      fakeBlobStore = jasmine.createSpyObj("blob store", ["save"])
      atomEnvironment = new AtomEnvironment({applicationDelegate: atom.applicationDelegate, enablePersistence: true})
      atomEnvironment.initialize({configDirPath, blobStore: fakeBlobStore, window, document})

      atomEnvironment.unloadEditorWindow()

      expect(fakeBlobStore.save).toHaveBeenCalled()

      atomEnvironment.destroy()

  describe "::destroy()", ->
    it "does not throw exceptions when unsubscribing from ipc events (regression)", ->
      configDirPath = temp.mkdirSync('atom-spec-environment')
      fakeDocument = {
        addEventListener: ->
        removeEventListener: ->
        head: document.createElement('head')
        body: document.createElement('body')
      }
      atomEnvironment = new AtomEnvironment({applicationDelegate: atom.applicationDelegate})
      atomEnvironment.initialize({window, document: fakeDocument})
      spyOn(atomEnvironment.packages, 'loadPackages').andReturn(Promise.resolve())
      spyOn(atomEnvironment.packages, 'activate').andReturn(Promise.resolve())
      spyOn(atomEnvironment, 'displayWindow').andReturn(Promise.resolve())
      waitsForPromise ->
        atomEnvironment.startEditorWindow()
      runs ->
        atomEnvironment.unloadEditorWindow()
        atomEnvironment.destroy()

  describe "::whenShellEnvironmentLoaded()", ->
    [atomEnvironment, envLoaded, spy] = []

    beforeEach ->
      resolve = null
      promise = new Promise (r) -> resolve = r
      envLoaded = ->
        resolve()
        waitsForPromise -> promise
      atomEnvironment = new AtomEnvironment
        applicationDelegate: atom.applicationDelegate
        updateProcessEnv: -> promise
      atomEnvironment.initialize({window, document})
      spy = jasmine.createSpy()

    afterEach ->
      atomEnvironment.destroy()

    it "is triggered once the shell environment is loaded", ->
      atomEnvironment.whenShellEnvironmentLoaded spy
      atomEnvironment.updateProcessEnvAndTriggerHooks()
      envLoaded()
      runs -> expect(spy).toHaveBeenCalled()

    it "triggers the callback immediately if the shell environment is already loaded", ->
      atomEnvironment.updateProcessEnvAndTriggerHooks()
      envLoaded()
      runs ->
        atomEnvironment.whenShellEnvironmentLoaded spy
        expect(spy).toHaveBeenCalled()

  describe "::openLocations(locations) (called via IPC from browser process)", ->
    beforeEach ->
      spyOn(atom.workspace, 'open')
      atom.project.setPaths([])

    describe "when there is no saved state", ->
      beforeEach ->
        spyOn(atom, "loadState").andReturn(Promise.resolve(null))

      describe "when the opened path exists", ->
        it "adds it to the project's paths", ->
          pathToOpen = __filename
          waitsForPromise -> atom.openLocations([{pathToOpen}])
          runs -> expect(atom.project.getPaths()[0]).toBe __dirname

        describe "then a second path is opened with forceAddToWindow", ->
          it "adds the second path to the project's paths", ->
            firstPathToOpen = __dirname
            secondPathToOpen = path.resolve(__dirname, './fixtures')
            waitsForPromise -> atom.openLocations([{pathToOpen: firstPathToOpen}])
            waitsForPromise -> atom.openLocations([{pathToOpen: secondPathToOpen, forceAddToWindow: true}])
            runs -> expect(atom.project.getPaths()).toEqual([firstPathToOpen, secondPathToOpen])

      describe "when the opened path does not exist but its parent directory does", ->
        it "adds the parent directory to the project paths", ->
          pathToOpen = path.join(__dirname, 'this-path-does-not-exist.txt')
          waitsForPromise -> atom.openLocations([{pathToOpen}])
          runs -> expect(atom.project.getPaths()[0]).toBe __dirname

      describe "when the opened path is a file", ->
        it "opens it in the workspace", ->
          pathToOpen = __filename
          waitsForPromise -> atom.openLocations([{pathToOpen}])
          runs -> expect(atom.workspace.open.mostRecentCall.args[0]).toBe __filename

      describe "when the opened path is a directory", ->
        it "does not open it in the workspace", ->
          pathToOpen = __dirname
          waitsForPromise -> atom.openLocations([{pathToOpen}])
          runs -> expect(atom.workspace.open.callCount).toBe 0

      describe "when the opened path is a uri", ->
        it "adds it to the project's paths as is", ->
          pathToOpen = 'remote://server:7644/some/dir/path'
          spyOn(atom.project, 'addPath')
          waitsForPromise -> atom.openLocations([{pathToOpen}])
          runs -> expect(atom.project.addPath).toHaveBeenCalledWith(pathToOpen)

    describe "when there is saved state for the relevant directories", ->
      state = Symbol('savedState')

      beforeEach ->
        spyOn(atom, "getStateKey").andCallFake (dirs) -> dirs.join(':')
        spyOn(atom, "loadState").andCallFake (key) ->
          if key is __dirname then Promise.resolve(state) else Promise.resolve(null)
        spyOn(atom, "attemptRestoreProjectStateForPaths")

      describe "when there are no project folders", ->
        it "attempts to restore the project state", ->
          pathToOpen = __dirname
          waitsForPromise -> atom.openLocations([{pathToOpen}])
          runs ->
            expect(atom.attemptRestoreProjectStateForPaths).toHaveBeenCalledWith(state, [pathToOpen], [])
            expect(atom.project.getPaths()).toEqual([])

        it "opens the specified files", ->
          waitsForPromise -> atom.openLocations([{pathToOpen: __dirname}, {pathToOpen: __filename}])
          runs ->
            expect(atom.attemptRestoreProjectStateForPaths).toHaveBeenCalledWith(state, [__dirname], [__filename])
            expect(atom.project.getPaths()).toEqual([])


      describe "when there are already project folders", ->
        beforeEach ->
          atom.project.setPaths([__dirname])

        it "does not attempt to restore the project state, instead adding the project paths", ->
          pathToOpen = path.join(__dirname, 'fixtures')
          waitsForPromise -> atom.openLocations([{pathToOpen, forceAddToWindow: true}])
          runs ->
            expect(atom.attemptRestoreProjectStateForPaths).not.toHaveBeenCalled()
            expect(atom.project.getPaths()).toEqual([__dirname, pathToOpen])

        it "opens the specified files", ->
          pathToOpen = path.join(__dirname, 'fixtures')
          fileToOpen = path.join(pathToOpen, 'michelle-is-awesome.txt')
          waitsForPromise -> atom.openLocations([{pathToOpen}, {pathToOpen: fileToOpen}])
          runs ->
            expect(atom.attemptRestoreProjectStateForPaths).not.toHaveBeenCalledWith(state, [pathToOpen], [fileToOpen])
            expect(atom.project.getPaths()).toEqual([__dirname])

  describe "::updateAvailable(info) (called via IPC from browser process)", ->
    subscription = null

    afterEach ->
      subscription?.dispose()

    it "invokes onUpdateAvailable listeners", ->
      return unless process.platform is 'darwin' # Test tied to electron autoUpdater, we use something else on Linux and Win32

      atom.listenForUpdates()

      updateAvailableHandler = jasmine.createSpy("update-available-handler")
      subscription = atom.onUpdateAvailable updateAvailableHandler

      autoUpdater = require('electron').remote.autoUpdater
      autoUpdater.emit 'update-downloaded', null, "notes", "version"

      waitsFor ->
        updateAvailableHandler.callCount > 0

      runs ->
        {releaseVersion} = updateAvailableHandler.mostRecentCall.args[0]
        expect(releaseVersion).toBe 'version'

  describe "::getReleaseChannel()", ->
    [version] = []
    beforeEach ->
      spyOn(atom, 'getVersion').andCallFake -> version

    it "returns the correct channel based on the version number", ->
      version = '1.5.6'
      expect(atom.getReleaseChannel()).toBe 'stable'

      version = '1.5.0-beta10'
      expect(atom.getReleaseChannel()).toBe 'beta'

      version = '1.7.0-dev-5340c91'
      expect(atom.getReleaseChannel()).toBe 'dev'<|MERGE_RESOLUTION|>--- conflicted
+++ resolved
@@ -302,15 +302,9 @@
       waitsForPromise ->
         atom.workspace.open('sample.js').then (e) -> editor = e
 
-<<<<<<< HEAD
-      atom2 = null
-      runs ->
-=======
-      waitsForPromise ->
->>>>>>> ccdae0fc
+      waitsForPromise ->
         atom.textEditors.setGrammarOverride(editor, 'text.plain')
 
-        atom2?.destroy()
         atom2 = new AtomEnvironment({
           applicationDelegate: atom.applicationDelegate,
           window: document.createElement('div'),
