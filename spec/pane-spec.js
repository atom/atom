--- conflicted
+++ resolved
@@ -491,13 +491,13 @@
       expect(pane.getActiveItem()).toBeUndefined()
     })
 
-<<<<<<< HEAD
     it('does nothing if prevented', () => {
       container = new PaneContainer({
         config: atom.config,
         deserializerManager: atom.deserializers,
         applicationDelegate: atom.applicationDelegate
       })
+
       pane.setContainer(container)
       container.onWillDestroyPaneItem(e => e.prevent())
       pane.itemStack = [item2, item3, item1]
@@ -517,12 +517,9 @@
       expect(pane.getActiveItem()).toBe(item1)
     })
 
-    it('invokes ::onWillDestroyItem() observers before destroying the item', () => {
-=======
     it('invokes ::onWillDestroyItem() and PaneContainer::onWillDestroyPaneItem observers before destroying the item', async () => {
       jasmine.useRealClock()
       pane.container = new PaneContainer({config: atom.config, confirm})
->>>>>>> a3e98d54
       const events = []
 
       pane.onWillDestroyItem(async (event) => {
