/** @babel */

import temp from 'temp';
import fs from 'fs-plus';
import path from 'path';
import { promisify } from 'util';

import { CompositeDisposable } from 'event-kit';
import { watchPath, stopAllWatchers } from '../src/path-watcher';

<<<<<<< HEAD
import watcher from '@atom/watcher'

temp.track()
=======
temp.track();
>>>>>>> 1d9a4caf

const writeFile = promisify(fs.writeFile);
const mkdir = promisify(fs.mkdir);
const appendFile = promisify(fs.appendFile);
const realpath = promisify(fs.realpath);

const tempMkdir = promisify(temp.mkdir);

describe('watchPath', function() {
  let subs;

  beforeEach(function() {
    subs = new CompositeDisposable();
  });

  afterEach(async function() {
    subs.dispose();
    await stopAllWatchers();
  });

  function waitForChanges(watcher, ...fileNames) {
    const waiting = new Set(fileNames);
    let fired = false;
    const relevantEvents = [];

    return new Promise(resolve => {
      const sub = watcher.onDidChange(events => {
        for (const event of events) {
          if (waiting.delete(event.path)) {
            relevantEvents.push(event);
          }
        }

        if (!fired && waiting.size === 0) {
          fired = true;
          resolve(relevantEvents);
          sub.dispose();
        }
      });
    });
  }

<<<<<<< HEAD
  describe('watchPath()', function () {
    afterEach(async () => {
      await watcher.configure({
        jsLog: watcher.DISABLE,
        mainLog: watcher.DISABLE,
        workerLog: watcher.DISABLE,
        pollingLog: watcher.DISABLE
      })
    })

    it('resolves the returned promise when the watcher begins listening', async function () {
      const rootDir = await tempMkdir('atom-fsmanager-test-')
=======
  describe('watchPath()', function() {
    it('resolves the returned promise when the watcher begins listening', async function() {
      const rootDir = await tempMkdir('atom-fsmanager-test-');
>>>>>>> 1d9a4caf

      const watcher = await watchPath(rootDir, {}, () => {});
      expect(watcher.constructor.name).toBe('PathWatcher');
    });

    it('reuses an existing native watcher and resolves getStartPromise immediately if attached to a running watcher', async function() {
      const rootDir = await tempMkdir('atom-fsmanager-test-');

      const watcher0 = await watchPath(rootDir, {}, () => {});
      const watcher1 = await watchPath(rootDir, {}, () => {});

      expect(watcher0.native).toBe(watcher1.native);
    });

    it("reuses existing native watchers even while they're still starting", async function() {
      const rootDir = await tempMkdir('atom-fsmanager-test-');

      const [watcher0, watcher1] = await Promise.all([
        watchPath(rootDir, {}, () => {}),
        watchPath(rootDir, {}, () => {})
      ]);
      expect(watcher0.native).toBe(watcher1.native);
    });

    it("doesn't attach new watchers to a native watcher that's stopping", async function() {
      const rootDir = await tempMkdir('atom-fsmanager-test-');

      const watcher0 = await watchPath(rootDir, {}, () => {});
      const native0 = watcher0.native;

      watcher0.dispose();
      const watcher1 = await watchPath(rootDir, {}, () => {});

      expect(watcher1.native).not.toBe(native0);
    });

<<<<<<< HEAD
    it('reuses an existing native watcher on a parent directory and filters events', async function () {
      await watcher.configure({
        jsLog: 'path-watcher-0.js.log',
        mainLog: 'path-watcher-0.main.log',
        workerLog: 'path-watcher-0.worker.log',
        pollingLog: 'path-watcher-0.poll.log'
      })

      const rootDir = await tempMkdir('atom-fsmanager-test-').then(realpath)
      const rootFile = path.join(rootDir, 'rootfile.txt')
      const subDir = path.join(rootDir, 'subdir')
      const subFile = path.join(subDir, 'subfile.txt')
=======
    it('reuses an existing native watcher on a parent directory and filters events', async function() {
      const rootDir = await tempMkdir('atom-fsmanager-test-').then(realpath);
      const rootFile = path.join(rootDir, 'rootfile.txt');
      const subDir = path.join(rootDir, 'subdir');
      const subFile = path.join(subDir, 'subfile.txt');
>>>>>>> 1d9a4caf

      await mkdir(subDir);

      // Keep the watchers alive with an undisposed subscription
      const rootWatcher = await watchPath(rootDir, {}, () => {});
      const childWatcher = await watchPath(subDir, {}, () => {});

      expect(rootWatcher.native).toBe(childWatcher.native);
      expect(rootWatcher.native.isRunning()).toBe(true);

      const firstChanges = Promise.all([
        waitForChanges(rootWatcher, subFile),
        waitForChanges(childWatcher, subFile)
      ]);
      await writeFile(subFile, 'subfile\n', { encoding: 'utf8' });
      await firstChanges;

      const nextRootEvent = waitForChanges(rootWatcher, rootFile);
      await writeFile(rootFile, 'rootfile\n', { encoding: 'utf8' });
      await nextRootEvent;
    });

<<<<<<< HEAD
    it('adopts existing child watchers and filters events appropriately to them', async function () {
      await watcher.configure({
        jsLog: 'path-watcher-1.js.log',
        mainLog: 'path-watcher-1.main.log',
        workerLog: 'path-watcher-1.worker.log',
        pollingLog: 'path-watcher-1.poll.log'
      })

      const parentDir = await tempMkdir('atom-fsmanager-test-').then(realpath)
=======
    it('adopts existing child watchers and filters events appropriately to them', async function() {
      const parentDir = await tempMkdir('atom-fsmanager-test-').then(realpath);
>>>>>>> 1d9a4caf

      // Create the directory tree
      const rootFile = path.join(parentDir, 'rootfile.txt');
      const subDir0 = path.join(parentDir, 'subdir0');
      const subFile0 = path.join(subDir0, 'subfile0.txt');
      const subDir1 = path.join(parentDir, 'subdir1');
      const subFile1 = path.join(subDir1, 'subfile1.txt');

      await mkdir(subDir0);
      await mkdir(subDir1);
      await Promise.all([
        writeFile(rootFile, 'rootfile\n', { encoding: 'utf8' }),
        writeFile(subFile0, 'subfile 0\n', { encoding: 'utf8' }),
        writeFile(subFile1, 'subfile 1\n', { encoding: 'utf8' })
      ]);

      // Begin the child watchers and keep them alive
      const subWatcher0 = await watchPath(subDir0, {}, () => {});
      const subWatcherChanges0 = waitForChanges(subWatcher0, subFile0);

      const subWatcher1 = await watchPath(subDir1, {}, () => {});
      const subWatcherChanges1 = waitForChanges(subWatcher1, subFile1);

      expect(subWatcher0.native).not.toBe(subWatcher1.native);

      // Create the parent watcher
      const parentWatcher = await watchPath(parentDir, {}, () => {});
      const parentWatcherChanges = waitForChanges(
        parentWatcher,
        rootFile,
        subFile0,
        subFile1
      );

      expect(subWatcher0.native).toBe(parentWatcher.native);
      expect(subWatcher1.native).toBe(parentWatcher.native);

      // Ensure events are filtered correctly
      await Promise.all([
        appendFile(rootFile, 'change\n', { encoding: 'utf8' }),
        appendFile(subFile0, 'change\n', { encoding: 'utf8' }),
        appendFile(subFile1, 'change\n', { encoding: 'utf8' })
      ]);

      await Promise.all([
        subWatcherChanges0,
        subWatcherChanges1,
        parentWatcherChanges
      ]);
    });
  });
});<|MERGE_RESOLUTION|>--- conflicted
+++ resolved
@@ -8,13 +8,9 @@
 import { CompositeDisposable } from 'event-kit';
 import { watchPath, stopAllWatchers } from '../src/path-watcher';
 
-<<<<<<< HEAD
 import watcher from '@atom/watcher'
 
 temp.track()
-=======
-temp.track();
->>>>>>> 1d9a4caf
 
 const writeFile = promisify(fs.writeFile);
 const mkdir = promisify(fs.mkdir);
@@ -57,7 +53,6 @@
     });
   }
 
-<<<<<<< HEAD
   describe('watchPath()', function () {
     afterEach(async () => {
       await watcher.configure({
@@ -70,11 +65,6 @@
 
     it('resolves the returned promise when the watcher begins listening', async function () {
       const rootDir = await tempMkdir('atom-fsmanager-test-')
-=======
-  describe('watchPath()', function() {
-    it('resolves the returned promise when the watcher begins listening', async function() {
-      const rootDir = await tempMkdir('atom-fsmanager-test-');
->>>>>>> 1d9a4caf
 
       const watcher = await watchPath(rootDir, {}, () => {});
       expect(watcher.constructor.name).toBe('PathWatcher');
@@ -111,7 +101,6 @@
       expect(watcher1.native).not.toBe(native0);
     });
 
-<<<<<<< HEAD
     it('reuses an existing native watcher on a parent directory and filters events', async function () {
       await watcher.configure({
         jsLog: 'path-watcher-0.js.log',
@@ -124,13 +113,6 @@
       const rootFile = path.join(rootDir, 'rootfile.txt')
       const subDir = path.join(rootDir, 'subdir')
       const subFile = path.join(subDir, 'subfile.txt')
-=======
-    it('reuses an existing native watcher on a parent directory and filters events', async function() {
-      const rootDir = await tempMkdir('atom-fsmanager-test-').then(realpath);
-      const rootFile = path.join(rootDir, 'rootfile.txt');
-      const subDir = path.join(rootDir, 'subdir');
-      const subFile = path.join(subDir, 'subfile.txt');
->>>>>>> 1d9a4caf
 
       await mkdir(subDir);
 
@@ -153,7 +135,6 @@
       await nextRootEvent;
     });
 
-<<<<<<< HEAD
     it('adopts existing child watchers and filters events appropriately to them', async function () {
       await watcher.configure({
         jsLog: 'path-watcher-1.js.log',
@@ -163,10 +144,6 @@
       })
 
       const parentDir = await tempMkdir('atom-fsmanager-test-').then(realpath)
-=======
-    it('adopts existing child watchers and filters events appropriately to them', async function() {
-      const parentDir = await tempMkdir('atom-fsmanager-test-').then(realpath);
->>>>>>> 1d9a4caf
 
       // Create the directory tree
       const rootFile = path.join(parentDir, 'rootfile.txt');
