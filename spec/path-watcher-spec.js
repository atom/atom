--- conflicted
+++ resolved
@@ -8,13 +8,9 @@
 import { CompositeDisposable } from 'event-kit'
 import { watchPath, stopAllWatchers } from '../src/path-watcher'
 
-<<<<<<< HEAD
 import watcher from '@atom/watcher'
 
-tempCb.track()
-=======
 temp.track()
->>>>>>> 29e042a8
 
 const writeFile = promisify(fs.writeFile)
 const mkdir = promisify(fs.mkdir)
@@ -106,7 +102,6 @@
     })
 
     it('reuses an existing native watcher on a parent directory and filters events', async function () {
-<<<<<<< HEAD
       await watcher.configure({
         jsLog: 'path-watcher-0.js.log',
         mainLog: 'path-watcher-0.main.log',
@@ -115,9 +110,6 @@
       })
 
       const rootDir = await temp.mkdir('atom-fsmanager-test-').then(fs.realpath)
-=======
-      const rootDir = await tempMkdir('atom-fsmanager-test-').then(realpath)
->>>>>>> 29e042a8
       const rootFile = path.join(rootDir, 'rootfile.txt')
       const subDir = path.join(rootDir, 'subdir')
       const subFile = path.join(subDir, 'subfile.txt')
@@ -144,7 +136,6 @@
     })
 
     it('adopts existing child watchers and filters events appropriately to them', async function () {
-<<<<<<< HEAD
       await watcher.configure({
         jsLog: 'path-watcher-1.js.log',
         mainLog: 'path-watcher-1.main.log',
@@ -153,10 +144,6 @@
       })
 
       const parentDir = await temp.mkdir('atom-fsmanager-test-').then(fs.realpath)
-=======
-      const parentDir = await tempMkdir('atom-fsmanager-test-')
-        .then(realpath)
->>>>>>> 29e042a8
 
       // Create the directory tree
       const rootFile = path.join(parentDir, 'rootfile.txt')
