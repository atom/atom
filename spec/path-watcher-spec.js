/** @babel */

import temp from 'temp';
import fs from 'fs-plus';
import path from 'path';
import { promisify } from 'util';

import { CompositeDisposable } from 'event-kit';
import { watchPath, stopAllWatchers } from '../src/path-watcher';

temp.track();

const writeFile = promisify(fs.writeFile);
const mkdir = promisify(fs.mkdir);
const appendFile = promisify(fs.appendFile);
const realpath = promisify(fs.realpath);

const tempMkdir = promisify(temp.mkdir);

describe('watchPath', function() {
<<<<<<< HEAD
  let subs

  beforeEach(function() {
    subs = new CompositeDisposable()
  })

  afterEach(function() {
    subs.dispose()

    waitsForPromise(() => stopAllWatchers())
  })

  function waitForChanges(watcher, ...fileNames) {
    const waiting = new Set(fileNames)
    let fired = false
    const relevantEvents = []
    console.log(`waitForChanges: waiting for filenames - [${fileNames.join(', ')}]`)
=======
  let subs;

  beforeEach(function() {
    subs = new CompositeDisposable();
  });

  afterEach(async function() {
    subs.dispose();
    await stopAllWatchers();
  });

  function waitForChanges(watcher, ...fileNames) {
    const waiting = new Set(fileNames);
    let fired = false;
    const relevantEvents = [];
>>>>>>> 1d9a4caf

    return new Promise(resolve => {
      const sub = watcher.onDidChange(events => {
        console.log(`waitForChanges: received ${events.length} events`)
        for (const event of events) {
          if (waiting.delete(event.path)) {
<<<<<<< HEAD
            console.log(`waitForChanges: matched [${event.path}]`)
            relevantEvents.push(event)
          } else {
            console.log(`waitForChanges: ignoring unexpected event [${event.path}]`)
=======
            relevantEvents.push(event);
>>>>>>> 1d9a4caf
          }
        }

        if (!fired && waiting.size === 0) {
<<<<<<< HEAD
          console.log(`waitForChanges: all expected events received, resolving`)
          fired = true
          resolve(relevantEvents)
          sub.dispose()
        } else if (!fired) {
          console.log(`waitForChanges: ${waiting.size} events still to come`)
        } else {
          console.log(`waitForChanges: already fired`)
=======
          fired = true;
          resolve(relevantEvents);
          sub.dispose();
>>>>>>> 1d9a4caf
        }
      });
    });
  }

  describe('watchPath()', function() {
    it('resolves the returned promise when the watcher begins listening', async function() {
<<<<<<< HEAD
      const rootDir = await tempMkdir('atom-fsmanager-test-')

      const watcher = await watchPath(rootDir, {}, () => { })
      expect(watcher.constructor.name).toBe('PathWatcher')
    })

    it('reuses an existing native watcher and resolves getStartPromise immediately if attached to a running watcher', async function() {
      const rootDir = await tempMkdir('atom-fsmanager-test-')

      const watcher0 = await watchPath(rootDir, {}, () => { })
      const watcher1 = await watchPath(rootDir, {}, () => { })
=======
      const rootDir = await tempMkdir('atom-fsmanager-test-');

      const watcher = await watchPath(rootDir, {}, () => {});
      expect(watcher.constructor.name).toBe('PathWatcher');
    });

    it('reuses an existing native watcher and resolves getStartPromise immediately if attached to a running watcher', async function() {
      const rootDir = await tempMkdir('atom-fsmanager-test-');

      const watcher0 = await watchPath(rootDir, {}, () => {});
      const watcher1 = await watchPath(rootDir, {}, () => {});
>>>>>>> 1d9a4caf

      expect(watcher0.native).toBe(watcher1.native);
    });

    it("reuses existing native watchers even while they're still starting", async function() {
<<<<<<< HEAD
      const rootDir = await tempMkdir('atom-fsmanager-test-')

      const [watcher0, watcher1] = await Promise.all([
        watchPath(rootDir, {}, () => { }),
        watchPath(rootDir, {}, () => { })
      ])
      expect(watcher0.native).toBe(watcher1.native)
    })

    it("doesn't attach new watchers to a native watcher that's stopping", async function() {
      const rootDir = await tempMkdir('atom-fsmanager-test-')

      const watcher0 = await watchPath(rootDir, {}, () => { })
      const native0 = watcher0.native

      watcher0.dispose()
      const watcher1 = await watchPath(rootDir, {}, () => { })
=======
      const rootDir = await tempMkdir('atom-fsmanager-test-');

      const [watcher0, watcher1] = await Promise.all([
        watchPath(rootDir, {}, () => {}),
        watchPath(rootDir, {}, () => {})
      ]);
      expect(watcher0.native).toBe(watcher1.native);
    });

    it("doesn't attach new watchers to a native watcher that's stopping", async function() {
      const rootDir = await tempMkdir('atom-fsmanager-test-');

      const watcher0 = await watchPath(rootDir, {}, () => {});
      const native0 = watcher0.native;

      watcher0.dispose();
      const watcher1 = await watchPath(rootDir, {}, () => {});
>>>>>>> 1d9a4caf

      expect(watcher1.native).not.toBe(native0);
    });

<<<<<<< HEAD
    fdescribe('the flaking test', function() {
      for (let i = 0; i < 100; i++) {
        it(`reuses an existing native watcher on a parent directory and filters events: ${i}`, async function() {
          console.log('start')

          console.log('creating fixture paths: start')
          const rootDir = await tempMkdir('atom-fsmanager-test-').then(realpath)
          const rootFile = path.join(rootDir, 'rootfile.txt')
          const subDir = path.join(rootDir, 'subdir')
          const subFile = path.join(subDir, 'subfile.txt')

          await fs.mkdir(subDir)
          console.log(`rootDir=[${rootDir}] rootFile=[${rootFile} subDir=[${subDir}] subFile=[${subFile}]]`)
          console.log('creating fixture paths: done')

          // Keep the watchers alive with an undisposed subscription
          console.log('creating watchers: start')
          console.log(`watching: [${rootDir}]`)
          const rootWatcher = await watchPath(rootDir, {}, () => { })
          console.log(`watching: [${subDir}]`)
          const childWatcher = await watchPath(subDir, {}, () => { })
          console.log('creating watchers: done')

          expect(rootWatcher.native).toBe(childWatcher.native)
          expect(rootWatcher.native.isRunning()).toBe(true)

          console.log('creating promise for first changes: start')
          const firstChanges = Promise.all([
            waitForChanges(rootWatcher, subFile),
            waitForChanges(childWatcher, subFile)
          ])
          console.log('creating promise for first changes: done')

          console.log(`writing to ${subFile}: start`)
          await fs.writeFile(subFile, 'subfile\n', { encoding: 'utf8' })
          console.log(`writing to ${subFile}: done`)
          console.log(`await promise for first changes: start`)
          await firstChanges
          console.log(`await promise for first changes: done`)

          console.log('creating promise for root changes: start')
          const nextRootEvent = waitForChanges(rootWatcher, rootFile)
          console.log('creating promise for root changes: done')
          console.log(`writing to ${rootFile}: start`)
          await fs.writeFile(rootFile, 'rootfile\n', { encoding: 'utf8' })
          console.log(`writing to ${rootFile}: done`)
          console.log('await promise for root changes: start')
          await nextRootEvent
          console.log('await promise for root changes: done')

          console.log('done')
        })
      }
    })

    it('adopts existing child watchers and filters events appropriately to them', async function() {
      const parentDir = await tempMkdir('atom-fsmanager-test-')
        .then(realpath)
=======
    it('reuses an existing native watcher on a parent directory and filters events', async function() {
      const rootDir = await tempMkdir('atom-fsmanager-test-').then(realpath);
      const rootFile = path.join(rootDir, 'rootfile.txt');
      const subDir = path.join(rootDir, 'subdir');
      const subFile = path.join(subDir, 'subfile.txt');

      await mkdir(subDir);

      // Keep the watchers alive with an undisposed subscription
      const rootWatcher = await watchPath(rootDir, {}, () => {});
      const childWatcher = await watchPath(subDir, {}, () => {});

      expect(rootWatcher.native).toBe(childWatcher.native);
      expect(rootWatcher.native.isRunning()).toBe(true);

      const firstChanges = Promise.all([
        waitForChanges(rootWatcher, subFile),
        waitForChanges(childWatcher, subFile)
      ]);
      await writeFile(subFile, 'subfile\n', { encoding: 'utf8' });
      await firstChanges;

      const nextRootEvent = waitForChanges(rootWatcher, rootFile);
      await writeFile(rootFile, 'rootfile\n', { encoding: 'utf8' });
      await nextRootEvent;
    });

    it('adopts existing child watchers and filters events appropriately to them', async function() {
      const parentDir = await tempMkdir('atom-fsmanager-test-').then(realpath);
>>>>>>> 1d9a4caf

      // Create the directory tree
      const rootFile = path.join(parentDir, 'rootfile.txt');
      const subDir0 = path.join(parentDir, 'subdir0');
      const subFile0 = path.join(subDir0, 'subfile0.txt');
      const subDir1 = path.join(parentDir, 'subdir1');
      const subFile1 = path.join(subDir1, 'subfile1.txt');

      await mkdir(subDir0);
      await mkdir(subDir1);
      await Promise.all([
        writeFile(rootFile, 'rootfile\n', { encoding: 'utf8' }),
        writeFile(subFile0, 'subfile 0\n', { encoding: 'utf8' }),
        writeFile(subFile1, 'subfile 1\n', { encoding: 'utf8' })
      ]);

      // Begin the child watchers and keep them alive
<<<<<<< HEAD
      const subWatcher0 = await watchPath(subDir0, {}, () => { })
      const subWatcherChanges0 = waitForChanges(subWatcher0, subFile0)

      const subWatcher1 = await watchPath(subDir1, {}, () => { })
      const subWatcherChanges1 = waitForChanges(subWatcher1, subFile1)
=======
      const subWatcher0 = await watchPath(subDir0, {}, () => {});
      const subWatcherChanges0 = waitForChanges(subWatcher0, subFile0);

      const subWatcher1 = await watchPath(subDir1, {}, () => {});
      const subWatcherChanges1 = waitForChanges(subWatcher1, subFile1);
>>>>>>> 1d9a4caf

      expect(subWatcher0.native).not.toBe(subWatcher1.native);

      // Create the parent watcher
      const parentWatcher = await watchPath(parentDir, {}, () => {});
      const parentWatcherChanges = waitForChanges(
        parentWatcher,
        rootFile,
        subFile0,
        subFile1
      );

      expect(subWatcher0.native).toBe(parentWatcher.native);
      expect(subWatcher1.native).toBe(parentWatcher.native);

      // Ensure events are filtered correctly
      await Promise.all([
        appendFile(rootFile, 'change\n', { encoding: 'utf8' }),
        appendFile(subFile0, 'change\n', { encoding: 'utf8' }),
        appendFile(subFile1, 'change\n', { encoding: 'utf8' })
      ]);

      await Promise.all([
        subWatcherChanges0,
        subWatcherChanges1,
        parentWatcherChanges
      ]);
    });
  });
});<|MERGE_RESOLUTION|>--- conflicted
+++ resolved
@@ -18,7 +18,6 @@
 const tempMkdir = promisify(temp.mkdir);
 
 describe('watchPath', function() {
-<<<<<<< HEAD
   let subs
 
   beforeEach(function() {
@@ -36,42 +35,20 @@
     let fired = false
     const relevantEvents = []
     console.log(`waitForChanges: waiting for filenames - [${fileNames.join(', ')}]`)
-=======
-  let subs;
-
-  beforeEach(function() {
-    subs = new CompositeDisposable();
-  });
-
-  afterEach(async function() {
-    subs.dispose();
-    await stopAllWatchers();
-  });
-
-  function waitForChanges(watcher, ...fileNames) {
-    const waiting = new Set(fileNames);
-    let fired = false;
-    const relevantEvents = [];
->>>>>>> 1d9a4caf
 
     return new Promise(resolve => {
       const sub = watcher.onDidChange(events => {
         console.log(`waitForChanges: received ${events.length} events`)
         for (const event of events) {
           if (waiting.delete(event.path)) {
-<<<<<<< HEAD
             console.log(`waitForChanges: matched [${event.path}]`)
             relevantEvents.push(event)
           } else {
             console.log(`waitForChanges: ignoring unexpected event [${event.path}]`)
-=======
-            relevantEvents.push(event);
->>>>>>> 1d9a4caf
           }
         }
 
         if (!fired && waiting.size === 0) {
-<<<<<<< HEAD
           console.log(`waitForChanges: all expected events received, resolving`)
           fired = true
           resolve(relevantEvents)
@@ -80,11 +57,6 @@
           console.log(`waitForChanges: ${waiting.size} events still to come`)
         } else {
           console.log(`waitForChanges: already fired`)
-=======
-          fired = true;
-          resolve(relevantEvents);
-          sub.dispose();
->>>>>>> 1d9a4caf
         }
       });
     });
@@ -92,7 +64,6 @@
 
   describe('watchPath()', function() {
     it('resolves the returned promise when the watcher begins listening', async function() {
-<<<<<<< HEAD
       const rootDir = await tempMkdir('atom-fsmanager-test-')
 
       const watcher = await watchPath(rootDir, {}, () => { })
@@ -104,25 +75,11 @@
 
       const watcher0 = await watchPath(rootDir, {}, () => { })
       const watcher1 = await watchPath(rootDir, {}, () => { })
-=======
-      const rootDir = await tempMkdir('atom-fsmanager-test-');
-
-      const watcher = await watchPath(rootDir, {}, () => {});
-      expect(watcher.constructor.name).toBe('PathWatcher');
-    });
-
-    it('reuses an existing native watcher and resolves getStartPromise immediately if attached to a running watcher', async function() {
-      const rootDir = await tempMkdir('atom-fsmanager-test-');
-
-      const watcher0 = await watchPath(rootDir, {}, () => {});
-      const watcher1 = await watchPath(rootDir, {}, () => {});
->>>>>>> 1d9a4caf
 
       expect(watcher0.native).toBe(watcher1.native);
     });
 
     it("reuses existing native watchers even while they're still starting", async function() {
-<<<<<<< HEAD
       const rootDir = await tempMkdir('atom-fsmanager-test-')
 
       const [watcher0, watcher1] = await Promise.all([
@@ -140,30 +97,10 @@
 
       watcher0.dispose()
       const watcher1 = await watchPath(rootDir, {}, () => { })
-=======
-      const rootDir = await tempMkdir('atom-fsmanager-test-');
-
-      const [watcher0, watcher1] = await Promise.all([
-        watchPath(rootDir, {}, () => {}),
-        watchPath(rootDir, {}, () => {})
-      ]);
-      expect(watcher0.native).toBe(watcher1.native);
-    });
-
-    it("doesn't attach new watchers to a native watcher that's stopping", async function() {
-      const rootDir = await tempMkdir('atom-fsmanager-test-');
-
-      const watcher0 = await watchPath(rootDir, {}, () => {});
-      const native0 = watcher0.native;
-
-      watcher0.dispose();
-      const watcher1 = await watchPath(rootDir, {}, () => {});
->>>>>>> 1d9a4caf
 
       expect(watcher1.native).not.toBe(native0);
     });
 
-<<<<<<< HEAD
     fdescribe('the flaking test', function() {
       for (let i = 0; i < 100; i++) {
         it(`reuses an existing native watcher on a parent directory and filters events: ${i}`, async function() {
@@ -222,37 +159,6 @@
     it('adopts existing child watchers and filters events appropriately to them', async function() {
       const parentDir = await tempMkdir('atom-fsmanager-test-')
         .then(realpath)
-=======
-    it('reuses an existing native watcher on a parent directory and filters events', async function() {
-      const rootDir = await tempMkdir('atom-fsmanager-test-').then(realpath);
-      const rootFile = path.join(rootDir, 'rootfile.txt');
-      const subDir = path.join(rootDir, 'subdir');
-      const subFile = path.join(subDir, 'subfile.txt');
-
-      await mkdir(subDir);
-
-      // Keep the watchers alive with an undisposed subscription
-      const rootWatcher = await watchPath(rootDir, {}, () => {});
-      const childWatcher = await watchPath(subDir, {}, () => {});
-
-      expect(rootWatcher.native).toBe(childWatcher.native);
-      expect(rootWatcher.native.isRunning()).toBe(true);
-
-      const firstChanges = Promise.all([
-        waitForChanges(rootWatcher, subFile),
-        waitForChanges(childWatcher, subFile)
-      ]);
-      await writeFile(subFile, 'subfile\n', { encoding: 'utf8' });
-      await firstChanges;
-
-      const nextRootEvent = waitForChanges(rootWatcher, rootFile);
-      await writeFile(rootFile, 'rootfile\n', { encoding: 'utf8' });
-      await nextRootEvent;
-    });
-
-    it('adopts existing child watchers and filters events appropriately to them', async function() {
-      const parentDir = await tempMkdir('atom-fsmanager-test-').then(realpath);
->>>>>>> 1d9a4caf
 
       // Create the directory tree
       const rootFile = path.join(parentDir, 'rootfile.txt');
@@ -270,19 +176,11 @@
       ]);
 
       // Begin the child watchers and keep them alive
-<<<<<<< HEAD
       const subWatcher0 = await watchPath(subDir0, {}, () => { })
       const subWatcherChanges0 = waitForChanges(subWatcher0, subFile0)
 
       const subWatcher1 = await watchPath(subDir1, {}, () => { })
       const subWatcherChanges1 = waitForChanges(subWatcher1, subFile1)
-=======
-      const subWatcher0 = await watchPath(subDir0, {}, () => {});
-      const subWatcherChanges0 = waitForChanges(subWatcher0, subFile0);
-
-      const subWatcher1 = await watchPath(subDir1, {}, () => {});
-      const subWatcherChanges1 = waitForChanges(subWatcher1, subFile1);
->>>>>>> 1d9a4caf
 
       expect(subWatcher0.native).not.toBe(subWatcher1.native);
 
