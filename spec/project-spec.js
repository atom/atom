--- conflicted
+++ resolved
@@ -1,4 +1,3 @@
-<<<<<<< HEAD
 const temp = require('temp').track()
 const TextBuffer = require('text-buffer')
 const Project = require('../src/project')
@@ -6,16 +5,6 @@
 const path = require('path')
 const { Directory } = require('pathwatcher')
 const GitRepository = require('../src/git-repository')
-=======
-const temp = require('temp').track();
-const TextBuffer = require('text-buffer');
-const Project = require('../src/project');
-const fs = require('fs-plus');
-const path = require('path');
-const { Directory } = require('pathwatcher');
-const { stopAllWatchers } = require('../src/path-watcher');
-const GitRepository = require('../src/git-repository');
->>>>>>> 1d9a4caf
 
 const watcher = require('@atom/watcher')
 
@@ -619,19 +608,10 @@
     });
 
     it('uses the custom onDidChangeFiles as the watcher if available', () => {
-<<<<<<< HEAD
       const remotePath = 'ssh://another-directory:8080/does-exist'
       atom.project.setPaths([remotePath])
 
       waitsForPromise(() => atom.project.getWatcherPromise(remotePath))
-=======
-      // Ensure that all preexisting watchers are stopped
-      waitsForPromise(() => stopAllWatchers());
-
-      const remotePath = 'ssh://another-directory:8080/does-exist';
-      runs(() => atom.project.setPaths([remotePath]));
-      waitsForPromise(() => atom.project.getWatcherPromise(remotePath));
->>>>>>> 1d9a4caf
 
       runs(() => {
         expect(onDidChangeFilesCallback).not.toBeNull();
@@ -1108,7 +1088,6 @@
       });
     };
 
-<<<<<<< HEAD
     it('reports filesystem changes within project paths', async () => {
       await watcher.configure({
         jsLog: 'project-0.js.log',
@@ -1126,20 +1105,6 @@
       atom.project.setPaths([dirOne])
 
       waitsForPromise(() => atom.project.getWatcherPromise(dirOne))
-=======
-    it('reports filesystem changes within project paths', () => {
-      const dirOne = temp.mkdirSync('atom-spec-project-one');
-      const fileOne = path.join(dirOne, 'file-one.txt');
-      const fileTwo = path.join(dirOne, 'file-two.txt');
-      const dirTwo = temp.mkdirSync('atom-spec-project-two');
-      const fileThree = path.join(dirTwo, 'file-three.txt');
-
-      // Ensure that all preexisting watchers are stopped
-      waitsForPromise(() => stopAllWatchers());
-
-      runs(() => atom.project.setPaths([dirOne]));
-      waitsForPromise(() => atom.project.getWatcherPromise(dirOne));
->>>>>>> 1d9a4caf
 
       runs(() => {
         expect(atom.project.watcherPromisesByPath[dirTwo]).toEqual(undefined);
@@ -1153,15 +1118,9 @@
 
       runs(() => {
         expect(events.some(event => event.path === fileThree)).toBeFalsy()
-<<<<<<< HEAD
       })
     })
   })
-=======
-      );
-    });
-  });
->>>>>>> 1d9a4caf
 
   describe('.onDidAddBuffer()', () => {
     it('invokes the callback with added text buffers', () => {
