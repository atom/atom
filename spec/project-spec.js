--- conflicted
+++ resolved
@@ -3,12 +3,7 @@
 const Project = require('../src/project')
 const fs = require('fs-plus')
 const path = require('path')
-<<<<<<< HEAD
-const {Directory} = require('pathwatcher')
-=======
 const { Directory } = require('pathwatcher')
-const { stopAllWatchers } = require('../src/path-watcher')
->>>>>>> 29e042a8
 const GitRepository = require('../src/git-repository')
 
 const watcher = require('@atom/watcher')
@@ -1059,7 +1054,6 @@
 
     afterEach(() => sub.dispose())
 
-<<<<<<< HEAD
     afterEach(async () => {
       await watcher.configure({
         jsLog: watcher.DISABLE,
@@ -1069,12 +1063,8 @@
       })
     })
 
-    const waitForEvents = (paths) => {
-      const remaining = new Set(paths.map((p) => fs.realpathSync(p)))
-=======
     const waitForEvents = paths => {
       const remaining = new Set(paths.map(p => fs.realpathSync(p)))
->>>>>>> 29e042a8
       return new Promise((resolve, reject) => {
         checkCallback = () => {
           for (let event of events) {
@@ -1126,15 +1116,9 @@
 
       waitsForPromise(() => waitForEvents([fileOne, fileTwo]))
 
-<<<<<<< HEAD
       runs(() => {
         expect(events.some(event => event.path === fileThree)).toBeFalsy()
       })
-=======
-      runs(() =>
-        expect(events.some(event => event.path === fileThree)).toBeFalsy()
-      )
->>>>>>> 29e042a8
     })
   })
 
