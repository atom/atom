--- conflicted
+++ resolved
@@ -275,18 +275,12 @@
       afterEach ->
         editor.clearFontFamily()
 
-<<<<<<< HEAD
-      it "updates the font family on new and existing editors and recalculates dimensions critical to cursor positioning", ->
-        editor.attachToDom()
-        charWidthBefore = editor.charWidth
-=======
       it "updates the font family on new and existing editors", ->
-        rootView.attachToDom()
-        rootView.height(200)
-        rootView.width(200)
-
+        editor.attachToDom(12)
         config.set("editor.fontFamily", "Courier")
-        newEditor = editor.splitRight()
+
+        newEditor = new Editor(project.buildEditSession('sample.js'))
+        newEditor.attachToDom(12)
 
         expect($("head style.editor-font-family").text()).toMatch "{font-family: Courier}"
         expect(editor.css('font-family')).toBe 'Courier'
@@ -298,7 +292,6 @@
         lineHeightBefore = editor.lineHeight
         charWidthBefore = editor.charWidth
         config.set("editor.fontFamily", "PCMyungjo")
->>>>>>> 8af55a04
 
         editor.setCursorScreenPosition [5, 6]
         config.set("editor.fontFamily", "Consolas")
