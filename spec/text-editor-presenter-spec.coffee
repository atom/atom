_ = require 'underscore-plus'
randomWords = require 'random-words'
TextBuffer = require 'text-buffer'
{Point, Range} = TextBuffer
TextEditor = require '../src/text-editor'
TextEditorPresenter = require '../src/text-editor-presenter'

describe "TextEditorPresenter", ->
  [buffer, editor] = []

  beforeEach ->
    # These *should* be mocked in the spec helper, but changing that now would break packages :-(
    spyOn(window, "setInterval").andCallFake window.fakeSetInterval
    spyOn(window, "clearInterval").andCallFake window.fakeClearInterval

    buffer = new TextBuffer(filePath: require.resolve('./fixtures/sample.js'))
    editor = new TextEditor({buffer})
    waitsForPromise -> buffer.load()

  afterEach ->
    editor.destroy()
    buffer.destroy()

  buildPresenter = (params={}) ->
    _.defaults params,
      model: editor
      explicitHeight: 130
      contentFrameWidth: 500
      lineHeight: 10
      baseCharacterWidth: 10
      horizontalScrollbarHeight: 10
      verticalScrollbarWidth: 10
      scrollTop: 0
      scrollLeft: 0
      lineOverdrawMargin: 0

    new TextEditorPresenter(params)

  expectValues = (actual, expected) ->
    for key, value of expected
      expect(actual[key]).toEqual value

  expectStateUpdatedToBe = (value, presenter, fn) ->
    updatedState = false
    disposable = presenter.onDidUpdateState ->
      updatedState = true
      disposable.dispose()
    fn()
    expect(updatedState).toBe(value)

  expectStateUpdate = (presenter, fn) -> expectStateUpdatedToBe(true, presenter, fn)

  expectNoStateUpdate = (presenter, fn) -> expectStateUpdatedToBe(false, presenter, fn)

  # These `describe` and `it` blocks mirror the structure of the ::state object.
  # Please maintain this structure when adding specs for new state fields.
  describe "::getState()", ->
<<<<<<< HEAD
=======
    [buffer, editor] = []

    beforeEach ->
      # These *should* be mocked in the spec helper, but changing that now would break packages :-(
      spyOn(window, "setInterval").andCallFake window.fakeSetInterval
      spyOn(window, "clearInterval").andCallFake window.fakeClearInterval

      buffer = new TextBuffer(filePath: require.resolve('./fixtures/sample.js'))
      editor = new TextEditor({buffer})
      waitsForPromise -> buffer.load()

    afterEach ->
      editor.destroy()
      buffer.destroy()

    buildPresenter = (params={}) ->
      _.defaults params,
        model: editor
        explicitHeight: 130
        contentFrameWidth: 500
        windowWidth: 500
        windowHeight: 130
        boundingClientRect: {left: 0, top: 0, width: 500, height: 130}
        lineHeight: 10
        baseCharacterWidth: 10
        horizontalScrollbarHeight: 10
        verticalScrollbarWidth: 10
        scrollTop: 0
        scrollLeft: 0
        lineOverdrawMargin: 0

      new TextEditorPresenter(params)

    expectValues = (actual, expected) ->
      for key, value of expected
        expect(actual[key]).toEqual value

    expectStateUpdatedToBe = (value, presenter, fn) ->
      updatedState = false
      disposable = presenter.onDidUpdateState ->
        updatedState = true
        disposable.dispose()
      fn()
      expect(updatedState).toBe(value)

    expectStateUpdate = (presenter, fn) -> expectStateUpdatedToBe(true, presenter, fn)

    expectNoStateUpdate = (presenter, fn) -> expectStateUpdatedToBe(false, presenter, fn)

>>>>>>> 7c2b9fa8
    describe "during state retrieval", ->
      it "does not trigger onDidUpdateState events", ->
        presenter = buildPresenter()
        expectNoStateUpdate presenter, -> presenter.getState()

    describe ".horizontalScrollbar", ->
      describe ".visible", ->
        it "is true if the scrollWidth exceeds the computed client width", ->
          presenter = buildPresenter
            explicitHeight: editor.getLineCount() * 10
            contentFrameWidth: editor.getMaxScreenLineLength() * 10 + 1
            baseCharacterWidth: 10
            lineHeight: 10
            horizontalScrollbarHeight: 10
            verticalScrollbarWidth: 10

          expect(presenter.getState().horizontalScrollbar.visible).toBe false

          # ::contentFrameWidth itself is smaller than scrollWidth
          presenter.setContentFrameWidth(editor.getMaxScreenLineLength() * 10)
          expect(presenter.getState().horizontalScrollbar.visible).toBe true

          # restore...
          presenter.setContentFrameWidth(editor.getMaxScreenLineLength() * 10 + 1)
          expect(presenter.getState().horizontalScrollbar.visible).toBe false

          # visible vertical scrollbar makes the clientWidth smaller than the scrollWidth
          presenter.setExplicitHeight((editor.getLineCount() * 10) - 1)
          expect(presenter.getState().horizontalScrollbar.visible).toBe true

        it "is false if the editor is mini", ->
          presenter = buildPresenter
            explicitHeight: editor.getLineCount() * 10
            contentFrameWidth: editor.getMaxScreenLineLength() * 10 - 10
            baseCharacterWidth: 10

          expect(presenter.getState().horizontalScrollbar.visible).toBe true
          editor.setMini(true)
          expect(presenter.getState().horizontalScrollbar.visible).toBe false
          editor.setMini(false)
          expect(presenter.getState().horizontalScrollbar.visible).toBe true

      describe ".height", ->
        it "tracks the value of ::horizontalScrollbarHeight", ->
          presenter = buildPresenter(horizontalScrollbarHeight: 10)
          expect(presenter.getState().horizontalScrollbar.height).toBe 10
          expectStateUpdate presenter, -> presenter.setHorizontalScrollbarHeight(20)
          expect(presenter.getState().horizontalScrollbar.height).toBe 20

      describe ".right", ->
        it "is ::verticalScrollbarWidth if the vertical scrollbar is visible and 0 otherwise", ->
          presenter = buildPresenter
            explicitHeight: editor.getLineCount() * 10 + 50
            contentFrameWidth: editor.getMaxScreenLineLength() * 10
            baseCharacterWidth: 10
            lineHeight: 10
            horizontalScrollbarHeight: 10
            verticalScrollbarWidth: 10

          expect(presenter.getState().horizontalScrollbar.right).toBe 0
          presenter.setExplicitHeight((editor.getLineCount() * 10) - 1)
          expect(presenter.getState().horizontalScrollbar.right).toBe 10

      describe ".scrollWidth", ->
        it "is initialized as the max of the ::contentFrameWidth and the width of the longest line", ->
          maxLineLength = editor.getMaxScreenLineLength()

          presenter = buildPresenter(contentFrameWidth: 50, baseCharacterWidth: 10)
          expect(presenter.getState().horizontalScrollbar.scrollWidth).toBe 10 * maxLineLength + 1

          presenter = buildPresenter(contentFrameWidth: 10 * maxLineLength + 20, baseCharacterWidth: 10)
          expect(presenter.getState().horizontalScrollbar.scrollWidth).toBe 10 * maxLineLength + 20

        it "updates when the ::contentFrameWidth changes", ->
          maxLineLength = editor.getMaxScreenLineLength()
          presenter = buildPresenter(contentFrameWidth: 50, baseCharacterWidth: 10)

          expect(presenter.getState().horizontalScrollbar.scrollWidth).toBe 10 * maxLineLength + 1
          expectStateUpdate presenter, -> presenter.setContentFrameWidth(10 * maxLineLength + 20)
          expect(presenter.getState().horizontalScrollbar.scrollWidth).toBe 10 * maxLineLength + 20

        it "updates when the ::baseCharacterWidth changes", ->
          maxLineLength = editor.getMaxScreenLineLength()
          presenter = buildPresenter(contentFrameWidth: 50, baseCharacterWidth: 10)

          expect(presenter.getState().horizontalScrollbar.scrollWidth).toBe 10 * maxLineLength + 1
          expectStateUpdate presenter, -> presenter.setBaseCharacterWidth(15)
          expect(presenter.getState().horizontalScrollbar.scrollWidth).toBe 15 * maxLineLength + 1

        it "updates according to charWidthsForRow", ->
          waitsForPromise -> atom.packages.activatePackage('language-javascript')

          runs ->
            maxLineLength = editor.getMaxScreenLineLength()
            presenter = buildPresenter(contentFrameWidth: 50, baseCharacterWidth: 10)

            expect(presenter.getState().horizontalScrollbar.scrollWidth).toBe 10 * maxLineLength + 1

            editor.setCharWidthsForRow(6, [20, 20])
            editor.setScrollLeft(1) # triggers a state update

            expect(presenter.getState().horizontalScrollbar.scrollWidth).toBe (10 * (maxLineLength - 2)) + (20 * 2) + 1 # 2 of the characters are 20px wide now instead of 10px wide

        it "updates when ::softWrapped changes on the editor", ->
          presenter = buildPresenter(contentFrameWidth: 470, baseCharacterWidth: 10)
          expect(presenter.getState().horizontalScrollbar.scrollWidth).toBe 10 * editor.getMaxScreenLineLength() + 1
          expectStateUpdate presenter, -> editor.setSoftWrapped(true)
          expect(presenter.getState().horizontalScrollbar.scrollWidth).toBe presenter.clientWidth
          expectStateUpdate presenter, -> editor.setSoftWrapped(false)
          expect(presenter.getState().horizontalScrollbar.scrollWidth).toBe 10 * editor.getMaxScreenLineLength() + 1

        it "updates when the longest line changes", ->
          presenter = buildPresenter(contentFrameWidth: 50, baseCharacterWidth: 10)

          expect(presenter.getState().horizontalScrollbar.scrollWidth).toBe 10 * editor.getMaxScreenLineLength() + 1

          expectStateUpdate presenter, -> editor.setCursorBufferPosition([editor.getLongestScreenRow(), 0])
          expectStateUpdate presenter, -> editor.insertText('xyz')

          expect(presenter.getState().horizontalScrollbar.scrollWidth).toBe 10 * editor.getMaxScreenLineLength() + 1

      describe ".scrollLeft", ->
        it "tracks the value of ::scrollLeft", ->
          presenter = buildPresenter(scrollLeft: 10, verticalScrollbarWidth: 10, contentFrameWidth: 500)
          expect(presenter.getState().horizontalScrollbar.scrollLeft).toBe 10
          expectStateUpdate presenter, -> presenter.setScrollLeft(50)
          expect(presenter.getState().horizontalScrollbar.scrollLeft).toBe 50

        it "never exceeds the computed scrollWidth minus the computed clientWidth", ->
          presenter = buildPresenter(scrollLeft: 10, verticalScrollbarWidth: 10, explicitHeight: 100, contentFrameWidth: 500)
          expectStateUpdate presenter, -> presenter.setScrollLeft(300)
          expect(presenter.getState().horizontalScrollbar.scrollLeft).toBe presenter.scrollWidth - presenter.clientWidth

          expectStateUpdate presenter, -> presenter.setContentFrameWidth(600)
          expect(presenter.getState().horizontalScrollbar.scrollLeft).toBe presenter.scrollWidth - presenter.clientWidth

          expectStateUpdate presenter, -> presenter.setVerticalScrollbarWidth(5)
          expect(presenter.getState().horizontalScrollbar.scrollLeft).toBe presenter.scrollWidth - presenter.clientWidth

          expectStateUpdate presenter, -> editor.getBuffer().delete([[6, 0], [6, Infinity]])
          expect(presenter.getState().horizontalScrollbar.scrollLeft).toBe presenter.scrollWidth - presenter.clientWidth

          # Scroll top only gets smaller when needed as dimensions change, never bigger
          scrollLeftBefore = presenter.getState().horizontalScrollbar.scrollLeft
          expectStateUpdate presenter, -> editor.getBuffer().insert([6, 0], new Array(100).join('x'))
          expect(presenter.getState().horizontalScrollbar.scrollLeft).toBe scrollLeftBefore

        it "never goes negative", ->
          presenter = buildPresenter(scrollLeft: 10, verticalScrollbarWidth: 10, contentFrameWidth: 500)
          expectStateUpdate presenter, -> presenter.setScrollLeft(-300)
          expect(presenter.getState().horizontalScrollbar.scrollLeft).toBe 0

    describe ".verticalScrollbar", ->
      describe ".visible", ->
        it "is true if the scrollHeight exceeds the computed client height", ->
          presenter = buildPresenter
            model: editor
            explicitHeight: editor.getLineCount() * 10
            contentFrameWidth: editor.getMaxScreenLineLength() * 10 + 1
            baseCharacterWidth: 10
            lineHeight: 10
            horizontalScrollbarHeight: 10
            verticalScrollbarWidth: 10

          expect(presenter.getState().verticalScrollbar.visible).toBe false

          # ::explicitHeight itself is smaller than scrollWidth
          presenter.setExplicitHeight(editor.getLineCount() * 10 - 1)
          expect(presenter.getState().verticalScrollbar.visible).toBe true

          # restore...
          presenter.setExplicitHeight(editor.getLineCount() * 10)
          expect(presenter.getState().verticalScrollbar.visible).toBe false

          # visible horizontal scrollbar makes the clientHeight smaller than the scrollHeight
          presenter.setContentFrameWidth(editor.getMaxScreenLineLength() * 10)
          expect(presenter.getState().verticalScrollbar.visible).toBe true

      describe ".width", ->
        it "is assigned based on ::verticalScrollbarWidth", ->
          presenter = buildPresenter(verticalScrollbarWidth: 10)
          expect(presenter.getState().verticalScrollbar.width).toBe 10
          expectStateUpdate presenter, -> presenter.setVerticalScrollbarWidth(20)
          expect(presenter.getState().verticalScrollbar.width).toBe 20

      describe ".bottom", ->
        it "is ::horizontalScrollbarHeight if the horizontal scrollbar is visible and 0 otherwise", ->
          presenter = buildPresenter
            explicitHeight: editor.getLineCount() * 10 - 1
            contentFrameWidth: editor.getMaxScreenLineLength() * 10 + 50
            baseCharacterWidth: 10
            lineHeight: 10
            horizontalScrollbarHeight: 10
            verticalScrollbarWidth: 10

          expect(presenter.getState().verticalScrollbar.bottom).toBe 0
          presenter.setContentFrameWidth(editor.getMaxScreenLineLength() * 10)
          expect(presenter.getState().verticalScrollbar.bottom).toBe 10

      describe ".scrollHeight", ->
        it "is initialized based on the lineHeight, the number of lines, and the height", ->
          presenter = buildPresenter(scrollTop: 0, lineHeight: 10)
          expect(presenter.getState().verticalScrollbar.scrollHeight).toBe editor.getScreenLineCount() * 10

          presenter = buildPresenter(scrollTop: 0, lineHeight: 10, explicitHeight: 500)
          expect(presenter.getState().verticalScrollbar.scrollHeight).toBe 500

        it "updates when the ::lineHeight changes", ->
          presenter = buildPresenter(scrollTop: 0, lineHeight: 10)
          expectStateUpdate presenter, -> presenter.setLineHeight(20)
          expect(presenter.getState().verticalScrollbar.scrollHeight).toBe editor.getScreenLineCount() * 20

        it "updates when the line count changes", ->
          presenter = buildPresenter(scrollTop: 0, lineHeight: 10)
          expectStateUpdate presenter, -> editor.getBuffer().append("\n\n\n")
          expect(presenter.getState().verticalScrollbar.scrollHeight).toBe editor.getScreenLineCount() * 10

        it "updates when ::explicitHeight changes", ->
          presenter = buildPresenter(scrollTop: 0, lineHeight: 10)
          expectStateUpdate presenter, -> presenter.setExplicitHeight(500)
          expect(presenter.getState().verticalScrollbar.scrollHeight).toBe 500

        it "adds the computed clientHeight to the computed scrollHeight if editor.scrollPastEnd is true", ->
          presenter = buildPresenter(scrollTop: 10, explicitHeight: 50, horizontalScrollbarHeight: 10)
          expectStateUpdate presenter, -> presenter.setScrollTop(300)
          expect(presenter.getState().verticalScrollbar.scrollHeight).toBe presenter.contentHeight

          expectStateUpdate presenter, -> atom.config.set("editor.scrollPastEnd", true)
          expect(presenter.getState().verticalScrollbar.scrollHeight).toBe presenter.contentHeight + presenter.clientHeight - (presenter.lineHeight * 3)

          expectStateUpdate presenter, -> atom.config.set("editor.scrollPastEnd", false)
          expect(presenter.getState().verticalScrollbar.scrollHeight).toBe presenter.contentHeight

      describe ".scrollTop", ->
        it "tracks the value of ::scrollTop", ->
          presenter = buildPresenter(scrollTop: 10, explicitHeight: 20, horizontalScrollbarHeight: 10)
          expect(presenter.getState().verticalScrollbar.scrollTop).toBe 10
          expectStateUpdate presenter, -> presenter.setScrollTop(50)
          expect(presenter.getState().verticalScrollbar.scrollTop).toBe 50

        it "never exceeds the computed scrollHeight minus the computed clientHeight", ->
          presenter = buildPresenter(scrollTop: 10, explicitHeight: 50, horizontalScrollbarHeight: 10)
          expectStateUpdate presenter, -> presenter.setScrollTop(100)
          expect(presenter.getState().verticalScrollbar.scrollTop).toBe presenter.scrollHeight - presenter.clientHeight

          expectStateUpdate presenter, -> presenter.setExplicitHeight(60)
          expect(presenter.getState().verticalScrollbar.scrollTop).toBe presenter.scrollHeight - presenter.clientHeight

          expectStateUpdate presenter, -> presenter.setHorizontalScrollbarHeight(5)
          expect(presenter.getState().verticalScrollbar.scrollTop).toBe presenter.scrollHeight - presenter.clientHeight

          expectStateUpdate presenter, -> editor.getBuffer().delete([[8, 0], [12, 0]])
          expect(presenter.getState().verticalScrollbar.scrollTop).toBe presenter.scrollHeight - presenter.clientHeight

          # Scroll top only gets smaller when needed as dimensions change, never bigger
          scrollTopBefore = presenter.getState().verticalScrollbar.scrollTop
          expectStateUpdate presenter, -> editor.getBuffer().insert([9, Infinity], '\n\n\n')
          expect(presenter.getState().verticalScrollbar.scrollTop).toBe scrollTopBefore

        it "never goes negative", ->
          presenter = buildPresenter(scrollTop: 10, explicitHeight: 50, horizontalScrollbarHeight: 10)
          expectStateUpdate presenter, -> presenter.setScrollTop(-100)
          expect(presenter.getState().verticalScrollbar.scrollTop).toBe 0

        it "adds the computed clientHeight to the computed scrollHeight if editor.scrollPastEnd is true", ->
          presenter = buildPresenter(scrollTop: 10, explicitHeight: 50, horizontalScrollbarHeight: 10)
          expectStateUpdate presenter, -> presenter.setScrollTop(300)
          expect(presenter.getState().verticalScrollbar.scrollTop).toBe presenter.contentHeight - presenter.clientHeight

          atom.config.set("editor.scrollPastEnd", true)
          expectStateUpdate presenter, -> presenter.setScrollTop(300)
          expect(presenter.getState().verticalScrollbar.scrollTop).toBe presenter.contentHeight - (presenter.lineHeight * 3)

          expectStateUpdate presenter, -> atom.config.set("editor.scrollPastEnd", false)
          expect(presenter.getState().verticalScrollbar.scrollTop).toBe presenter.contentHeight - presenter.clientHeight

    describe ".hiddenInput", ->
      describe ".top/.left", ->
        it "is positioned over the last cursor it is in view and the editor is focused", ->
          editor.setCursorBufferPosition([3, 6])
          presenter = buildPresenter(focused: false, explicitHeight: 50, contentFrameWidth: 300, horizontalScrollbarHeight: 0, verticalScrollbarWidth: 0)
          expectValues presenter.getState().hiddenInput, {top: 0, left: 0}

          expectStateUpdate presenter, -> presenter.setFocused(true)
          expectValues presenter.getState().hiddenInput, {top: 3 * 10, left: 6 * 10}

          expectStateUpdate presenter, -> presenter.setScrollTop(15)
          expectValues presenter.getState().hiddenInput, {top: (3 * 10) - 15, left: 6 * 10}

          expectStateUpdate presenter, -> presenter.setScrollLeft(35)
          expectValues presenter.getState().hiddenInput, {top: (3 * 10) - 15, left: (6 * 10) - 35}

          expectStateUpdate presenter, -> presenter.setScrollTop(40)
          expectValues presenter.getState().hiddenInput, {top: 0, left: (6 * 10) - 35}

          expectStateUpdate presenter, -> presenter.setScrollLeft(70)
          expectValues presenter.getState().hiddenInput, {top: 0, left: 0}

          expectStateUpdate presenter, -> editor.setCursorBufferPosition([11, 43])
          expectValues presenter.getState().hiddenInput, {top: 11 * 10 - editor.getScrollTop(), left: 43 * 10 - editor.getScrollLeft()}

          newCursor = null
          expectStateUpdate presenter, -> newCursor = editor.addCursorAtBufferPosition([6, 10])
          expectValues presenter.getState().hiddenInput, {top: (6 * 10) - editor.getScrollTop(), left: (10 * 10) - editor.getScrollLeft()}

          expectStateUpdate presenter, -> newCursor.destroy()
          expectValues presenter.getState().hiddenInput, {top: 50 - 10, left: 300 - 10}

          expectStateUpdate presenter, -> presenter.setFocused(false)
          expectValues presenter.getState().hiddenInput, {top: 0, left: 0}

      describe ".height", ->
        it "is assigned based on the line height", ->
          presenter = buildPresenter()
          expect(presenter.getState().hiddenInput.height).toBe 10

          expectStateUpdate presenter, -> presenter.setLineHeight(20)
          expect(presenter.getState().hiddenInput.height).toBe 20

      describe ".width", ->
        it "is assigned based on the width of the character following the cursor", ->
          waitsForPromise -> atom.packages.activatePackage('language-javascript')

          runs ->
            editor.setCursorBufferPosition([3, 6])
            presenter = buildPresenter()
            expect(presenter.getState().hiddenInput.width).toBe 10

            expectStateUpdate presenter, -> presenter.setBaseCharacterWidth(15)
            expect(presenter.getState().hiddenInput.width).toBe 15

            presenter.setCharWidthsForRow(3, [15, 15, 15, 15, 15, 15, 20])
            editor.setScrollLeft(1) # triggers a state update
            expect(presenter.getState().hiddenInput.width).toBe 20

        it "is 2px at the end of lines", ->
          presenter = buildPresenter()
          editor.setCursorBufferPosition([3, Infinity])
          expect(presenter.getState().hiddenInput.width).toBe 2

    describe ".content", ->
      describe ".scrollingVertically", ->
        it "is true for ::stoppedScrollingDelay milliseconds following a changes to ::scrollTop", ->
          presenter = buildPresenter(scrollTop: 10, stoppedScrollingDelay: 200, explicitHeight: 100)
          expect(presenter.getState().content.scrollingVertically).toBe false
          expectStateUpdate presenter, -> presenter.setScrollTop(0)
          expect(presenter.getState().content.scrollingVertically).toBe true
          advanceClock(100)
          expect(presenter.getState().content.scrollingVertically).toBe true
          presenter.setScrollTop(10)
          advanceClock(100)
          expect(presenter.getState().content.scrollingVertically).toBe true
          expectStateUpdate presenter, -> advanceClock(100)
          expect(presenter.getState().content.scrollingVertically).toBe false

      describe ".scrollHeight", ->
        it "is initialized based on the lineHeight, the number of lines, and the height", ->
          presenter = buildPresenter(scrollTop: 0, lineHeight: 10)
          expect(presenter.getState().content.scrollHeight).toBe editor.getScreenLineCount() * 10

          presenter = buildPresenter(scrollTop: 0, lineHeight: 10, explicitHeight: 500)
          expect(presenter.getState().content.scrollHeight).toBe 500

        it "updates when the ::lineHeight changes", ->
          presenter = buildPresenter(scrollTop: 0, lineHeight: 10)
          expectStateUpdate presenter, -> presenter.setLineHeight(20)
          expect(presenter.getState().content.scrollHeight).toBe editor.getScreenLineCount() * 20

        it "updates when the line count changes", ->
          presenter = buildPresenter(scrollTop: 0, lineHeight: 10)
          expectStateUpdate presenter, -> editor.getBuffer().append("\n\n\n")
          expect(presenter.getState().content.scrollHeight).toBe editor.getScreenLineCount() * 10

        it "updates when ::explicitHeight changes", ->
          presenter = buildPresenter(scrollTop: 0, lineHeight: 10)
          expectStateUpdate presenter, -> presenter.setExplicitHeight(500)
          expect(presenter.getState().content.scrollHeight).toBe 500

        it "adds the computed clientHeight to the computed scrollHeight if editor.scrollPastEnd is true", ->
          presenter = buildPresenter(scrollTop: 10, explicitHeight: 50, horizontalScrollbarHeight: 10)
          expectStateUpdate presenter, -> presenter.setScrollTop(300)
          expect(presenter.getState().content.scrollHeight).toBe presenter.contentHeight

          expectStateUpdate presenter, -> atom.config.set("editor.scrollPastEnd", true)
          expect(presenter.getState().content.scrollHeight).toBe presenter.contentHeight + presenter.clientHeight - (presenter.lineHeight * 3)

          expectStateUpdate presenter, -> atom.config.set("editor.scrollPastEnd", false)
          expect(presenter.getState().content.scrollHeight).toBe presenter.contentHeight

      describe ".scrollWidth", ->
        it "is initialized as the max of the computed clientWidth and the width of the longest line", ->
          maxLineLength = editor.getMaxScreenLineLength()

          presenter = buildPresenter(explicitHeight: 100, contentFrameWidth: 50, baseCharacterWidth: 10, verticalScrollbarWidth: 10)
          expect(presenter.getState().content.scrollWidth).toBe 10 * maxLineLength + 1

          presenter = buildPresenter(explicitHeight: 100, contentFrameWidth: 10 * maxLineLength + 20, baseCharacterWidth: 10, verticalScrollbarWidth: 10)
          expect(presenter.getState().content.scrollWidth).toBe 10 * maxLineLength + 20 - 10 # subtract vertical scrollbar width

        it "updates when the ::contentFrameWidth changes", ->
          maxLineLength = editor.getMaxScreenLineLength()
          presenter = buildPresenter(contentFrameWidth: 50, baseCharacterWidth: 10)

          expect(presenter.getState().content.scrollWidth).toBe 10 * maxLineLength + 1
          expectStateUpdate presenter, -> presenter.setContentFrameWidth(10 * maxLineLength + 20)
          expect(presenter.getState().content.scrollWidth).toBe 10 * maxLineLength + 20

        it "updates when the ::baseCharacterWidth changes", ->
          maxLineLength = editor.getMaxScreenLineLength()
          presenter = buildPresenter(contentFrameWidth: 50, baseCharacterWidth: 10)

          expect(presenter.getState().content.scrollWidth).toBe 10 * maxLineLength + 1
          expectStateUpdate presenter, -> presenter.setBaseCharacterWidth(15)
          expect(presenter.getState().content.scrollWidth).toBe 15 * maxLineLength + 1

        it "updates according to charWidthsForRow", ->
          waitsForPromise -> atom.packages.activatePackage('language-javascript')

          runs ->
            maxLineLength = editor.getMaxScreenLineLength()
            presenter = buildPresenter(contentFrameWidth: 50, baseCharacterWidth: 10)

            expect(presenter.getState().content.scrollWidth).toBe 10 * maxLineLength + 1

            editor.setCharWidthsForRow(6, [20, 20])
            editor.setScrollLeft(1) # triggers a state update

            expect(presenter.getState().content.scrollWidth).toBe (10 * (maxLineLength - 2)) + (20 * 2) + 1 # 2 of the characters are 20px wide now instead of 10px wide

        it "updates when ::softWrapped changes on the editor", ->
          presenter = buildPresenter(contentFrameWidth: 470, baseCharacterWidth: 10)
          expect(presenter.getState().content.scrollWidth).toBe 10 * editor.getMaxScreenLineLength() + 1
          expectStateUpdate presenter, -> editor.setSoftWrapped(true)
          expect(presenter.getState().horizontalScrollbar.scrollWidth).toBe presenter.clientWidth
          expectStateUpdate presenter, -> editor.setSoftWrapped(false)
          expect(presenter.getState().content.scrollWidth).toBe 10 * editor.getMaxScreenLineLength() + 1

        it "updates when the longest line changes", ->
          presenter = buildPresenter(contentFrameWidth: 50, baseCharacterWidth: 10)

          expect(presenter.getState().content.scrollWidth).toBe 10 * editor.getMaxScreenLineLength() + 1

          expectStateUpdate presenter, -> editor.setCursorBufferPosition([editor.getLongestScreenRow(), 0])
          expectStateUpdate presenter, -> editor.insertText('xyz')

          expect(presenter.getState().content.scrollWidth).toBe 10 * editor.getMaxScreenLineLength() + 1

      describe ".scrollTop", ->
        it "tracks the value of ::scrollTop", ->
          presenter = buildPresenter(scrollTop: 10, lineHeight: 10, explicitHeight: 20)
          expect(presenter.getState().content.scrollTop).toBe 10
          expectStateUpdate presenter, -> presenter.setScrollTop(50)
          expect(presenter.getState().content.scrollTop).toBe 50

        it "never exceeds the computed scroll height minus the computed client height", ->
          presenter = buildPresenter(scrollTop: 10, lineHeight: 10, explicitHeight: 50, horizontalScrollbarHeight: 10)
          expectStateUpdate presenter, -> presenter.setScrollTop(100)
          expect(presenter.getState().content.scrollTop).toBe presenter.scrollHeight - presenter.clientHeight

          expectStateUpdate presenter, -> presenter.setExplicitHeight(60)
          expect(presenter.getState().content.scrollTop).toBe presenter.scrollHeight - presenter.clientHeight

          expectStateUpdate presenter, -> presenter.setHorizontalScrollbarHeight(5)
          expect(presenter.getState().content.scrollTop).toBe presenter.scrollHeight - presenter.clientHeight

          expectStateUpdate presenter, -> editor.getBuffer().delete([[8, 0], [12, 0]])
          expect(presenter.getState().content.scrollTop).toBe presenter.scrollHeight - presenter.clientHeight

          # Scroll top only gets smaller when needed as dimensions change, never bigger
          scrollTopBefore = presenter.getState().verticalScrollbar.scrollTop
          expectStateUpdate presenter, -> editor.getBuffer().insert([9, Infinity], '\n\n\n')
          expect(presenter.getState().content.scrollTop).toBe scrollTopBefore

        it "never goes negative", ->
          presenter = buildPresenter(scrollTop: 10, explicitHeight: 50, horizontalScrollbarHeight: 10)
          expectStateUpdate presenter, -> presenter.setScrollTop(-100)
          expect(presenter.getState().content.scrollTop).toBe 0

        it "adds the computed clientHeight to the computed scrollHeight if editor.scrollPastEnd is true", ->
          presenter = buildPresenter(scrollTop: 10, explicitHeight: 50, horizontalScrollbarHeight: 10)
          expectStateUpdate presenter, -> presenter.setScrollTop(300)
          expect(presenter.getState().content.scrollTop).toBe presenter.contentHeight - presenter.clientHeight

          atom.config.set("editor.scrollPastEnd", true)
          expectStateUpdate presenter, -> presenter.setScrollTop(300)
          expect(presenter.getState().content.scrollTop).toBe presenter.contentHeight - (presenter.lineHeight * 3)

          expectStateUpdate presenter, -> atom.config.set("editor.scrollPastEnd", false)
          expect(presenter.getState().content.scrollTop).toBe presenter.contentHeight - presenter.clientHeight

      describe ".scrollLeft", ->
        it "tracks the value of ::scrollLeft", ->
          presenter = buildPresenter(scrollLeft: 10, lineHeight: 10, baseCharacterWidth: 10, verticalScrollbarWidth: 10, contentFrameWidth: 500)
          expect(presenter.getState().content.scrollLeft).toBe 10
          expectStateUpdate presenter, -> presenter.setScrollLeft(50)
          expect(presenter.getState().content.scrollLeft).toBe 50

        it "never exceeds the computed scrollWidth minus the computed clientWidth", ->
          presenter = buildPresenter(scrollLeft: 10, lineHeight: 10, baseCharacterWidth: 10, verticalScrollbarWidth: 10, contentFrameWidth: 500)
          expectStateUpdate presenter, -> presenter.setScrollLeft(300)
          expect(presenter.getState().content.scrollLeft).toBe presenter.scrollWidth - presenter.clientWidth

          expectStateUpdate presenter, -> presenter.setContentFrameWidth(600)
          expect(presenter.getState().content.scrollLeft).toBe presenter.scrollWidth - presenter.clientWidth

          expectStateUpdate presenter, -> presenter.setVerticalScrollbarWidth(5)
          expect(presenter.getState().content.scrollLeft).toBe presenter.scrollWidth - presenter.clientWidth

          expectStateUpdate presenter, -> editor.getBuffer().delete([[6, 0], [6, Infinity]])
          expect(presenter.getState().content.scrollLeft).toBe presenter.scrollWidth - presenter.clientWidth

          # Scroll top only gets smaller when needed as dimensions change, never bigger
          scrollLeftBefore = presenter.getState().content.scrollLeft
          expectStateUpdate presenter, -> editor.getBuffer().insert([6, 0], new Array(100).join('x'))
          expect(presenter.getState().content.scrollLeft).toBe scrollLeftBefore

        it "never goes negative", ->
          presenter = buildPresenter(scrollLeft: 10, verticalScrollbarWidth: 10, contentFrameWidth: 500)
          expectStateUpdate presenter, -> presenter.setScrollLeft(-300)
          expect(presenter.getState().content.scrollLeft).toBe 0

      describe ".indentGuidesVisible", ->
        it "is initialized based on the editor.showIndentGuide config setting", ->
          presenter = buildPresenter()
          expect(presenter.getState().content.indentGuidesVisible).toBe false

          atom.config.set('editor.showIndentGuide', true)
          presenter = buildPresenter()
          expect(presenter.getState().content.indentGuidesVisible).toBe true

        it "updates when the editor.showIndentGuide config setting changes", ->
          presenter = buildPresenter()
          expect(presenter.getState().content.indentGuidesVisible).toBe false

          expectStateUpdate presenter, -> atom.config.set('editor.showIndentGuide', true)
          expect(presenter.getState().content.indentGuidesVisible).toBe true

          expectStateUpdate presenter, -> atom.config.set('editor.showIndentGuide', false)
          expect(presenter.getState().content.indentGuidesVisible).toBe false

        it "updates when the editor's grammar changes", ->
          atom.config.set('editor.showIndentGuide', true, scopeSelector: ".source.js")

          presenter = buildPresenter()
          expect(presenter.getState().content.indentGuidesVisible).toBe false

          stateUpdated = false
          presenter.onDidUpdateState -> stateUpdated = true

          waitsForPromise -> atom.packages.activatePackage('language-javascript')

          runs ->
            expect(stateUpdated).toBe true
            expect(presenter.getState().content.indentGuidesVisible).toBe true

            expectStateUpdate presenter, -> editor.setGrammar(atom.grammars.selectGrammar('.txt'))
            expect(presenter.getState().content.indentGuidesVisible).toBe false

        it "is always false when the editor is mini", ->
          atom.config.set('editor.showIndentGuide', true)
          editor.setMini(true)
          presenter = buildPresenter()
          expect(presenter.getState().content.indentGuidesVisible).toBe false
          editor.setMini(false)
          expect(presenter.getState().content.indentGuidesVisible).toBe true
          editor.setMini(true)
          expect(presenter.getState().content.indentGuidesVisible).toBe false

      describe ".backgroundColor", ->
        it "is assigned to ::backgroundColor unless the editor is mini", ->
          presenter = buildPresenter(backgroundColor: 'rgba(255, 0, 0, 0)')
          expect(presenter.getState().content.backgroundColor).toBe 'rgba(255, 0, 0, 0)'
          editor.setMini(true)
          presenter = buildPresenter(backgroundColor: 'rgba(255, 0, 0, 0)')
          expect(presenter.getState().content.backgroundColor).toBeNull()

        it "updates when ::backgroundColor changes", ->
          presenter = buildPresenter(backgroundColor: 'rgba(255, 0, 0, 0)')
          expect(presenter.getState().content.backgroundColor).toBe 'rgba(255, 0, 0, 0)'
          expectStateUpdate presenter, -> presenter.setBackgroundColor('rgba(0, 0, 255, 0)')
          expect(presenter.getState().content.backgroundColor).toBe 'rgba(0, 0, 255, 0)'

        it "updates when ::mini changes", ->
          presenter = buildPresenter(backgroundColor: 'rgba(255, 0, 0, 0)')
          expect(presenter.getState().content.backgroundColor).toBe 'rgba(255, 0, 0, 0)'
          expectStateUpdate presenter, -> editor.setMini(true)
          expect(presenter.getState().content.backgroundColor).toBeNull()

      describe ".placeholderText", ->
        it "is present when the editor has no text", ->
          editor.setPlaceholderText("the-placeholder-text")
          presenter = buildPresenter()
          expect(presenter.getState().content.placeholderText).toBeNull()

          expectStateUpdate presenter, -> editor.setText("")
          expect(presenter.getState().content.placeholderText).toBe "the-placeholder-text"

          expectStateUpdate presenter, -> editor.setPlaceholderText("new-placeholder-text")
          expect(presenter.getState().content.placeholderText).toBe "new-placeholder-text"

      describe ".lines", ->
        lineStateForScreenRow = (presenter, screenRow) ->
          presenter.getState().content.lines[presenter.model.tokenizedLineForScreenRow(screenRow).id]

        it "contains states for lines that are visible on screen, plus and minus the overdraw margin", ->
          presenter = buildPresenter(explicitHeight: 15, scrollTop: 50, lineHeight: 10, lineOverdrawMargin: 1)

          expect(lineStateForScreenRow(presenter, 3)).toBeUndefined()

          line4 = editor.tokenizedLineForScreenRow(4)
          expectValues lineStateForScreenRow(presenter, 4), {
            screenRow: 4
            text: line4.text
            tokens: line4.tokens
            top: 10 * 4
          }

          line5 = editor.tokenizedLineForScreenRow(5)
          expectValues lineStateForScreenRow(presenter, 5), {
            screenRow: 5
            text: line5.text
            tokens: line5.tokens
            top: 10 * 5
          }

          line6 = editor.tokenizedLineForScreenRow(6)
          expectValues lineStateForScreenRow(presenter, 6), {
            screenRow: 6
            text: line6.text
            tokens: line6.tokens
            top: 10 * 6
          }

          line7 = editor.tokenizedLineForScreenRow(7)
          expectValues lineStateForScreenRow(presenter, 7), {
            screenRow: 7
            text: line7.text
            tokens: line7.tokens
            top: 10 * 7
          }

          line8 = editor.tokenizedLineForScreenRow(8)
          expectValues lineStateForScreenRow(presenter, 8), {
            screenRow: 8
            text: line8.text
            tokens: line8.tokens
            top: 10 * 8
          }

          expect(lineStateForScreenRow(presenter, 9)).toBeUndefined()

        it "does not overdraw above the first row", ->
          presenter = buildPresenter(explicitHeight: 15, scrollTop: 10, lineHeight: 10, lineOverdrawMargin: 2)
          expect(lineStateForScreenRow(presenter, 0)).toBeDefined()
          expect(lineStateForScreenRow(presenter, 1)).toBeDefined()
          expect(lineStateForScreenRow(presenter, 2)).toBeDefined()
          expect(lineStateForScreenRow(presenter, 3)).toBeDefined()
          expect(lineStateForScreenRow(presenter, 4)).toBeDefined()
          expect(lineStateForScreenRow(presenter, 5)).toBeDefined()
          expect(lineStateForScreenRow(presenter, 6)).toBeUndefined()

        it "does not overdraw below the last row", ->
          presenter = buildPresenter(explicitHeight: 25, scrollTop: 105, lineHeight: 10, lineOverdrawMargin: 2)
          expect(lineStateForScreenRow(presenter, 7)).toBeUndefined()
          expect(lineStateForScreenRow(presenter, 8)).toBeDefined()
          expect(lineStateForScreenRow(presenter, 9)).toBeDefined()
          expect(lineStateForScreenRow(presenter, 10)).toBeDefined()
          expect(lineStateForScreenRow(presenter, 11)).toBeDefined()
          expect(lineStateForScreenRow(presenter, 12)).toBeDefined()

        it "includes state for all lines if no external ::explicitHeight is assigned", ->
          presenter = buildPresenter(explicitHeight: null)
          expect(lineStateForScreenRow(presenter, 0)).toBeDefined()
          expect(lineStateForScreenRow(presenter, 12)).toBeDefined()

        it "is empty until all of the required measurements are assigned", ->
          presenter = buildPresenter(explicitHeight: null, lineHeight: null, scrollTop: null)
          expect(presenter.getState().content.lines).toEqual({})

          presenter.setExplicitHeight(25)
          expect(presenter.getState().content.lines).toEqual({})

          presenter.setLineHeight(10)
          expect(presenter.getState().content.lines).toEqual({})

          presenter.setScrollTop(0)
          expect(presenter.getState().content.lines).not.toEqual({})

        it "updates when ::scrollTop changes", ->
          presenter = buildPresenter(explicitHeight: 25, scrollTop: 0, lineHeight: 10, lineOverdrawMargin: 1)

          expect(lineStateForScreenRow(presenter, 0)).toBeDefined()
          expect(lineStateForScreenRow(presenter, 4)).toBeDefined()
          expect(lineStateForScreenRow(presenter, 5)).toBeUndefined()

          expectStateUpdate presenter, -> presenter.setScrollTop(25)

          expect(lineStateForScreenRow(presenter, 0)).toBeUndefined()
          expect(lineStateForScreenRow(presenter, 1)).toBeDefined()
          expect(lineStateForScreenRow(presenter, 6)).toBeDefined()
          expect(lineStateForScreenRow(presenter, 7)).toBeUndefined()

        it "updates when ::explicitHeight changes", ->
          presenter = buildPresenter(explicitHeight: 15, scrollTop: 15, lineHeight: 10, lineOverdrawMargin: 1)

          line5 = editor.tokenizedLineForScreenRow(5)

          expect(lineStateForScreenRow(presenter, 4)).toBeDefined()
          expect(lineStateForScreenRow(presenter, 5)).toBeUndefined()

          expectStateUpdate presenter, -> presenter.setExplicitHeight(35)

          expect(lineStateForScreenRow(presenter, 5)).toBeDefined()
          expect(lineStateForScreenRow(presenter, 6)).toBeDefined()
          expect(lineStateForScreenRow(presenter, 7)).toBeUndefined()

        it "updates when ::lineHeight changes", ->
          presenter = buildPresenter(explicitHeight: 15, scrollTop: 10, lineHeight: 10, lineOverdrawMargin: 0)

          expect(lineStateForScreenRow(presenter, 0)).toBeUndefined()
          expect(lineStateForScreenRow(presenter, 1)).toBeDefined()
          expect(lineStateForScreenRow(presenter, 2)).toBeDefined()
          expect(lineStateForScreenRow(presenter, 4)).toBeUndefined()

          expectStateUpdate presenter, -> presenter.setLineHeight(5)

          expect(lineStateForScreenRow(presenter, 0)).toBeUndefined()
          expect(lineStateForScreenRow(presenter, 1)).toBeUndefined()
          expect(lineStateForScreenRow(presenter, 2)).toBeDefined()
          expect(lineStateForScreenRow(presenter, 5)).toBeDefined()
          expect(lineStateForScreenRow(presenter, 6)).toBeUndefined()

        it "updates when the editor's content changes", ->
          presenter = buildPresenter(explicitHeight: 25, scrollTop: 10, lineHeight: 10)

          expectStateUpdate presenter, -> buffer.insert([2, 0], "hello\nworld\n")

          line1 = editor.tokenizedLineForScreenRow(1)
          expectValues lineStateForScreenRow(presenter, 1), {
            text: line1.text
            tokens: line1.tokens
          }

          line2 = editor.tokenizedLineForScreenRow(2)
          expectValues lineStateForScreenRow(presenter, 2), {
            text: line2.text
            tokens: line2.tokens
          }

          line3 = editor.tokenizedLineForScreenRow(3)
          expectValues lineStateForScreenRow(presenter, 3), {
            text: line3.text
            tokens: line3.tokens
          }

        it "does not remove out-of-view lines corresponding to ::mouseWheelScreenRow until ::stoppedScrollingDelay elapses", ->
          presenter = buildPresenter(explicitHeight: 25, scrollTop: 0, lineHeight: 10, lineOverdrawMargin: 1, stoppedScrollingDelay: 200)

          expect(lineStateForScreenRow(presenter, 0)).toBeDefined()
          expect(lineStateForScreenRow(presenter, 4)).toBeDefined()
          expect(lineStateForScreenRow(presenter, 5)).toBeUndefined()

          presenter.setMouseWheelScreenRow(0)
          expectStateUpdate presenter, -> presenter.setScrollTop(35)

          expect(lineStateForScreenRow(presenter, 0)).toBeDefined()
          expect(lineStateForScreenRow(presenter, 1)).toBeUndefined()
          expect(lineStateForScreenRow(presenter, 7)).toBeDefined()
          expect(lineStateForScreenRow(presenter, 8)).toBeUndefined()

          expectStateUpdate presenter, -> advanceClock(200)

          expect(lineStateForScreenRow(presenter, 0)).toBeUndefined()
          expect(lineStateForScreenRow(presenter, 1)).toBeUndefined()
          expect(lineStateForScreenRow(presenter, 2)).toBeDefined()
          expect(lineStateForScreenRow(presenter, 7)).toBeDefined()
          expect(lineStateForScreenRow(presenter, 8)).toBeUndefined()

          # should clear ::mouseWheelScreenRow after stoppedScrollingDelay elapses even if we don't scroll first
          presenter.setMouseWheelScreenRow(2)
          advanceClock(200)
          expectStateUpdate presenter, -> presenter.setScrollTop(45)
          expect(lineStateForScreenRow(presenter, 2)).toBeUndefined()

        it "does not preserve on-screen lines even if they correspond to ::mouseWheelScreenRow", ->
          presenter = buildPresenter(explicitHeight: 25, scrollTop: 0, lineHeight: 10, lineOverdrawMargin: 1, stoppedScrollingDelay: 200)
          oldLine3 = editor.tokenizedLineForScreenRow(6)

          presenter.setMouseWheelScreenRow(3)

          expectStateUpdate presenter, -> editor.getBuffer().insert([3, Infinity], 'xyz')
          newLine3 = editor.tokenizedLineForScreenRow(3)

          expect(presenter.getState().content.lines[oldLine3.id]).toBeUndefined()
          expect(presenter.getState().content.lines[newLine3.id]).toBeDefined()

        it "does not attempt to preserve lines corresponding to ::mouseWheelScreenRow if they have been deleted", ->
          presenter = buildPresenter(explicitHeight: 25, scrollTop: 0, lineHeight: 10, lineOverdrawMargin: 1, stoppedScrollingDelay: 200)
          presenter.setMouseWheelScreenRow(10)
          editor.setText('')

        describe "[lineId]", -> # line state objects
          it "includes the .endOfLineInvisibles if the editor.showInvisibles config option is true", ->
            editor.setText("hello\nworld\r\n")
            presenter = buildPresenter(explicitHeight: 25, scrollTop: 0, lineHeight: 10)
            expect(lineStateForScreenRow(presenter, 0).endOfLineInvisibles).toBeNull()
            expect(lineStateForScreenRow(presenter, 1).endOfLineInvisibles).toBeNull()

            atom.config.set('editor.showInvisibles', true)
            presenter = buildPresenter(explicitHeight: 25, scrollTop: 0, lineHeight: 10)
            expect(lineStateForScreenRow(presenter, 0).endOfLineInvisibles).toEqual [atom.config.get('editor.invisibles.eol')]
            expect(lineStateForScreenRow(presenter, 1).endOfLineInvisibles).toEqual [atom.config.get('editor.invisibles.cr'), atom.config.get('editor.invisibles.eol')]

          describe ".decorationClasses", ->
            it "adds decoration classes to the relevant line state objects, both initially and when decorations change", ->
              marker1 = editor.markBufferRange([[4, 0], [6, 2]], invalidate: 'touch')
              decoration1 = editor.decorateMarker(marker1, type: 'line', class: 'a')
              presenter = buildPresenter()
              marker2 = editor.markBufferRange([[4, 0], [6, 2]], invalidate: 'touch')
              decoration2 = editor.decorateMarker(marker2, type: 'line', class: 'b')

              expect(lineStateForScreenRow(presenter, 3).decorationClasses).toBeNull()
              expect(lineStateForScreenRow(presenter, 4).decorationClasses).toEqual ['a', 'b']
              expect(lineStateForScreenRow(presenter, 5).decorationClasses).toEqual ['a', 'b']
              expect(lineStateForScreenRow(presenter, 6).decorationClasses).toEqual ['a', 'b']
              expect(lineStateForScreenRow(presenter, 7).decorationClasses).toBeNull()

              expectStateUpdate presenter, -> editor.getBuffer().insert([5, 0], 'x')
              expect(marker1.isValid()).toBe false
              expect(lineStateForScreenRow(presenter, 4).decorationClasses).toBeNull()
              expect(lineStateForScreenRow(presenter, 5).decorationClasses).toBeNull()
              expect(lineStateForScreenRow(presenter, 6).decorationClasses).toBeNull()

              expectStateUpdate presenter, -> editor.undo()
              expect(lineStateForScreenRow(presenter, 3).decorationClasses).toBeNull()
              expect(lineStateForScreenRow(presenter, 4).decorationClasses).toEqual ['a', 'b']
              expect(lineStateForScreenRow(presenter, 5).decorationClasses).toEqual ['a', 'b']
              expect(lineStateForScreenRow(presenter, 6).decorationClasses).toEqual ['a', 'b']
              expect(lineStateForScreenRow(presenter, 7).decorationClasses).toBeNull()

              expectStateUpdate presenter, -> marker1.setBufferRange([[2, 0], [4, 2]])
              expect(lineStateForScreenRow(presenter, 1).decorationClasses).toBeNull()
              expect(lineStateForScreenRow(presenter, 2).decorationClasses).toEqual ['a']
              expect(lineStateForScreenRow(presenter, 3).decorationClasses).toEqual ['a']
              expect(lineStateForScreenRow(presenter, 4).decorationClasses).toEqual ['a', 'b']
              expect(lineStateForScreenRow(presenter, 5).decorationClasses).toEqual ['b']
              expect(lineStateForScreenRow(presenter, 6).decorationClasses).toEqual ['b']
              expect(lineStateForScreenRow(presenter, 7).decorationClasses).toBeNull()

              expectStateUpdate presenter, -> decoration1.destroy()
              expect(lineStateForScreenRow(presenter, 2).decorationClasses).toBeNull()
              expect(lineStateForScreenRow(presenter, 3).decorationClasses).toBeNull()
              expect(lineStateForScreenRow(presenter, 4).decorationClasses).toEqual ['b']
              expect(lineStateForScreenRow(presenter, 5).decorationClasses).toEqual ['b']
              expect(lineStateForScreenRow(presenter, 6).decorationClasses).toEqual ['b']
              expect(lineStateForScreenRow(presenter, 7).decorationClasses).toBeNull()

              expectStateUpdate presenter, -> marker2.destroy()
              expect(lineStateForScreenRow(presenter, 2).decorationClasses).toBeNull()
              expect(lineStateForScreenRow(presenter, 3).decorationClasses).toBeNull()
              expect(lineStateForScreenRow(presenter, 4).decorationClasses).toBeNull()
              expect(lineStateForScreenRow(presenter, 5).decorationClasses).toBeNull()
              expect(lineStateForScreenRow(presenter, 6).decorationClasses).toBeNull()
              expect(lineStateForScreenRow(presenter, 7).decorationClasses).toBeNull()

            it "honors the 'onlyEmpty' option on line decorations", ->
              presenter = buildPresenter()
              marker = editor.markBufferRange([[4, 0], [6, 1]])
              decoration = editor.decorateMarker(marker, type: 'line', class: 'a', onlyEmpty: true)

              expect(lineStateForScreenRow(presenter, 4).decorationClasses).toBeNull()
              expect(lineStateForScreenRow(presenter, 5).decorationClasses).toBeNull()
              expect(lineStateForScreenRow(presenter, 6).decorationClasses).toBeNull()

              expectStateUpdate presenter, -> marker.clearTail()

              expect(lineStateForScreenRow(presenter, 4).decorationClasses).toBeNull()
              expect(lineStateForScreenRow(presenter, 5).decorationClasses).toBeNull()
              expect(lineStateForScreenRow(presenter, 6).decorationClasses).toEqual ['a']

            it "honors the 'onlyNonEmpty' option on line decorations", ->
              presenter = buildPresenter()
              marker = editor.markBufferRange([[4, 0], [6, 2]])
              decoration = editor.decorateMarker(marker, type: 'line', class: 'a', onlyNonEmpty: true)

              expect(lineStateForScreenRow(presenter, 4).decorationClasses).toEqual ['a']
              expect(lineStateForScreenRow(presenter, 5).decorationClasses).toEqual ['a']
              expect(lineStateForScreenRow(presenter, 6).decorationClasses).toEqual ['a']

              expectStateUpdate presenter, -> marker.clearTail()

              expect(lineStateForScreenRow(presenter, 6).decorationClasses).toBeNull()

            it "honors the 'onlyHead' option on line decorations", ->
              presenter = buildPresenter()
              marker = editor.markBufferRange([[4, 0], [6, 2]])
              decoration = editor.decorateMarker(marker, type: 'line', class: 'a', onlyHead: true)

              expect(lineStateForScreenRow(presenter, 4).decorationClasses).toBeNull()
              expect(lineStateForScreenRow(presenter, 5).decorationClasses).toBeNull()
              expect(lineStateForScreenRow(presenter, 6).decorationClasses).toEqual ['a']

            it "does not decorate the last line of a non-empty line decoration range if it ends at column 0", ->
              presenter = buildPresenter()
              marker = editor.markBufferRange([[4, 0], [6, 0]])
              decoration = editor.decorateMarker(marker, type: 'line', class: 'a')

              expect(lineStateForScreenRow(presenter, 4).decorationClasses).toEqual ['a']
              expect(lineStateForScreenRow(presenter, 5).decorationClasses).toEqual ['a']
              expect(lineStateForScreenRow(presenter, 6).decorationClasses).toBeNull()

            it "does not apply line decorations to mini editors", ->
              editor.setMini(true)
              presenter = buildPresenter(explicitHeight: 10)
              marker = editor.markBufferRange([[0, 0], [0, 0]])
              decoration = editor.decorateMarker(marker, type: 'line', class: 'a')
              expect(lineStateForScreenRow(presenter, 0).decorationClasses).toBeNull()

              expectStateUpdate presenter, -> editor.setMini(false)
              expect(lineStateForScreenRow(presenter, 0).decorationClasses).toEqual ['cursor-line', 'a']

              expectStateUpdate presenter, -> editor.setMini(true)
              expect(lineStateForScreenRow(presenter, 0).decorationClasses).toBeNull()

            it "only applies decorations to screen rows that are spanned by their marker when lines are soft-wrapped", ->
              editor.setText("a line that wraps, ok")
              editor.setSoftWrapped(true)
              editor.setEditorWidthInChars(16)
              marker = editor.markBufferRange([[0, 0], [0, 2]])
              editor.decorateMarker(marker, type: 'line', class: 'a')
              presenter = buildPresenter(explicitHeight: 10)

              expect(lineStateForScreenRow(presenter, 0).decorationClasses).toContain 'a'
              expect(lineStateForScreenRow(presenter, 1).decorationClasses).toBeNull()

              marker.setBufferRange([[0, 0], [0, Infinity]])
              expect(lineStateForScreenRow(presenter, 0).decorationClasses).toContain 'a'
              expect(lineStateForScreenRow(presenter, 1).decorationClasses).toContain 'a'

      describe ".cursors", ->
        stateForCursor = (presenter, cursorIndex) ->
          presenter.getState().content.cursors[presenter.model.getCursors()[cursorIndex].id]

        it "contains pixelRects for empty selections that are visible on screen", ->
          editor.setSelectedBufferRanges([
            [[1, 2], [1, 2]],
            [[2, 4], [2, 4]],
            [[3, 4], [3, 5]]
            [[5, 12], [5, 12]],
            [[8, 4], [8, 4]]
          ])
          presenter = buildPresenter(explicitHeight: 30, scrollTop: 20)

          expect(stateForCursor(presenter, 0)).toBeUndefined()
          expect(stateForCursor(presenter, 1)).toEqual {top: 2 * 10, left: 4 * 10, width: 10, height: 10}
          expect(stateForCursor(presenter, 2)).toBeUndefined()
          expect(stateForCursor(presenter, 3)).toEqual {top: 5 * 10, left: 12 * 10, width: 10, height: 10}
          expect(stateForCursor(presenter, 4)).toBeUndefined()

        it "is empty until all of the required measurements are assigned", ->
          presenter = buildPresenter(explicitHeight: null, lineHeight: null, scrollTop: null, baseCharacterWidth: null, horizontalScrollbarHeight: null)
          expect(presenter.getState().content.cursors).toEqual({})

          presenter.setExplicitHeight(25)
          expect(presenter.getState().content.cursors).toEqual({})

          presenter.setLineHeight(10)
          expect(presenter.getState().content.cursors).toEqual({})

          presenter.setScrollTop(0)
          expect(presenter.getState().content.cursors).toEqual({})

          presenter.setBaseCharacterWidth(8)
          expect(presenter.getState().content.cursors).toEqual({})

          presenter.setHorizontalScrollbarHeight(10)
          expect(presenter.getState().content.cursors).not.toEqual({})

        it "updates when ::scrollTop changes", ->
          editor.setSelectedBufferRanges([
            [[1, 2], [1, 2]],
            [[2, 4], [2, 4]],
            [[3, 4], [3, 5]]
            [[5, 12], [5, 12]],
            [[8, 4], [8, 4]]
          ])
          presenter = buildPresenter(explicitHeight: 30, scrollTop: 20)

          expectStateUpdate presenter, -> presenter.setScrollTop(5 * 10)
          expect(stateForCursor(presenter, 0)).toBeUndefined()
          expect(stateForCursor(presenter, 1)).toBeUndefined()
          expect(stateForCursor(presenter, 2)).toBeUndefined()
          expect(stateForCursor(presenter, 3)).toEqual {top: 5 * 10, left: 12 * 10, width: 10, height: 10}
          expect(stateForCursor(presenter, 4)).toEqual {top: 8 * 10, left: 4 * 10, width: 10, height: 10}

        it "updates when ::explicitHeight changes", ->
          editor.setSelectedBufferRanges([
            [[1, 2], [1, 2]],
            [[2, 4], [2, 4]],
            [[3, 4], [3, 5]]
            [[5, 12], [5, 12]],
            [[8, 4], [8, 4]]
          ])
          presenter = buildPresenter(explicitHeight: 20, scrollTop: 20)

          expectStateUpdate presenter, -> presenter.setExplicitHeight(30)
          expect(stateForCursor(presenter, 0)).toBeUndefined()
          expect(stateForCursor(presenter, 1)).toEqual {top: 2 * 10, left: 4 * 10, width: 10, height: 10}
          expect(stateForCursor(presenter, 2)).toBeUndefined()
          expect(stateForCursor(presenter, 3)).toEqual {top: 5 * 10, left: 12 * 10, width: 10, height: 10}
          expect(stateForCursor(presenter, 4)).toBeUndefined()

        it "updates when ::lineHeight changes", ->
          editor.setSelectedBufferRanges([
            [[1, 2], [1, 2]],
            [[2, 4], [2, 4]],
            [[3, 4], [3, 5]]
            [[5, 12], [5, 12]],
            [[8, 4], [8, 4]]
          ])
          presenter = buildPresenter(explicitHeight: 20, scrollTop: 20)

          expectStateUpdate presenter, -> presenter.setLineHeight(5)
          expect(stateForCursor(presenter, 0)).toBeUndefined()
          expect(stateForCursor(presenter, 1)).toBeUndefined()
          expect(stateForCursor(presenter, 2)).toBeUndefined()
          expect(stateForCursor(presenter, 3)).toEqual {top: 5 * 5, left: 12 * 10, width: 10, height: 5}
          expect(stateForCursor(presenter, 4)).toEqual {top: 8 * 5, left: 4 * 10, width: 10, height: 5}

        it "updates when ::baseCharacterWidth changes", ->
          editor.setCursorBufferPosition([2, 4])
          presenter = buildPresenter(explicitHeight: 20, scrollTop: 20)

          expectStateUpdate presenter, -> presenter.setBaseCharacterWidth(20)
          expect(stateForCursor(presenter, 0)).toEqual {top: 2 * 10, left: 4 * 20, width: 20, height: 10}

        it "updates according to charWidthsForRow", ->
          waitsForPromise ->
            atom.packages.activatePackage('language-javascript')

          runs ->
            editor.setCursorBufferPosition([1, 4])
            presenter = buildPresenter(explicitHeight: 20)

            presenter.setCharWidthsForRow(1, [10, 10, 20])
            presenter.setScrollTop(1) # triggers a state update
            expect(stateForCursor(presenter, 0)).toEqual {top: 1 * 10, left: (3 * 10) + 20, width: 10, height: 10}

            presenter.setCharWidthsForRow(1, [10, 10, 20, 10, 20])
            presenter.setScrollTop(0) # triggers a state update
            expect(stateForCursor(presenter, 0)).toEqual {top: 1 * 10, left: (3 * 10) + 20, width: 20, height: 10}

        it "updates when cursors are added, moved, hidden, shown, or destroyed", ->
          editor.setSelectedBufferRanges([
            [[1, 2], [1, 2]],
            [[3, 4], [3, 5]]
          ])
          presenter = buildPresenter(explicitHeight: 20, scrollTop: 20)

          # moving into view
          expect(stateForCursor(presenter, 0)).toBeUndefined()
          editor.getCursors()[0].setBufferPosition([2, 4])
          expect(stateForCursor(presenter, 0)).toEqual {top: 2 * 10, left: 4 * 10, width: 10, height: 10}

          # showing
          expectStateUpdate presenter, -> editor.getSelections()[1].clear()
          expect(stateForCursor(presenter, 1)).toEqual {top: 3 * 10, left: 5 * 10, width: 10, height: 10}

          # hiding
          expectStateUpdate presenter, -> editor.getSelections()[1].setBufferRange([[3, 4], [3, 5]])
          expect(stateForCursor(presenter, 1)).toBeUndefined()

          # moving out of view
          expectStateUpdate presenter, -> editor.getCursors()[0].setBufferPosition([10, 4])
          expect(stateForCursor(presenter, 0)).toBeUndefined()

          # adding
          expectStateUpdate presenter, -> editor.addCursorAtBufferPosition([4, 4])
          expect(stateForCursor(presenter, 2)).toEqual {top: 4 * 10, left: 4 * 10, width: 10, height: 10}

          # moving added cursor
          expectStateUpdate presenter, -> editor.getCursors()[2].setBufferPosition([4, 6])
          expect(stateForCursor(presenter, 2)).toEqual {top: 4 * 10, left: 6 * 10, width: 10, height: 10}

          # destroying
          destroyedCursor = editor.getCursors()[2]
          expectStateUpdate presenter, -> destroyedCursor.destroy()
          expect(presenter.getState().content.cursors[destroyedCursor.id]).toBeUndefined()

        it "makes cursors as wide as the ::baseCharacterWidth if they're at the end of a line", ->
          editor.setCursorBufferPosition([1, Infinity])
          presenter = buildPresenter(explicitHeight: 20, scrollTop: 0)
          expect(stateForCursor(presenter, 0).width).toBe 10

      describe ".cursorsVisible", ->
        it "alternates between true and false twice per ::cursorBlinkPeriod when the editor is focused", ->
          cursorBlinkPeriod = 100
          cursorBlinkResumeDelay = 200
          presenter = buildPresenter({cursorBlinkPeriod, cursorBlinkResumeDelay, focused: true})

          expect(presenter.getState().content.cursorsVisible).toBe true
          expectStateUpdate presenter, -> advanceClock(cursorBlinkPeriod / 2)
          expect(presenter.getState().content.cursorsVisible).toBe false
          expectStateUpdate presenter, -> advanceClock(cursorBlinkPeriod / 2)
          expect(presenter.getState().content.cursorsVisible).toBe true
          expectStateUpdate presenter, -> advanceClock(cursorBlinkPeriod / 2)
          expect(presenter.getState().content.cursorsVisible).toBe false
          expectStateUpdate presenter, -> advanceClock(cursorBlinkPeriod / 2)
          expect(presenter.getState().content.cursorsVisible).toBe true

          expectStateUpdate presenter, -> presenter.setFocused(false)
          expect(presenter.getState().content.cursorsVisible).toBe false
          advanceClock(cursorBlinkPeriod / 2)
          expect(presenter.getState().content.cursorsVisible).toBe false
          advanceClock(cursorBlinkPeriod / 2)
          expect(presenter.getState().content.cursorsVisible).toBe false

          expectStateUpdate presenter, -> presenter.setFocused(true)
          expect(presenter.getState().content.cursorsVisible).toBe true
          expectStateUpdate presenter, -> advanceClock(cursorBlinkPeriod / 2)
          expect(presenter.getState().content.cursorsVisible).toBe false

        it "stops alternating for ::cursorBlinkResumeDelay when a cursor moves or a cursor is added", ->
          cursorBlinkPeriod = 100
          cursorBlinkResumeDelay = 200
          presenter = buildPresenter({cursorBlinkPeriod, cursorBlinkResumeDelay, focused: true})

          expect(presenter.getState().content.cursorsVisible).toBe true
          expectStateUpdate presenter, -> advanceClock(cursorBlinkPeriod / 2)
          expect(presenter.getState().content.cursorsVisible).toBe false

          expectStateUpdate presenter, -> editor.moveRight()
          expect(presenter.getState().content.cursorsVisible).toBe true

          expectStateUpdate presenter, ->
            advanceClock(cursorBlinkResumeDelay)
            advanceClock(cursorBlinkPeriod / 2)

          expect(presenter.getState().content.cursorsVisible).toBe false
          expectStateUpdate presenter, -> advanceClock(cursorBlinkPeriod / 2)
          expect(presenter.getState().content.cursorsVisible).toBe true
          expectStateUpdate presenter, -> advanceClock(cursorBlinkPeriod / 2)
          expect(presenter.getState().content.cursorsVisible).toBe false

          expectStateUpdate presenter, -> editor.addCursorAtBufferPosition([1, 0])
          expect(presenter.getState().content.cursorsVisible).toBe true

          expectStateUpdate presenter, ->
            advanceClock(cursorBlinkResumeDelay)
            advanceClock(cursorBlinkPeriod / 2)
          expect(presenter.getState().content.cursorsVisible).toBe false

      describe ".highlights", ->
        stateForHighlight = (presenter, decoration) ->
          presenter.getState().content.highlights[decoration.id]

        stateForSelection = (presenter, selectionIndex) ->
          selection = presenter.model.getSelections()[selectionIndex]
          stateForHighlight(presenter, selection.decoration)

        it "contains states for highlights that are visible on screen", ->
          # off-screen above
          marker1 = editor.markBufferRange([[0, 0], [1, 0]])
          highlight1 = editor.decorateMarker(marker1, type: 'highlight', class: 'a')

          # partially off-screen above, 1 of 2 regions on screen
          marker2 = editor.markBufferRange([[1, 6], [2, 6]])
          highlight2 = editor.decorateMarker(marker2, type: 'highlight', class: 'b')

          # partially off-screen above, 2 of 3 regions on screen
          marker3 = editor.markBufferRange([[0, 6], [3, 6]])
          highlight3 = editor.decorateMarker(marker3, type: 'highlight', class: 'c')

          # on-screen
          marker4 = editor.markBufferRange([[2, 6], [4, 6]])
          highlight4 = editor.decorateMarker(marker4, type: 'highlight', class: 'd')

          # partially off-screen below, 2 of 3 regions on screen
          marker5 = editor.markBufferRange([[3, 6], [6, 6]])
          highlight5 = editor.decorateMarker(marker5, type: 'highlight', class: 'e')

          # partially off-screen below, 1 of 3 regions on screen
          marker6 = editor.markBufferRange([[5, 6], [7, 6]])
          highlight6 = editor.decorateMarker(marker6, type: 'highlight', class: 'f')

          # off-screen below
          marker7 = editor.markBufferRange([[6, 6], [7, 6]])
          highlight7 = editor.decorateMarker(marker7, type: 'highlight', class: 'g')

          # on-screen, empty
          marker8 = editor.markBufferRange([[2, 2], [2, 2]])
          highlight8 = editor.decorateMarker(marker8, type: 'highlight', class: 'h')

          presenter = buildPresenter(explicitHeight: 30, scrollTop: 20)

          expect(stateForHighlight(presenter, highlight1)).toBeUndefined()

          expectValues stateForHighlight(presenter, highlight2), {
            class: 'b'
            regions: [
              {top: 2 * 10, left: 0 * 10, width: 6 * 10, height: 1 * 10}
            ]
          }

          expectValues stateForHighlight(presenter, highlight3), {
            class: 'c'
            regions: [
              {top: 2 * 10, left: 0 * 10, right: 0, height: 1 * 10}
              {top: 3 * 10, left: 0 * 10, width: 6 * 10, height: 1 * 10}
            ]
          }

          expectValues stateForHighlight(presenter, highlight4), {
            class: 'd'
            regions: [
              {top: 2 * 10, left: 6 * 10, right: 0, height: 1 * 10}
              {top: 3 * 10, left: 0, right: 0, height: 1 * 10}
              {top: 4 * 10, left: 0, width: 6 * 10, height: 1 * 10}
            ]
          }

          expectValues stateForHighlight(presenter, highlight5), {
            class: 'e'
            regions: [
              {top: 3 * 10, left: 6 * 10, right: 0, height: 1 * 10}
              {top: 4 * 10, left: 0 * 10, right: 0, height: 2 * 10}
            ]
          }

          expectValues stateForHighlight(presenter, highlight6), {
            class: 'f'
            regions: [
              {top: 5 * 10, left: 6 * 10, right: 0, height: 1 * 10}
            ]
          }

          expect(stateForHighlight(presenter, highlight7)).toBeUndefined()
          expect(stateForHighlight(presenter, highlight8)).toBeUndefined()

        it "is empty until all of the required measurements are assigned", ->
          editor.setSelectedBufferRanges([
            [[0, 2], [2, 4]],
          ])

          presenter = buildPresenter(explicitHeight: null, lineHeight: null, scrollTop: null, baseCharacterWidth: null)
          expect(presenter.getState().content.highlights).toEqual({})

          presenter.setExplicitHeight(25)
          expect(presenter.getState().content.highlights).toEqual({})

          presenter.setLineHeight(10)
          expect(presenter.getState().content.highlights).toEqual({})

          presenter.setScrollTop(0)
          expect(presenter.getState().content.highlights).toEqual({})

          presenter.setBaseCharacterWidth(8)
          expect(presenter.getState().content.highlights).not.toEqual({})

        it "does not include highlights for invalid markers", ->
          marker = editor.markBufferRange([[2, 2], [2, 4]], invalidate: 'touch')
          highlight = editor.decorateMarker(marker, type: 'highlight', class: 'h')

          presenter = buildPresenter(explicitHeight: 30, scrollTop: 20)

          expect(stateForHighlight(presenter, highlight)).toBeDefined()
          expectStateUpdate presenter, -> editor.getBuffer().insert([2, 2], "stuff")
          expect(stateForHighlight(presenter, highlight)).toBeUndefined()

        it "updates when ::scrollTop changes", ->
          editor.setSelectedBufferRanges([
            [[6, 2], [6, 4]],
          ])

          presenter = buildPresenter(explicitHeight: 30, scrollTop: 20)

          expect(stateForSelection(presenter, 0)).toBeUndefined()
          expectStateUpdate presenter, -> presenter.setScrollTop(5 * 10)
          expect(stateForSelection(presenter, 0)).toBeDefined()
          expectStateUpdate presenter, -> presenter.setScrollTop(2 * 10)
          expect(stateForSelection(presenter, 0)).toBeUndefined()

        it "updates when ::explicitHeight changes", ->
          editor.setSelectedBufferRanges([
            [[6, 2], [6, 4]],
          ])

          presenter = buildPresenter(explicitHeight: 20, scrollTop: 20)

          expect(stateForSelection(presenter, 0)).toBeUndefined()
          expectStateUpdate presenter, -> presenter.setExplicitHeight(60)
          expect(stateForSelection(presenter, 0)).toBeDefined()
          expectStateUpdate presenter, -> presenter.setExplicitHeight(20)
          expect(stateForSelection(presenter, 0)).toBeUndefined()

        it "updates when ::lineHeight changes", ->
          editor.setSelectedBufferRanges([
            [[2, 2], [2, 4]],
            [[3, 4], [3, 6]],
          ])

          presenter = buildPresenter(explicitHeight: 20, scrollTop: 0)

          expectValues stateForSelection(presenter, 0), {
            regions: [
              {top: 2 * 10, left: 2 * 10, width: 2 * 10, height: 10}
            ]
          }
          expect(stateForSelection(presenter, 1)).toBeUndefined()

          expectStateUpdate presenter, -> presenter.setLineHeight(5)

          expectValues stateForSelection(presenter, 0), {
            regions: [
              {top: 2 * 5, left: 2 * 10, width: 2 * 10, height: 5}
            ]
          }

          expectValues stateForSelection(presenter, 1), {
            regions: [
              {top: 3 * 5, left: 4 * 10, width: 2 * 10, height: 5}
            ]
          }

        it "updates when ::baseCharacterWidth changes", ->
          editor.setSelectedBufferRanges([
            [[2, 2], [2, 4]],
          ])

          presenter = buildPresenter(explicitHeight: 20, scrollTop: 0)

          expectValues stateForSelection(presenter, 0), {
            regions: [{top: 2 * 10, left: 2 * 10, width: 2 * 10, height: 10}]
          }
          expectStateUpdate presenter, -> presenter.setBaseCharacterWidth(20)
          expectValues stateForSelection(presenter, 0), {
            regions: [{top: 2 * 10, left: 2 * 20, width: 2 * 20, height: 10}]
          }

        it "updates according to charWidthsForRow", ->
          waitsForPromise ->
            atom.packages.activatePackage('language-javascript')

          runs ->
            editor.setSelectedBufferRanges([
              [[2, 4], [2, 6]],
            ])

            presenter = buildPresenter(explicitHeight: 20, scrollTop: 0)

            expectValues stateForSelection(presenter, 0), {
              regions: [{top: 2 * 10, left: 4 * 10, width: 2 * 10, height: 10}]
            }

            editor.setCharWidthsForRow(2, [10, 10, 10, 10, 20])
            editor.setScrollTop(1) # triggers a state update
            expectValues stateForSelection(presenter, 0), {
              regions: [{top: 2 * 10, left: 4 * 10, width: 20 + 10, height: 10}]
            }

        it "updates when highlight decorations are added, moved, hidden, shown, or destroyed", ->
          editor.setSelectedBufferRanges([
            [[1, 2], [1, 4]],
            [[3, 4], [3, 6]]
          ])
          presenter = buildPresenter(explicitHeight: 20, scrollTop: 0)

          expectValues stateForSelection(presenter, 0), {
            regions: [{top: 1 * 10, left: 2 * 10, width: 2 * 10, height: 10}]
          }
          expect(stateForSelection(presenter, 1)).toBeUndefined()

          # moving into view
          expectStateUpdate presenter, -> editor.getSelections()[1].setBufferRange([[2, 4], [2, 6]], autoscroll: false)
          expectValues stateForSelection(presenter, 1), {
            regions: [{top: 2 * 10, left: 4 * 10, width: 2 * 10, height: 10}]
          }

          # becoming empty
          expectStateUpdate presenter, -> editor.getSelections()[1].clear(autoscroll: false)
          expect(stateForSelection(presenter, 1)).toBeUndefined()

          # becoming non-empty
          expectStateUpdate presenter, -> editor.getSelections()[1].setBufferRange([[2, 4], [2, 6]], autoscroll: false)
          expectValues stateForSelection(presenter, 1), {
            regions: [{top: 2 * 10, left: 4 * 10, width: 2 * 10, height: 10}]
          }

          # moving out of view
          expectStateUpdate presenter, -> editor.getSelections()[1].setBufferRange([[3, 4], [3, 6]], autoscroll: false)
          expect(stateForSelection(presenter, 1)).toBeUndefined()

          # adding
          expectStateUpdate presenter, -> editor.addSelectionForBufferRange([[1, 4], [1, 6]], autoscroll: false)
          expectValues stateForSelection(presenter, 2), {
            regions: [{top: 1 * 10, left: 4 * 10, width: 2 * 10, height: 10}]
          }

          # moving added selection
          expectStateUpdate presenter, -> editor.getSelections()[2].setBufferRange([[1, 4], [1, 8]], autoscroll: false)
          expectValues stateForSelection(presenter, 2), {
            regions: [{top: 1 * 10, left: 4 * 10, width: 4 * 10, height: 10}]
          }

          # destroying
          destroyedSelection = editor.getSelections()[2]
          expectStateUpdate presenter, -> destroyedSelection.destroy()
          expect(stateForHighlight(presenter, destroyedSelection.decoration)).toBeUndefined()

        it "updates when highlight decorations' properties are updated", ->
          marker = editor.markBufferRange([[2, 2], [2, 4]])
          highlight = editor.decorateMarker(marker, type: 'highlight', class: 'a')

          presenter = buildPresenter(explicitHeight: 30, scrollTop: 20)

          expectValues stateForHighlight(presenter, highlight), {class: 'a'}
          expectStateUpdate presenter, -> highlight.setProperties(class: 'b', type: 'highlight')
          expectValues stateForHighlight(presenter, highlight), {class: 'b'}

        it "increments the .flashCount and sets the .flashClass and .flashDuration when the highlight model flashes", ->
          presenter = buildPresenter(explicitHeight: 30, scrollTop: 20)

          marker = editor.markBufferRange([[2, 2], [2, 4]])
          highlight = editor.decorateMarker(marker, type: 'highlight', class: 'a')
          expectStateUpdate presenter, -> highlight.flash('b', 500)

          expectValues stateForHighlight(presenter, highlight), {
            flashClass: 'b'
            flashDuration: 500
            flashCount: 1
          }

          expectStateUpdate presenter, -> highlight.flash('c', 600)

          expectValues stateForHighlight(presenter, highlight), {
            flashClass: 'c'
            flashDuration: 600
            flashCount: 2
          }

      describe ".overlays", ->
        [item] = []
        stateForOverlay = (presenter, decoration) ->
          presenter.getState().content.overlays[decoration.id]

        it "contains state for overlay decorations both initially and when their markers move", ->
          marker = editor.markBufferPosition([2, 13], invalidate: 'touch')
          decoration = editor.decorateMarker(marker, {type: 'overlay', item})
          presenter = buildPresenter(explicitHeight: 30, scrollTop: 20)

          # Initial state
          expectValues stateForOverlay(presenter, decoration), {
            item: item
            pixelPosition: {top: 3 * 10 - presenter.state.content.scrollTop, left: 13 * 10}
          }

          # Change range
          expectStateUpdate presenter, -> marker.setBufferRange([[2, 13], [4, 6]])
          expectValues stateForOverlay(presenter, decoration), {
            item: item
            pixelPosition: {top: 5 * 10 - presenter.state.content.scrollTop, left: 6 * 10}
          }

          # Valid -> invalid
          expectStateUpdate presenter, -> editor.getBuffer().insert([2, 14], 'x')
          expect(stateForOverlay(presenter, decoration)).toBeUndefined()

          # Invalid -> valid
          expectStateUpdate presenter, -> editor.undo()
          expectValues stateForOverlay(presenter, decoration), {
            item: item
            pixelPosition: {top: 5 * 10 - presenter.state.content.scrollTop, left: 6 * 10}
          }

          # Reverse direction
          expectStateUpdate presenter, -> marker.setBufferRange([[2, 13], [4, 6]], reversed: true)
          expectValues stateForOverlay(presenter, decoration), {
            item: item
            pixelPosition: {top: 3 * 10 - presenter.state.content.scrollTop, left: 13 * 10}
          }

          # Destroy
          decoration.destroy()
          expect(stateForOverlay(presenter, decoration)).toBeUndefined()

          # Add
          decoration2 = editor.decorateMarker(marker, {type: 'overlay', item})
          expectValues stateForOverlay(presenter, decoration2), {
            item: item
            pixelPosition: {top: 3 * 10 - presenter.state.content.scrollTop, left: 13 * 10}
          }

        it "updates when ::baseCharacterWidth changes", ->
          scrollTop = 20
          marker = editor.markBufferPosition([2, 13], invalidate: 'touch')
          decoration = editor.decorateMarker(marker, {type: 'overlay', item})
          presenter = buildPresenter({explicitHeight: 30, scrollTop})

          expectValues stateForOverlay(presenter, decoration), {
            item: item
            pixelPosition: {top: 3 * 10 - scrollTop, left: 13 * 10}
          }

          expectStateUpdate presenter, -> presenter.setBaseCharacterWidth(5)

          expectValues stateForOverlay(presenter, decoration), {
            item: item
            pixelPosition: {top: 3 * 10 - scrollTop, left: 13 * 5}
          }

        it "updates when ::lineHeight changes", ->
          scrollTop = 20
          marker = editor.markBufferPosition([2, 13], invalidate: 'touch')
          decoration = editor.decorateMarker(marker, {type: 'overlay', item})
          presenter = buildPresenter({explicitHeight: 30, scrollTop})

          expectValues stateForOverlay(presenter, decoration), {
            item: item
            pixelPosition: {top: 3 * 10 - scrollTop, left: 13 * 10}
          }

          expectStateUpdate presenter, -> presenter.setLineHeight(5)

          expectValues stateForOverlay(presenter, decoration), {
            item: item
            pixelPosition: {top: 3 * 5 - scrollTop, left: 13 * 10}
          }

        it "honors the 'position' option on overlay decorations", ->
          scrollTop = 20
          marker = editor.markBufferRange([[2, 13], [4, 14]], invalidate: 'touch')
          decoration = editor.decorateMarker(marker, {type: 'overlay', position: 'tail', item})
          presenter = buildPresenter({explicitHeight: 30, scrollTop})
          expectValues stateForOverlay(presenter, decoration), {
            item: item
            pixelPosition: {top: 3 * 10 - scrollTop, left: 13 * 10}
          }

        it "is empty until all of the required measurements are assigned", ->
          marker = editor.markBufferRange([[2, 13], [4, 14]], invalidate: 'touch')
          decoration = editor.decorateMarker(marker, {type: 'overlay', position: 'tail', item})

          presenter = buildPresenter(baseCharacterWidth: null, lineHeight: null, windowWidth: null, windowHeight: null, boundingClientRect: null)
          expect(presenter.getState().content.overlays).toEqual({})

          presenter.setBaseCharacterWidth(10)
          expect(presenter.getState().content.overlays).toEqual({})

          presenter.setLineHeight(10)
          expect(presenter.getState().content.overlays).toEqual({})

          presenter.setWindowSize(500, 100)
          expect(presenter.getState().content.overlays).toEqual({})

          presenter.setBoundingClientRect({top: 0, left: 0, height: 100, width: 500})
          expect(presenter.getState().content.overlays).not.toEqual({})

        describe "when the overlay has been measured", ->
          [gutterWidth, windowWidth, windowHeight, itemWidth, itemHeight, contentMargin, boundingClientRect, contentFrameWidth] = []
          beforeEach ->
            item = {}
            gutterWidth = 5 * 10 # 5 chars wide
            contentFrameWidth = 30 * 10
            windowWidth = gutterWidth + contentFrameWidth
            windowHeight = 9 * 10

            itemWidth = 4 * 10
            itemHeight = 4 * 10
            contentMargin = 0

            boundingClientRect =
              top: 0
              left: 0,
              width: windowWidth
              height: windowHeight

          it "slides horizontally left when near the right edge", ->
            scrollLeft = 20
            marker = editor.markBufferPosition([0, 26], invalidate: 'never')
            decoration = editor.decorateMarker(marker, {type: 'overlay', item})

            presenter = buildPresenter({scrollLeft, windowWidth, windowHeight, contentFrameWidth, boundingClientRect})
            expectStateUpdate presenter, ->
              presenter.setOverlayDimensions(decoration.id, itemWidth, itemHeight, contentMargin)

            expectValues stateForOverlay(presenter, decoration), {
              item: item
              pixelPosition: {top: 1 * 10, left: 26 * 10 + gutterWidth - scrollLeft}
            }

            expectStateUpdate presenter, -> editor.insertText('a')
            expectValues stateForOverlay(presenter, decoration), {
              item: item
              pixelPosition: {top: 1 * 10, left: windowWidth - itemWidth}
            }

            expectStateUpdate presenter, -> editor.insertText('b')
            expectValues stateForOverlay(presenter, decoration), {
              item: item
              pixelPosition: {top: 1 * 10, left: windowWidth - itemWidth}
            }

          it "flips vertically when near the bottom edge", ->
            scrollTop = 10
            marker = editor.markBufferPosition([5, 0], invalidate: 'never')
            decoration = editor.decorateMarker(marker, {type: 'overlay', item})

            presenter = buildPresenter({scrollTop, windowWidth, windowHeight, contentFrameWidth, boundingClientRect})
            expectStateUpdate presenter, ->
              presenter.setOverlayDimensions(decoration.id, itemWidth, itemHeight, contentMargin)

            expectValues stateForOverlay(presenter, decoration), {
              item: item
              pixelPosition: {top: 6 * 10 - scrollTop, left: gutterWidth}
            }

            expectStateUpdate presenter, ->
              editor.insertNewline()
              editor.setScrollTop(scrollTop) # I'm fighting the editor
            expectValues stateForOverlay(presenter, decoration), {
              item: item
              pixelPosition: {top: 6 * 10 - scrollTop - itemHeight, left: gutterWidth}
            }

          describe "when the overlay item has a margin", ->
            beforeEach ->
              itemWidth = 12 * 10
              contentMargin = -(gutterWidth + 2 * 10)

            it "slides horizontally right when near the left edge with margin", ->
              editor.setCursorBufferPosition([0, 3])
              cursor = editor.getLastCursor()
              marker = cursor.marker
              decoration = editor.decorateMarker(marker, {type: 'overlay', item})

              presenter = buildPresenter({windowWidth, windowHeight, contentFrameWidth, boundingClientRect})
              expectStateUpdate presenter, ->
                presenter.setOverlayDimensions(decoration.id, itemWidth, itemHeight, contentMargin)

              expectValues stateForOverlay(presenter, decoration), {
                item: item
                pixelPosition: {top: 1 * 10, left: 3 * 10 + gutterWidth}
              }

              expectStateUpdate presenter, -> cursor.moveLeft()
              expectValues stateForOverlay(presenter, decoration), {
                item: item
                pixelPosition: {top: 1 * 10, left: -contentMargin}
              }

              expectStateUpdate presenter, -> cursor.moveLeft()
              expectValues stateForOverlay(presenter, decoration), {
                item: item
                pixelPosition: {top: 1 * 10, left: -contentMargin}
              }

          describe "when the editor is very small", ->
            beforeEach ->
              windowWidth = gutterWidth + 6 * 10
              windowHeight = 6 * 10
              contentFrameWidth = windowWidth - gutterWidth
              boundingClientRect.width = windowWidth
              boundingClientRect.height = windowHeight

            it "does not flip vertically and force the overlay to have a negative top", ->
              marker = editor.markBufferPosition([1, 0], invalidate: 'never')
              decoration = editor.decorateMarker(marker, {type: 'overlay', item})

              presenter = buildPresenter({windowWidth, windowHeight, contentFrameWidth, boundingClientRect})
              expectStateUpdate presenter, ->
                presenter.setOverlayDimensions(decoration.id, itemWidth, itemHeight, contentMargin)

              expectValues stateForOverlay(presenter, decoration), {
                item: item
                pixelPosition: {top: 2 * 10, left: 0 * 10 + gutterWidth}
              }

              expectStateUpdate presenter, -> editor.insertNewline()
              expectValues stateForOverlay(presenter, decoration), {
                item: item
                pixelPosition: {top: 3 * 10, left: gutterWidth}
              }

            it "does not adjust horizontally and force the overlay to have a negative left", ->
              itemWidth = 6 * 10

              marker = editor.markBufferPosition([0, 0], invalidate: 'never')
              decoration = editor.decorateMarker(marker, {type: 'overlay', item})

              presenter = buildPresenter({windowWidth, windowHeight, contentFrameWidth, boundingClientRect})
              expectStateUpdate presenter, ->
                presenter.setOverlayDimensions(decoration.id, itemWidth, itemHeight, contentMargin)

              expectValues stateForOverlay(presenter, decoration), {
                item: item
                pixelPosition: {top: 10, left: gutterWidth}
              }

              windowWidth = gutterWidth + 5 * 10
              expectStateUpdate presenter, -> presenter.setWindowSize(windowWidth, windowHeight)
              expectValues stateForOverlay(presenter, decoration), {
                item: item
                pixelPosition: {top: 10, left: windowWidth - itemWidth}
              }

              windowWidth = gutterWidth + 1 * 10
              expectStateUpdate presenter, -> presenter.setWindowSize(windowWidth, windowHeight)
              expectValues stateForOverlay(presenter, decoration), {
                item: item
                pixelPosition: {top: 10, left: 0}
              }

              windowWidth = gutterWidth
              expectStateUpdate presenter, -> presenter.setWindowSize(windowWidth, windowHeight)
              expectValues stateForOverlay(presenter, decoration), {
                item: item
                pixelPosition: {top: 10, left: 0}
              }


    describe ".gutter", ->
      describe ".scrollHeight", ->
        it "is initialized based on ::lineHeight, the number of lines, and ::explicitHeight", ->
          presenter = buildPresenter()
          expect(presenter.getState().gutter.scrollHeight).toBe editor.getScreenLineCount() * 10

          presenter = buildPresenter(explicitHeight: 500)
          expect(presenter.getState().gutter.scrollHeight).toBe 500

        it "updates when the ::lineHeight changes", ->
          presenter = buildPresenter()
          expectStateUpdate presenter, -> presenter.setLineHeight(20)
          expect(presenter.getState().gutter.scrollHeight).toBe editor.getScreenLineCount() * 20

        it "updates when the line count changes", ->
          presenter = buildPresenter()
          expectStateUpdate presenter, -> editor.getBuffer().append("\n\n\n")
          expect(presenter.getState().gutter.scrollHeight).toBe editor.getScreenLineCount() * 10

        it "updates when ::explicitHeight changes", ->
          presenter = buildPresenter()
          expectStateUpdate presenter, -> presenter.setExplicitHeight(500)
          expect(presenter.getState().gutter.scrollHeight).toBe 500

        it "adds the computed clientHeight to the computed scrollHeight if editor.scrollPastEnd is true", ->
          presenter = buildPresenter(scrollTop: 10, explicitHeight: 50, horizontalScrollbarHeight: 10)
          expectStateUpdate presenter, -> presenter.setScrollTop(300)
          expect(presenter.getState().gutter.scrollHeight).toBe presenter.contentHeight

          expectStateUpdate presenter, -> atom.config.set("editor.scrollPastEnd", true)
          expect(presenter.getState().gutter.scrollHeight).toBe presenter.contentHeight + presenter.clientHeight - (presenter.lineHeight * 3)

          expectStateUpdate presenter, -> atom.config.set("editor.scrollPastEnd", false)
          expect(presenter.getState().gutter.scrollHeight).toBe presenter.contentHeight

      describe ".scrollTop", ->
        it "tracks the value of ::scrollTop", ->
          presenter = buildPresenter(scrollTop: 10, explicitHeight: 20)
          expect(presenter.getState().gutter.scrollTop).toBe 10
          expectStateUpdate presenter, -> presenter.setScrollTop(50)
          expect(presenter.getState().gutter.scrollTop).toBe 50

        it "never exceeds the computed scrollHeight minus the computed clientHeight", ->
          presenter = buildPresenter(scrollTop: 10, explicitHeight: 50, horizontalScrollbarHeight: 10)
          expectStateUpdate presenter, -> presenter.setScrollTop(100)
          expect(presenter.getState().gutter.scrollTop).toBe presenter.scrollHeight - presenter.clientHeight

          expectStateUpdate presenter, -> presenter.setExplicitHeight(60)
          expect(presenter.getState().gutter.scrollTop).toBe presenter.scrollHeight - presenter.clientHeight

          expectStateUpdate presenter, -> presenter.setHorizontalScrollbarHeight(5)
          expect(presenter.getState().gutter.scrollTop).toBe presenter.scrollHeight - presenter.clientHeight

          expectStateUpdate presenter, -> editor.getBuffer().delete([[8, 0], [12, 0]])
          expect(presenter.getState().gutter.scrollTop).toBe presenter.scrollHeight - presenter.clientHeight

          # Scroll top only gets smaller when needed as dimensions change, never bigger
          scrollTopBefore = presenter.getState().verticalScrollbar.scrollTop
          expectStateUpdate presenter, -> editor.getBuffer().insert([9, Infinity], '\n\n\n')
          expect(presenter.getState().gutter.scrollTop).toBe scrollTopBefore

        it "never goes negative", ->
          presenter = buildPresenter(scrollTop: 10, explicitHeight: 50, horizontalScrollbarHeight: 10)
          expectStateUpdate presenter, -> presenter.setScrollTop(-100)
          expect(presenter.getState().gutter.scrollTop).toBe 0

        it "adds the computed clientHeight to the computed scrollHeight if editor.scrollPastEnd is true", ->
          presenter = buildPresenter(scrollTop: 10, explicitHeight: 50, horizontalScrollbarHeight: 10)
          expectStateUpdate presenter, -> presenter.setScrollTop(300)
          expect(presenter.getState().gutter.scrollTop).toBe presenter.contentHeight - presenter.clientHeight

          atom.config.set("editor.scrollPastEnd", true)
          expectStateUpdate presenter, -> presenter.setScrollTop(300)
          expect(presenter.getState().gutter.scrollTop).toBe presenter.contentHeight - (presenter.lineHeight * 3)

          expectStateUpdate presenter, -> atom.config.set("editor.scrollPastEnd", false)
          expect(presenter.getState().gutter.scrollTop).toBe presenter.contentHeight - presenter.clientHeight

      describe ".backgroundColor", ->
        it "is assigned to ::gutterBackgroundColor if present, and to ::backgroundColor otherwise", ->
          presenter = buildPresenter(backgroundColor: "rgba(255, 0, 0, 0)", gutterBackgroundColor: "rgba(0, 255, 0, 0)")
          expect(presenter.getState().gutter.backgroundColor).toBe "rgba(0, 255, 0, 0)"

          expectStateUpdate presenter, -> presenter.setGutterBackgroundColor("rgba(0, 0, 255, 0)")
          expect(presenter.getState().gutter.backgroundColor).toBe "rgba(0, 0, 255, 0)"

          expectStateUpdate presenter, -> presenter.setGutterBackgroundColor("rgba(0, 0, 0, 0)")
          expect(presenter.getState().gutter.backgroundColor).toBe "rgba(255, 0, 0, 0)"

          expectStateUpdate presenter, -> presenter.setBackgroundColor("rgba(0, 0, 255, 0)")
          expect(presenter.getState().gutter.backgroundColor).toBe "rgba(0, 0, 255, 0)"

      describe ".maxLineNumberDigits", ->
        it "is set to the number of digits used by the greatest line number", ->
          presenter = buildPresenter()
          expect(editor.getLastBufferRow()).toBe 12
          expect(presenter.getState().gutter.maxLineNumberDigits).toBe 2

          editor.setText("1\n2\n3")
          expect(presenter.getState().gutter.maxLineNumberDigits).toBe 1

      describe ".lineNumbers", ->
        lineNumberStateForScreenRow = (presenter, screenRow) ->
          editor = presenter.model
          bufferRow = editor.bufferRowForScreenRow(screenRow)
          wrapCount = screenRow - editor.screenRowForBufferRow(bufferRow)
          if wrapCount > 0
            key = bufferRow + '-' + wrapCount
          else
            key = bufferRow

          presenter.getState().gutter.lineNumbers[key]

        it "contains states for line numbers that are visible on screen, plus and minus the overdraw margin", ->
          editor.foldBufferRow(4)
          editor.setSoftWrapped(true)
          editor.setEditorWidthInChars(50)
          presenter = buildPresenter(explicitHeight: 25, scrollTop: 30, lineHeight: 10, lineOverdrawMargin: 1)

          expect(lineNumberStateForScreenRow(presenter, 1)).toBeUndefined()
          expectValues lineNumberStateForScreenRow(presenter, 2), {screenRow: 2, bufferRow: 2, softWrapped: false, top: 2 * 10}
          expectValues lineNumberStateForScreenRow(presenter, 3), {screenRow: 3, bufferRow: 3, softWrapped: false, top: 3 * 10}
          expectValues lineNumberStateForScreenRow(presenter, 4), {screenRow: 4, bufferRow: 3, softWrapped: true, top: 4 * 10}
          expectValues lineNumberStateForScreenRow(presenter, 5), {screenRow: 5, bufferRow: 4, softWrapped: false, top: 5 * 10}
          expectValues lineNumberStateForScreenRow(presenter, 6), {screenRow: 6, bufferRow: 7, softWrapped: false, top: 6 * 10}
          expectValues lineNumberStateForScreenRow(presenter, 7), {screenRow: 7, bufferRow: 8, softWrapped: false, top: 7 * 10}
          expect(lineNumberStateForScreenRow(presenter, 8)).toBeUndefined()

        it "includes states for all line numbers if no ::explicitHeight is assigned", ->
          presenter = buildPresenter(explicitHeight: null)
          expect(lineNumberStateForScreenRow(presenter, 0)).toBeDefined()
          expect(lineNumberStateForScreenRow(presenter, 12)).toBeDefined()

        it "updates when ::scrollTop changes", ->
          editor.foldBufferRow(4)
          editor.setSoftWrapped(true)
          editor.setEditorWidthInChars(50)
          presenter = buildPresenter(explicitHeight: 25, scrollTop: 30, lineOverdrawMargin: 1)

          expect(lineNumberStateForScreenRow(presenter, 1)).toBeUndefined()
          expectValues lineNumberStateForScreenRow(presenter, 2), {bufferRow: 2}
          expectValues lineNumberStateForScreenRow(presenter, 7), {bufferRow: 8}
          expect(lineNumberStateForScreenRow(presenter, 8)).toBeUndefined()

          expectStateUpdate presenter, -> presenter.setScrollTop(20)

          expect(lineNumberStateForScreenRow(presenter, 0)).toBeUndefined()
          expectValues lineNumberStateForScreenRow(presenter, 1), {bufferRow: 1}
          expectValues lineNumberStateForScreenRow(presenter, 6), {bufferRow: 7}
          expect(lineNumberStateForScreenRow(presenter, 7)).toBeUndefined()

        it "updates when ::explicitHeight changes", ->
          editor.foldBufferRow(4)
          editor.setSoftWrapped(true)
          editor.setEditorWidthInChars(50)
          presenter = buildPresenter(explicitHeight: 25, scrollTop: 30, lineOverdrawMargin: 1)

          expect(lineNumberStateForScreenRow(presenter, 1)).toBeUndefined()
          expectValues lineNumberStateForScreenRow(presenter, 2), {bufferRow: 2}
          expectValues lineNumberStateForScreenRow(presenter, 7), {bufferRow: 8}
          expect(lineNumberStateForScreenRow(presenter, 8)).toBeUndefined()

          expectStateUpdate presenter, -> presenter.setExplicitHeight(35)

          expect(lineNumberStateForScreenRow(presenter, 0)).toBeUndefined()
          expectValues lineNumberStateForScreenRow(presenter, 2), {bufferRow: 2}
          expectValues lineNumberStateForScreenRow(presenter, 8), {bufferRow: 8}
          expect(lineNumberStateForScreenRow(presenter, 9)).toBeUndefined()

        it "updates when ::lineHeight changes", ->
          editor.foldBufferRow(4)
          editor.setSoftWrapped(true)
          editor.setEditorWidthInChars(50)
          presenter = buildPresenter(explicitHeight: 25, scrollTop: 0, lineOverdrawMargin: 0)

          expectValues lineNumberStateForScreenRow(presenter, 0), {bufferRow: 0}
          expectValues lineNumberStateForScreenRow(presenter, 3), {bufferRow: 3}
          expect(lineNumberStateForScreenRow(presenter, 4)).toBeUndefined()

          expectStateUpdate presenter, -> presenter.setLineHeight(5)

          expectValues lineNumberStateForScreenRow(presenter, 0), {bufferRow: 0}
          expectValues lineNumberStateForScreenRow(presenter, 5), {bufferRow: 4}
          expect(lineNumberStateForScreenRow(presenter, 6)).toBeUndefined()

        it "updates when the editor's content changes", ->
          editor.foldBufferRow(4)
          editor.setSoftWrapped(true)
          editor.setEditorWidthInChars(50)
          presenter = buildPresenter(explicitHeight: 35, scrollTop: 30, lineOverdrawMargin: 0)

          expect(lineNumberStateForScreenRow(presenter, 2)).toBeUndefined()
          expectValues lineNumberStateForScreenRow(presenter, 3), {bufferRow: 3}
          expectValues lineNumberStateForScreenRow(presenter, 4), {bufferRow: 3}
          expectValues lineNumberStateForScreenRow(presenter, 5), {bufferRow: 4}
          expectValues lineNumberStateForScreenRow(presenter, 6), {bufferRow: 7}
          expectValues lineNumberStateForScreenRow(presenter, 7), {bufferRow: 8}
          expect(lineNumberStateForScreenRow(presenter, 8)).toBeUndefined()

          expectStateUpdate presenter, ->
            editor.getBuffer().insert([3, Infinity], new Array(25).join("x "))

          expect(lineNumberStateForScreenRow(presenter, 2)).toBeUndefined()
          expectValues lineNumberStateForScreenRow(presenter, 3), {bufferRow: 3}
          expectValues lineNumberStateForScreenRow(presenter, 4), {bufferRow: 3}
          expectValues lineNumberStateForScreenRow(presenter, 5), {bufferRow: 3}
          expectValues lineNumberStateForScreenRow(presenter, 6), {bufferRow: 4}
          expectValues lineNumberStateForScreenRow(presenter, 7), {bufferRow: 7}
          expect(lineNumberStateForScreenRow(presenter, 8)).toBeUndefined()

        it "does not remove out-of-view line numbers corresponding to ::mouseWheelScreenRow until ::stoppedScrollingDelay elapses", ->
          presenter = buildPresenter(explicitHeight: 25, lineOverdrawMargin: 1, stoppedScrollingDelay: 200)

          expect(lineNumberStateForScreenRow(presenter, 0)).toBeDefined()
          expect(lineNumberStateForScreenRow(presenter, 4)).toBeDefined()
          expect(lineNumberStateForScreenRow(presenter, 5)).toBeUndefined()

          presenter.setMouseWheelScreenRow(0)
          expectStateUpdate presenter, -> presenter.setScrollTop(35)

          expect(lineNumberStateForScreenRow(presenter, 0)).toBeDefined()
          expect(lineNumberStateForScreenRow(presenter, 1)).toBeUndefined()
          expect(lineNumberStateForScreenRow(presenter, 7)).toBeDefined()
          expect(lineNumberStateForScreenRow(presenter, 8)).toBeUndefined()

          expectStateUpdate presenter, -> advanceClock(200)

          expect(lineNumberStateForScreenRow(presenter, 0)).toBeUndefined()
          expect(lineNumberStateForScreenRow(presenter, 1)).toBeUndefined()
          expect(lineNumberStateForScreenRow(presenter, 7)).toBeDefined()
          expect(lineNumberStateForScreenRow(presenter, 8)).toBeUndefined()

        it "correctly handles the first screen line being soft-wrapped", ->
          editor.setSoftWrapped(true)
          editor.setEditorWidthInChars(30)
          presenter = buildPresenter(explicitHeight: 25, scrollTop: 50)

          expectValues lineNumberStateForScreenRow(presenter, 5), {screenRow: 5, bufferRow: 3, softWrapped: true}
          expectValues lineNumberStateForScreenRow(presenter, 6), {screenRow: 6, bufferRow: 3, softWrapped: true}
          expectValues lineNumberStateForScreenRow(presenter, 7), {screenRow: 7, bufferRow: 4, softWrapped: false}

        describe ".decorationClasses", ->
          it "adds decoration classes to the relevant line number state objects, both initially and when decorations change", ->
            marker1 = editor.markBufferRange([[4, 0], [6, 2]], invalidate: 'touch')
            decoration1 = editor.decorateMarker(marker1, type: 'line-number', class: 'a')
            presenter = buildPresenter()
            marker2 = editor.markBufferRange([[4, 0], [6, 2]], invalidate: 'touch')
            decoration2 = editor.decorateMarker(marker2, type: 'line-number', class: 'b')

            expect(lineNumberStateForScreenRow(presenter, 3).decorationClasses).toBeNull()
            expect(lineNumberStateForScreenRow(presenter, 4).decorationClasses).toEqual ['a', 'b']
            expect(lineNumberStateForScreenRow(presenter, 5).decorationClasses).toEqual ['a', 'b']
            expect(lineNumberStateForScreenRow(presenter, 6).decorationClasses).toEqual ['a', 'b']
            expect(lineNumberStateForScreenRow(presenter, 7).decorationClasses).toBeNull()

            expectStateUpdate presenter, -> editor.getBuffer().insert([5, 0], 'x')
            expect(marker1.isValid()).toBe false
            expect(lineNumberStateForScreenRow(presenter, 4).decorationClasses).toBeNull()
            expect(lineNumberStateForScreenRow(presenter, 5).decorationClasses).toBeNull()
            expect(lineNumberStateForScreenRow(presenter, 6).decorationClasses).toBeNull()

            expectStateUpdate presenter, -> editor.undo()
            expect(lineNumberStateForScreenRow(presenter, 3).decorationClasses).toBeNull()
            expect(lineNumberStateForScreenRow(presenter, 4).decorationClasses).toEqual ['a', 'b']
            expect(lineNumberStateForScreenRow(presenter, 5).decorationClasses).toEqual ['a', 'b']
            expect(lineNumberStateForScreenRow(presenter, 6).decorationClasses).toEqual ['a', 'b']
            expect(lineNumberStateForScreenRow(presenter, 7).decorationClasses).toBeNull()

            expectStateUpdate presenter, -> marker1.setBufferRange([[2, 0], [4, 2]])
            expect(lineNumberStateForScreenRow(presenter, 1).decorationClasses).toBeNull()
            expect(lineNumberStateForScreenRow(presenter, 2).decorationClasses).toEqual ['a']
            expect(lineNumberStateForScreenRow(presenter, 3).decorationClasses).toEqual ['a']
            expect(lineNumberStateForScreenRow(presenter, 4).decorationClasses).toEqual ['a', 'b']
            expect(lineNumberStateForScreenRow(presenter, 5).decorationClasses).toEqual ['b']
            expect(lineNumberStateForScreenRow(presenter, 6).decorationClasses).toEqual ['b']
            expect(lineNumberStateForScreenRow(presenter, 7).decorationClasses).toBeNull()

            expectStateUpdate presenter, -> decoration1.destroy()
            expect(lineNumberStateForScreenRow(presenter, 2).decorationClasses).toBeNull()
            expect(lineNumberStateForScreenRow(presenter, 3).decorationClasses).toBeNull()
            expect(lineNumberStateForScreenRow(presenter, 4).decorationClasses).toEqual ['b']
            expect(lineNumberStateForScreenRow(presenter, 5).decorationClasses).toEqual ['b']
            expect(lineNumberStateForScreenRow(presenter, 6).decorationClasses).toEqual ['b']
            expect(lineNumberStateForScreenRow(presenter, 7).decorationClasses).toBeNull()

            expectStateUpdate presenter, -> marker2.destroy()
            expect(lineNumberStateForScreenRow(presenter, 2).decorationClasses).toBeNull()
            expect(lineNumberStateForScreenRow(presenter, 3).decorationClasses).toBeNull()
            expect(lineNumberStateForScreenRow(presenter, 4).decorationClasses).toBeNull()
            expect(lineNumberStateForScreenRow(presenter, 5).decorationClasses).toBeNull()
            expect(lineNumberStateForScreenRow(presenter, 6).decorationClasses).toBeNull()
            expect(lineNumberStateForScreenRow(presenter, 7).decorationClasses).toBeNull()

          it "honors the 'onlyEmpty' option on line-number decorations", ->
            presenter = buildPresenter()
            marker = editor.markBufferRange([[4, 0], [6, 1]])
            decoration = editor.decorateMarker(marker, type: 'line-number', class: 'a', onlyEmpty: true)

            expect(lineNumberStateForScreenRow(presenter, 4).decorationClasses).toBeNull()
            expect(lineNumberStateForScreenRow(presenter, 5).decorationClasses).toBeNull()
            expect(lineNumberStateForScreenRow(presenter, 6).decorationClasses).toBeNull()

            expectStateUpdate presenter, -> marker.clearTail()

            expect(lineNumberStateForScreenRow(presenter, 4).decorationClasses).toBeNull()
            expect(lineNumberStateForScreenRow(presenter, 5).decorationClasses).toBeNull()
            expect(lineNumberStateForScreenRow(presenter, 6).decorationClasses).toEqual ['a']

          it "honors the 'onlyNonEmpty' option on line-number decorations", ->
            presenter = buildPresenter()
            marker = editor.markBufferRange([[4, 0], [6, 2]])
            decoration = editor.decorateMarker(marker, type: 'line-number', class: 'a', onlyNonEmpty: true)

            expect(lineNumberStateForScreenRow(presenter, 4).decorationClasses).toEqual ['a']
            expect(lineNumberStateForScreenRow(presenter, 5).decorationClasses).toEqual ['a']
            expect(lineNumberStateForScreenRow(presenter, 6).decorationClasses).toEqual ['a']

            expectStateUpdate presenter, -> marker.clearTail()

            expect(lineNumberStateForScreenRow(presenter, 6).decorationClasses).toBeNull()

          it "honors the 'onlyHead' option on line-number decorations", ->
            presenter = buildPresenter()
            marker = editor.markBufferRange([[4, 0], [6, 2]])
            decoration = editor.decorateMarker(marker, type: 'line-number', class: 'a', onlyHead: true)

            expect(lineNumberStateForScreenRow(presenter, 4).decorationClasses).toBeNull()
            expect(lineNumberStateForScreenRow(presenter, 5).decorationClasses).toBeNull()
            expect(lineNumberStateForScreenRow(presenter, 6).decorationClasses).toEqual ['a']

          it "does not decorate the last line of a non-empty line-number decoration range if it ends at column 0", ->
            presenter = buildPresenter()
            marker = editor.markBufferRange([[4, 0], [6, 0]])
            decoration = editor.decorateMarker(marker, type: 'line-number', class: 'a')

            expect(lineNumberStateForScreenRow(presenter, 4).decorationClasses).toEqual ['a']
            expect(lineNumberStateForScreenRow(presenter, 5).decorationClasses).toEqual ['a']
            expect(lineNumberStateForScreenRow(presenter, 6).decorationClasses).toBeNull()

          it "does not apply line-number decorations to mini editors", ->
            editor.setMini(true)
            presenter = buildPresenter()
            marker = editor.markBufferRange([[0, 0], [0, 0]])
            decoration = editor.decorateMarker(marker, type: 'line-number', class: 'a')
            expect(lineNumberStateForScreenRow(presenter, 0).decorationClasses).toBeNull()

            expectStateUpdate presenter, -> editor.setMini(false)
            expect(lineNumberStateForScreenRow(presenter, 0).decorationClasses).toEqual ['cursor-line', 'cursor-line-no-selection', 'a']

            expectStateUpdate presenter, -> editor.setMini(true)
            expect(lineNumberStateForScreenRow(presenter, 0).decorationClasses).toBeNull()

          it "only applies line-number decorations to screen rows that are spanned by their marker when lines are soft-wrapped", ->
            editor.setText("a line that wraps, ok")
            editor.setSoftWrapped(true)
            editor.setEditorWidthInChars(16)
            marker = editor.markBufferRange([[0, 0], [0, 2]])
            editor.decorateMarker(marker, type: 'line-number', class: 'a')
            presenter = buildPresenter(explicitHeight: 10)

            expect(lineNumberStateForScreenRow(presenter, 0).decorationClasses).toContain 'a'
            expect(lineNumberStateForScreenRow(presenter, 1).decorationClasses).toBeNull()

            marker.setBufferRange([[0, 0], [0, Infinity]])
            expect(lineNumberStateForScreenRow(presenter, 0).decorationClasses).toContain 'a'
            expect(lineNumberStateForScreenRow(presenter, 1).decorationClasses).toContain 'a'

        describe ".foldable", ->
          it "marks line numbers at the start of a foldable region as foldable", ->
            presenter = buildPresenter()
            expect(lineNumberStateForScreenRow(presenter, 0).foldable).toBe true
            expect(lineNumberStateForScreenRow(presenter, 1).foldable).toBe true
            expect(lineNumberStateForScreenRow(presenter, 2).foldable).toBe false
            expect(lineNumberStateForScreenRow(presenter, 3).foldable).toBe false
            expect(lineNumberStateForScreenRow(presenter, 4).foldable).toBe true
            expect(lineNumberStateForScreenRow(presenter, 5).foldable).toBe false

          it "updates the foldable class on the correct line numbers when the foldable positions change", ->
            presenter = buildPresenter()
            editor.getBuffer().insert([0, 0], '\n')
            expect(lineNumberStateForScreenRow(presenter, 0).foldable).toBe false
            expect(lineNumberStateForScreenRow(presenter, 1).foldable).toBe true
            expect(lineNumberStateForScreenRow(presenter, 2).foldable).toBe true
            expect(lineNumberStateForScreenRow(presenter, 3).foldable).toBe false
            expect(lineNumberStateForScreenRow(presenter, 4).foldable).toBe false
            expect(lineNumberStateForScreenRow(presenter, 5).foldable).toBe true
            expect(lineNumberStateForScreenRow(presenter, 6).foldable).toBe false

          it "updates the foldable class on a line number that becomes foldable", ->
            presenter = buildPresenter()
            expect(lineNumberStateForScreenRow(presenter, 11).foldable).toBe false

            editor.getBuffer().insert([11, 44], '\n    fold me')
            expect(lineNumberStateForScreenRow(presenter, 11).foldable).toBe true

            editor.undo()
            expect(lineNumberStateForScreenRow(presenter, 11).foldable).toBe false

      describe ".visible", ->
        it "is true iff the editor isn't mini, ::isGutterVisible is true on the editor, and 'editor.showLineNumbers' is enabled in config", ->
          presenter = buildPresenter()

          expect(editor.isGutterVisible()).toBe true
          expect(presenter.getState().gutter.visible).toBe true

          expectStateUpdate presenter, -> editor.setMini(true)
          expect(presenter.getState().gutter.visible).toBe false

          expectStateUpdate presenter, -> editor.setMini(false)
          expect(presenter.getState().gutter.visible).toBe true

          expectStateUpdate presenter, -> editor.setGutterVisible(false)
          expect(presenter.getState().gutter.visible).toBe false

          expectStateUpdate presenter, -> editor.setGutterVisible(true)
          expect(presenter.getState().gutter.visible).toBe true

          expectStateUpdate presenter, -> atom.config.set('editor.showLineNumbers', false)
          expect(presenter.getState().gutter.visible).toBe false

        it "updates when the editor's grammar changes", ->
          presenter = buildPresenter()

          atom.config.set('editor.showLineNumbers', false, scopeSelector: '.source.js')
          expect(presenter.getState().gutter.visible).toBe true
          stateUpdated = false
          presenter.onDidUpdateState -> stateUpdated = true

          waitsForPromise -> atom.packages.activatePackage('language-javascript')

          runs ->
            expect(stateUpdated).toBe true
            expect(presenter.getState().gutter.visible).toBe false

    describe ".height", ->
      it "tracks the computed content height if ::autoHeight is true so the editor auto-expands vertically", ->
        presenter = buildPresenter(explicitHeight: null, autoHeight: true)
        expect(presenter.getState().height).toBe editor.getScreenLineCount() * 10

        expectStateUpdate presenter, -> presenter.setAutoHeight(false)
        expect(presenter.getState().height).toBe null

        expectStateUpdate presenter, -> presenter.setAutoHeight(true)
        expect(presenter.getState().height).toBe editor.getScreenLineCount() * 10

        expectStateUpdate presenter, -> presenter.setLineHeight(20)
        expect(presenter.getState().height).toBe editor.getScreenLineCount() * 20

        expectStateUpdate presenter, -> editor.getBuffer().append("\n\n\n")
        expect(presenter.getState().height).toBe editor.getScreenLineCount() * 20

    describe ".focused", ->
      it "tracks the value of ::focused", ->
        presenter = buildPresenter(focused: false)
        expect(presenter.getState().focused).toBe false
        expectStateUpdate presenter, -> presenter.setFocused(true)
        expect(presenter.getState().focused).toBe true
        expectStateUpdate presenter, -> presenter.setFocused(false)
        expect(presenter.getState().focused).toBe false

  # disabled until we fix an issue with display buffer markers not updating when
  # they are moved on screen but not in the buffer
  xdescribe "when the model and view measurements are mutated randomly", ->
    [editor, buffer, presenterParams, presenter, statements] = []

    recordStatement = (statement) -> statements.push(statement)

    it "correctly maintains the presenter state", ->
      _.times 20, ->
        waits(0)
        runs ->
          performSetup()
          performRandomInitialization(recordStatement)
          _.times 20, ->
            performRandomAction recordStatement
            expectValidState()
          performTeardown()

    xit "works correctly for a particular stream of random actions", ->
      performSetup()
      # paste output from failing spec here
      expectValidState()
      performTeardown()

    performSetup = ->
      buffer = new TextBuffer
      editor = new TextEditor({buffer})
      editor.setEditorWidthInChars(80)
      presenterParams =
        model: editor
        lineOverdrawMargin: 1
      presenter = new TextEditorPresenter(presenterParams)
      statements = []

    performRandomInitialization = (log) ->
      actions = _.shuffle([
        changeScrollLeft
        changeScrollTop
        changeExplicitHeight
        changeContentFrameWidth
        changeLineHeight
        changeBaseCharacterWidth
        changeHorizontalScrollbarHeight
        changeVerticalScrollbarWidth
      ])
      for action in actions
        action(log)
        expectValidState()

    performTeardown = ->
      buffer.destroy()

    expectValidState = ->
      presenterParams.scrollTop = presenter.scrollTop
      presenterParams.scrollLeft = presenter.scrollLeft
      actualState = presenter.getState()
      expectedState = new TextEditorPresenter(presenterParams).state
      delete actualState.content.scrollingVertically
      delete expectedState.content.scrollingVertically

      unless _.isEqual(actualState, expectedState)
        console.log "Presenter states differ >>>>>>>>>>>>>>>>"
        console.log "Actual:", actualState
        console.log "Expected:", expectedState
        console.log "Uncomment code below this line to see a JSON diff"
        # {diff} = require 'json-diff' # !!! Run `npm install json-diff` in your `atom/` repository
        # console.log "Difference:", diff(actualState, expectedState)
        if statements.length > 0
          console.log """
            =====================================================
            Paste this code into the disabled spec in this file (and enable it) to repeat this failure:

            #{statements.join('\n')}
            =====================================================
          """
        throw new Error("Unexpected presenter state after random mutation. Check console output for details.")

    performRandomAction = (log) ->
      getRandomElement([
        changeScrollLeft
        changeScrollTop
        toggleSoftWrap
        insertText
        changeCursors
        changeSelections
        changeLineDecorations
      ])(log)

    changeScrollTop = (log) ->
      scrollHeight = (presenterParams.lineHeight ? 10) * editor.getScreenLineCount()
      explicitHeight = (presenterParams.explicitHeight ? 500)
      newScrollTop = Math.max(0, _.random(0, scrollHeight - explicitHeight))
      log "presenter.setScrollTop(#{newScrollTop})"
      presenter.setScrollTop(newScrollTop)

    changeScrollLeft = (log) ->
      scrollWidth = presenter.scrollWidth ? 300
      contentFrameWidth = presenter.contentFrameWidth ? 200
      newScrollLeft = Math.max(0, _.random(0, scrollWidth - contentFrameWidth))
      log """
        presenterParams.scrollLeft = #{newScrollLeft}
        presenter.setScrollLeft(#{newScrollLeft})
      """
      presenterParams.scrollLeft = newScrollLeft
      presenter.setScrollLeft(newScrollLeft)

    changeExplicitHeight = (log) ->
      scrollHeight = (presenterParams.lineHeight ? 10) * editor.getScreenLineCount()
      newExplicitHeight = _.random(30, scrollHeight * 1.5)
      log """
        presenterParams.explicitHeight = #{newExplicitHeight}
        presenter.setExplicitHeight(#{newExplicitHeight})
      """
      presenterParams.explicitHeight = newExplicitHeight
      presenter.setExplicitHeight(newExplicitHeight)

    changeContentFrameWidth = (log) ->
      scrollWidth = presenter.scrollWidth ? 300
      newContentFrameWidth = _.random(100, scrollWidth * 1.5)
      log """
        presenterParams.contentFrameWidth = #{newContentFrameWidth}
        presenter.setContentFrameWidth(#{newContentFrameWidth})
      """
      presenterParams.contentFrameWidth = newContentFrameWidth
      presenter.setContentFrameWidth(newContentFrameWidth)

    changeLineHeight = (log) ->
      newLineHeight = _.random(5, 15)
      log """
        presenterParams.lineHeight = #{newLineHeight}
        presenter.setLineHeight(#{newLineHeight})
      """
      presenterParams.lineHeight = newLineHeight
      presenter.setLineHeight(newLineHeight)

    changeBaseCharacterWidth = (log) ->
      newBaseCharacterWidth = _.random(5, 15)
      log """
        presenterParams.baseCharacterWidth = #{newBaseCharacterWidth}
        presenter.setBaseCharacterWidth(#{newBaseCharacterWidth})
      """
      presenterParams.baseCharacterWidth = newBaseCharacterWidth
      presenter.setBaseCharacterWidth(newBaseCharacterWidth)

    changeHorizontalScrollbarHeight = (log) ->
      newHorizontalScrollbarHeight = _.random(2, 15)
      log """
        presenterParams.horizontalScrollbarHeight = #{newHorizontalScrollbarHeight}
        presenter.setHorizontalScrollbarHeight(#{newHorizontalScrollbarHeight})
      """
      presenterParams.horizontalScrollbarHeight = newHorizontalScrollbarHeight
      presenter.setHorizontalScrollbarHeight(newHorizontalScrollbarHeight)

    changeVerticalScrollbarWidth = (log) ->
      newVerticalScrollbarWidth = _.random(2, 15)
      log """
        presenterParams.verticalScrollbarWidth = #{newVerticalScrollbarWidth}
        presenter.setVerticalScrollbarWidth(#{newVerticalScrollbarWidth})
      """
      presenterParams.verticalScrollbarWidth = newVerticalScrollbarWidth
      presenter.setVerticalScrollbarWidth(newVerticalScrollbarWidth)

    toggleSoftWrap = (log) ->
      softWrapped = not editor.isSoftWrapped()
      log "editor.setSoftWrapped(#{softWrapped})"
      editor.setSoftWrapped(softWrapped)

    insertText = (log) ->
      range = buildRandomRange()
      text = buildRandomText()
      log "editor.setTextInBufferRange(#{JSON.stringify(range.serialize())}, #{JSON.stringify(text)})"
      editor.setTextInBufferRange(range, text)

    changeCursors = (log) ->
      actions = [addCursor, moveCursor]
      actions.push(destroyCursor) if editor.getCursors().length > 1
      getRandomElement(actions)(log)

    addCursor = (log) ->
      position = buildRandomPoint()
      log "editor.addCursorAtBufferPosition(#{JSON.stringify(position.serialize())})"
      editor.addCursorAtBufferPosition(position)

    moveCursor = (log) ->
      index = _.random(0, editor.getCursors().length - 1)
      position = buildRandomPoint()
      log """
        cursor = editor.getCursors()[#{index}]
        cursor.selection.clear()
        cursor.setBufferPosition(#{JSON.stringify(position.serialize())})
      """
      cursor = editor.getCursors()[index]
      cursor.selection.clear()
      cursor.setBufferPosition(position)

    destroyCursor = (log) ->
      index = _.random(0, editor.getCursors().length - 1)
      log "editor.getCursors()[#{index}].destroy()"
      editor.getCursors()[index].destroy()

    changeSelections = (log) ->
      actions = [addSelection, changeSelection]
      actions.push(destroySelection) if editor.getSelections().length > 1
      getRandomElement(actions)(log)

    addSelection = (log) ->
      range = buildRandomRange()
      log "editor.addSelectionForBufferRange(#{JSON.stringify(range.serialize())})"
      editor.addSelectionForBufferRange(range)

    changeSelection = (log) ->
      index = _.random(0, editor.getSelections().length - 1)
      range = buildRandomRange()
      log "editor.getSelections()[#{index}].setBufferRange(#{JSON.stringify(range.serialize())})"
      editor.getSelections()[index].setBufferRange(range)

    destroySelection = (log) ->
      index = _.random(0, editor.getSelections().length - 1)
      log "editor.getSelections()[#{index}].destroy()"
      editor.getSelections()[index].destroy()

    changeLineDecorations = (log) ->
      actions = [addLineDecoration]
      actions.push(changeLineDecoration, destroyLineDecoration) if editor.getLineDecorations().length > 0
      getRandomElement(actions)(log)

    addLineDecoration = (log) ->
      range = buildRandomRange()
      options = {
        type: getRandomElement(['line', 'line-number'])
        class: randomWords(exactly: 1)[0]
      }
      if Math.random() > .2
        options.onlyEmpty = true
      else if Math.random() > .2
        options.onlyNonEmpty = true
      else if Math.random() > .2
        options.onlyHead = true

      log """
        marker = editor.markBufferRange(#{JSON.stringify(range.serialize())})
        editor.decorateMarker(marker, #{JSON.stringify(options)})
      """

      marker = editor.markBufferRange(range)
      editor.decorateMarker(marker, options)

    changeLineDecoration = (log) ->
      index = _.random(0, editor.getLineDecorations().length - 1)
      range = buildRandomRange()
      log "editor.getLineDecorations()[#{index}].getMarker().setBufferRange(#{JSON.stringify(range.serialize())})"
      editor.getLineDecorations()[index].getMarker().setBufferRange(range)

    destroyLineDecoration = (log) ->
      index = _.random(0, editor.getLineDecorations().length - 1)
      log "editor.getLineDecorations()[#{index}].destroy()"
      editor.getLineDecorations()[index].destroy()

    buildRandomPoint = ->
      row = _.random(0, buffer.getLastRow())
      column = _.random(0, buffer.lineForRow(row).length)
      new Point(row, column)

    buildRandomRange = ->
      new Range(buildRandomPoint(), buildRandomPoint())

    buildRandomText = ->
      text = []

      _.times _.random(20, 60), ->
        if Math.random() < .2
          text += '\n'
        else
          text += " " if /\w$/.test(text)
          text += randomWords(exactly: 1)
      text

    getRandomElement = (array) ->
      array[Math.floor(Math.random() * array.length)]<|MERGE_RESOLUTION|>--- conflicted
+++ resolved
@@ -6,57 +6,9 @@
 TextEditorPresenter = require '../src/text-editor-presenter'
 
 describe "TextEditorPresenter", ->
-  [buffer, editor] = []
-
-  beforeEach ->
-    # These *should* be mocked in the spec helper, but changing that now would break packages :-(
-    spyOn(window, "setInterval").andCallFake window.fakeSetInterval
-    spyOn(window, "clearInterval").andCallFake window.fakeClearInterval
-
-    buffer = new TextBuffer(filePath: require.resolve('./fixtures/sample.js'))
-    editor = new TextEditor({buffer})
-    waitsForPromise -> buffer.load()
-
-  afterEach ->
-    editor.destroy()
-    buffer.destroy()
-
-  buildPresenter = (params={}) ->
-    _.defaults params,
-      model: editor
-      explicitHeight: 130
-      contentFrameWidth: 500
-      lineHeight: 10
-      baseCharacterWidth: 10
-      horizontalScrollbarHeight: 10
-      verticalScrollbarWidth: 10
-      scrollTop: 0
-      scrollLeft: 0
-      lineOverdrawMargin: 0
-
-    new TextEditorPresenter(params)
-
-  expectValues = (actual, expected) ->
-    for key, value of expected
-      expect(actual[key]).toEqual value
-
-  expectStateUpdatedToBe = (value, presenter, fn) ->
-    updatedState = false
-    disposable = presenter.onDidUpdateState ->
-      updatedState = true
-      disposable.dispose()
-    fn()
-    expect(updatedState).toBe(value)
-
-  expectStateUpdate = (presenter, fn) -> expectStateUpdatedToBe(true, presenter, fn)
-
-  expectNoStateUpdate = (presenter, fn) -> expectStateUpdatedToBe(false, presenter, fn)
-
   # These `describe` and `it` blocks mirror the structure of the ::state object.
   # Please maintain this structure when adding specs for new state fields.
   describe "::getState()", ->
-<<<<<<< HEAD
-=======
     [buffer, editor] = []
 
     beforeEach ->
@@ -106,7 +58,6 @@
 
     expectNoStateUpdate = (presenter, fn) -> expectStateUpdatedToBe(false, presenter, fn)
 
->>>>>>> 7c2b9fa8
     describe "during state retrieval", ->
       it "does not trigger onDidUpdateState events", ->
         presenter = buildPresenter()
