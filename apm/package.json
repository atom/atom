{
  "name": "atom-bundled-apm",
  "description": "Atom's bundled apm",
  "repository": {
    "type": "git",
    "url": "https://github.com/atom/atom.git"
  },
  "dependencies": {
<<<<<<< HEAD
    "atom-package-manager": "1.12.9"
=======
    "atom-package-manager": "1.15.3"
>>>>>>> 4a165e23
  }
}<|MERGE_RESOLUTION|>--- conflicted
+++ resolved
@@ -6,10 +6,6 @@
     "url": "https://github.com/atom/atom.git"
   },
   "dependencies": {
-<<<<<<< HEAD
-    "atom-package-manager": "1.12.9"
-=======
     "atom-package-manager": "1.15.3"
->>>>>>> 4a165e23
   }
 }