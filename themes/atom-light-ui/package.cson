--- conflicted
+++ resolved
@@ -1,17 +1,4 @@
 'stylesheets': [
-<<<<<<< HEAD
-  'atom.css'
-  'editor.css'
-  'overlay.css'
-  'select-list.css'
-  'tree-view.css'
-  'tabs.css'
-  'status-bar.css'
-  'command-panel.css'
-  'command-logger.css'
-  'blurred.css'
-  'vim.css'
-=======
   'atom'
   'editor'
   'overlay'
@@ -22,5 +9,5 @@
   'command-panel'
   'command-logger'
   'blurred'
->>>>>>> bd3eb02b
+  'vim'
 ]