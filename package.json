{
  "name": "atom",
  "productName": "Atom",
  "version": "1.6.0-dev",
  "description": "A hackable text editor for the 21st Century.",
  "main": "./src/browser/main.js",
  "repository": {
    "type": "git",
    "url": "https://github.com/atom/atom.git"
  },
  "bugs": {
    "url": "https://github.com/atom/atom/issues"
  },
  "license": "MIT",
  "electronVersion": "0.36.7",
  "dependencies": {
    "async": "0.2.6",
    "atom-keymap": "^6.2.0",
    "babel-core": "^5.8.21",
    "bootstrap": "^3.3.4",
    "cached-run-in-this-context": "0.4.1",
    "clear-cut": "^2.0.1",
    "coffee-script": "1.8.0",
    "color": "^0.7.3",
    "event-kit": "^1.5.0",
    "find-parent-dir": "^0.3.0",
    "first-mate": "^5.1.1",
    "fs-plus": "^2.8.0",
    "fstream": "0.1.24",
    "fuzzaldrin": "^2.1",
    "git-utils": "^4.1.0",
    "grim": "1.5.0",
    "jasmine-json": "~0.0",
    "jasmine-tagged": "^1.1.4",
    "jquery": "2.1.4",
    "key-path-helpers": "^0.4.0",
    "less-cache": "0.23",
    "line-top-index": "0.2.0",
    "marked": "^0.3.4",
    "nodegit": "0.9.0",
    "normalize-package-data": "^2.0.0",
    "nslog": "^3",
    "oniguruma": "^5",
    "pathwatcher": "~6.2",
    "property-accessors": "^1.1.3",
    "random-words": "0.0.1",
    "resolve": "^1.1.6",
    "runas": "^3.1",
    "scandal": "^2.2",
    "scoped-property-store": "^0.17.0",
    "scrollbar-style": "^3.2",
    "season": "^5.3",
    "semver": "^4.3.3",
    "service-hub": "^0.7.0",
    "source-map-support": "^0.3.2",
    "temp": "0.8.1",
    "text-buffer": "8.2.1",
    "typescript-simple": "1.0.0",
    "underscore-plus": "^1.6.6",
    "yargs": "^3.23.0"
  },
  "packageDependencies": {
    "atom-dark-syntax": "0.27.0",
    "atom-dark-ui": "0.51.0",
    "atom-light-syntax": "0.28.0",
    "atom-light-ui": "0.43.0",
    "base16-tomorrow-dark-theme": "1.1.0",
    "base16-tomorrow-light-theme": "1.1.1",
    "one-dark-ui": "1.1.9",
    "one-light-ui": "1.1.9",
    "one-dark-syntax": "1.2.0",
    "one-light-syntax": "1.2.0",
    "solarized-dark-syntax": "1.0.0",
    "solarized-light-syntax": "1.0.0",
    "about": "1.3.0",
    "archive-view": "0.61.0",
    "autocomplete-atom-api": "0.10.0",
    "autocomplete-css": "0.11.0",
    "autocomplete-html": "0.7.2",
<<<<<<< HEAD
    "autocomplete-plus": "2.26.0",
    "autocomplete-snippets": "1.9.0",
=======
    "autocomplete-plus": "2.25.0",
    "autocomplete-snippets": "1.10.0",
>>>>>>> 39721f43
    "autoflow": "0.26.0",
    "autosave": "0.23.0",
    "background-tips": "0.26.0",
    "bookmarks": "0.38.2",
    "bracket-matcher": "0.79.0",
    "command-palette": "0.38.0",
    "deprecation-cop": "0.54.0",
    "dev-live-reload": "0.47.0",
    "encoding-selector": "0.21.0",
    "exception-reporting": "0.37.0",
    "find-and-replace": "0.197.1",
    "fuzzy-finder": "0.94.0",
    "git-diff": "0.57.0",
    "go-to-line": "0.30.0",
    "grammar-selector": "0.48.0",
    "image-view": "0.56.0",
    "incompatible-packages": "0.25.0",
    "keybinding-resolver": "0.33.0",
    "line-ending-selector": "0.3.0",
    "link": "0.31.0",
    "markdown-preview": "0.157.2",
    "metrics": "0.53.1",
    "notifications": "0.62.1",
    "open-on-github": "0.41.0",
    "package-generator": "0.41.0",
    "settings-view": "0.232.3",
    "snippets": "1.0.1",
    "spell-check": "0.65.0",
    "status-bar": "0.82.0",
    "styleguide": "0.45.1",
    "symbols-view": "0.110.1",
    "tabs": "0.90.0",
    "timecop": "0.33.0",
    "tree-view": "0.201.0",
    "update-package-dependencies": "0.10.0",
    "welcome": "0.33.0",
    "whitespace": "0.32.1",
    "wrap-guide": "0.38.1",
    "language-c": "0.51.1",
    "language-clojure": "0.19.1",
    "language-coffee-script": "0.46.0",
    "language-csharp": "0.11.0",
    "language-css": "0.36.0",
    "language-gfm": "0.84.0",
    "language-git": "0.12.1",
    "language-go": "0.42.0",
    "language-html": "0.44.0",
    "language-hyperlink": "0.16.0",
    "language-java": "0.17.0",
    "language-javascript": "0.109.0",
    "language-json": "0.17.3",
    "language-less": "0.29.0",
    "language-make": "0.21.0",
    "language-mustache": "0.13.0",
    "language-objective-c": "0.15.1",
    "language-perl": "0.32.0",
    "language-php": "0.37.0",
    "language-property-list": "0.8.0",
    "language-python": "0.43.0",
    "language-ruby": "0.68.0",
    "language-ruby-on-rails": "0.25.0",
    "language-sass": "0.45.0",
    "language-shellscript": "0.21.0",
    "language-source": "0.9.0",
    "language-sql": "0.20.0",
    "language-text": "0.7.0",
    "language-todo": "0.27.0",
    "language-toml": "0.18.0",
    "language-xml": "0.34.2",
    "language-yaml": "0.25.1"
  },
  "private": true,
  "scripts": {
    "preinstall": "node -e 'process.exit(0)'",
    "test": "node script/test"
  },
  "standard": {
    "ignore": [],
    "parser": "babel-eslint",
    "globals": [
      "atom",
      "afterEach",
      "beforeEach",
      "describe",
      "fdescribe",
      "xdescribe",
      "expect",
      "it",
      "fit",
      "xit",
      "jasmine",
      "runs",
      "spyOn",
      "waitsFor",
      "waitsForPromise"
    ]
  }
}<|MERGE_RESOLUTION|>--- conflicted
+++ resolved
@@ -77,13 +77,8 @@
     "autocomplete-atom-api": "0.10.0",
     "autocomplete-css": "0.11.0",
     "autocomplete-html": "0.7.2",
-<<<<<<< HEAD
     "autocomplete-plus": "2.26.0",
-    "autocomplete-snippets": "1.9.0",
-=======
-    "autocomplete-plus": "2.25.0",
     "autocomplete-snippets": "1.10.0",
->>>>>>> 39721f43
     "autoflow": "0.26.0",
     "autosave": "0.23.0",
     "background-tips": "0.26.0",
