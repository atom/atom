--- conflicted
+++ resolved
@@ -49,15 +49,9 @@
     "dedent": "^0.7.0",
     "deprecation-cop": "file:packages/deprecation-cop",
     "dev-live-reload": "file:packages/dev-live-reload",
-<<<<<<< HEAD
-    "electron-notarize": "0.3.0",
-    "electron-osx-sign": "0.4.16",
     "devtron": "1.4.0",
-=======
-    "devtron": "1.3.0",
     "electron-notarize": "1.0.0",
     "electron-osx-sign": "0.4.17",
->>>>>>> 4f919da1
     "encoding-selector": "https://www.atom.io/api/packages/encoding-selector/versions/0.23.9/tarball",
     "etch": "0.14.0",
     "event-kit": "^2.5.3",
