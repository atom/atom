{
  "name": "atom-package-manager",
  "description": "Atom package manager",
<<<<<<< HEAD
  "version": "0.93.0",
=======
  "version": "0.92.1",
>>>>>>> febb2dc3
  "licenses": [
    {
      "type": "MIT",
      "url": "http://github.com/atom/apm/raw/master/LICENSE.md"
    }
  ],
  "repository": {
    "type": "git",
    "url": "https://github.com/atom/apm.git"
  },
  "bugs": {
    "url": "https://github.com/atom/apm/issues"
  },
  "main": "./lib/apm.js",
  "bin": {
    "apm": "./bin/apm"
  },
  "scripts": {
    "prepublish": "grunt prepublish",
    "install": "node ./script/download-node.js",
    "test": "grunt test"
  },
  "dependencies": {
    "optimist": "~0.4.0",
    "async": "~0.2.8",
    "underscore-plus": "1.x",
    "temp": "~0.7.0",
    "wrench": "~1.5.1",
    "ncp": "~0.5.1",
    "npm": "1.4.4",
    "season": ">=1.0.2 <2.0",
    "request": "~2.30.0",
    "colors": "~0.6.1",
    "wordwrap": "0.0.2",
    "fs-plus": "2.x",
    "keytar": ">=2.0.3 <3",
    "read": "~1.0.5",
    "q": "~0.9.7",
    "plist": "git://github.com/nathansobo/node-plist.git",
    "first-mate": ">=2.0.2 <3",
    "tar": "~0.1.19",
    "git-utils": ">=2.1.4 <3",
    "semver": "~2.2.1",
    "mv": "2.0.0",
    "open": "0.0.4",
    "exit": "0.1.2"
  },
  "devDependencies": {
    "jasmine-focused": ">=1.0.5 <2.0",
    "grunt": "~0.4.1",
    "grunt-contrib-coffee": "~0.9.0",
    "grunt-cli": "~0.1.8",
    "grunt-shell": "~0.2.2",
    "express": "~3.2.3",
    "grunt-coffeelint": "0.0.6",
    "coffee-script": "^1.7.1"
  }
}<|MERGE_RESOLUTION|>--- conflicted
+++ resolved
@@ -1,11 +1,7 @@
 {
   "name": "atom-package-manager",
   "description": "Atom package manager",
-<<<<<<< HEAD
-  "version": "0.93.0",
-=======
   "version": "0.92.1",
->>>>>>> febb2dc3
   "licenses": [
     {
       "type": "MIT",
