{
  "name": "atom-package-manager",
  "description": "Atom package manager",
<<<<<<< HEAD
  "version": "0.126.0",
=======
  "version": "0.128.0",
>>>>>>> b096a4cd
  "licenses": [
    {
      "type": "MIT",
      "url": "http://github.com/atom/apm/raw/master/LICENSE.md"
    }
  ],
  "repository": {
    "type": "git",
    "url": "https://github.com/atom/apm.git"
  },
  "bugs": {
    "url": "https://github.com/atom/apm/issues"
  },
  "main": "./lib/apm.js",
  "bin": {
    "apm": "./bin/apm"
  },
  "scripts": {
    "prepublish": "grunt prepublish",
    "install": "node ./script/download-node.js",
    "test": "grunt test"
  },
  "dependencies": {
    "optimist": "~0.4.0",
    "async": "~0.2.8",
    "underscore-plus": "1.x",
    "temp": "~0.7.0",
    "wrench": "~1.5.1",
    "ncp": "~0.5.1",
    "npm": "2.3",
    "season": ">=5.0.5 <6.0",
    "colors": "~0.6.1",
    "wordwrap": "0.0.2",
    "fs-plus": "2.x",
    "keytar": ">=2.0.3 <3",
    "read": "~1.0.5",
    "q": "~0.9.7",
    "plist": "git+https://github.com/nathansobo/node-plist.git",
    "first-mate": ">=2.2.4 <3",
    "git-utils": ">=2.2.0 <3",
    "mv": "2.0.0",
    "open": "0.0.4",
    "exit": "0.1.2"
  },
  "devDependencies": {
    "jasmine-focused": ">=1.0.5 <2.0",
    "grunt": "~0.4.1",
    "grunt-contrib-coffee": "~0.12.0",
    "grunt-cli": "~0.1.8",
    "grunt-shell": "~0.2.2",
    "express": "~3.2.3",
    "grunt-coffeelint": "0.0.6",
    "coffee-script": "^1.8.0"
  }
}<|MERGE_RESOLUTION|>--- conflicted
+++ resolved
@@ -1,11 +1,7 @@
 {
   "name": "atom-package-manager",
   "description": "Atom package manager",
-<<<<<<< HEAD
-  "version": "0.126.0",
-=======
   "version": "0.128.0",
->>>>>>> b096a4cd
   "licenses": [
     {
       "type": "MIT",
