{
  "name": "atom",
  "productName": "Atom",
  "version": "0.116.0",
  "description": "A hackable text editor for the 21st Century.",
  "main": "./src/browser/main.js",
  "repository": {
    "type": "git",
    "url": "https://github.com/atom/atom.git"
  },
  "bugs": {
    "url": "https://github.com/atom/atom/issues"
  },
  "licenses": [
    {
      "type": "MIT",
      "url": "http://github.com/atom/atom/raw/master/LICENSE.md"
    }
  ],
  "atomShellVersion": "0.14.0",
  "dependencies": {
    "async": "0.2.6",
    "atom-keymap": "^1.0.0",
    "bootstrap": "git+https://github.com/atom/bootstrap.git#6af81906189f1747fd6c93479e3d998ebe041372",
    "clear-cut": "0.4.0",
    "coffee-script": "1.7.0",
    "coffeestack": "0.7.0",
    "delegato": "^1",
    "emissary": "^1.2.1",
<<<<<<< HEAD
    "first-mate": "^2.0.0",
    "fs-plus": "^2.2.3",
    "fstream": "0.1.24",
    "fuzzaldrin": "^1.1",
    "git-utils": "^2.0",
=======
    "first-mate": "^1.7.1",
    "fs-plus": "^2.2.4",
    "fstream": "0.1.24",
    "fuzzaldrin": "^1.1",
    "git-utils": "^1.6",
>>>>>>> 2f82fb2c
    "grim": "0.11.0",
    "guid": "0.0.10",
    "jasmine-tagged": "^1.1.2",
    "less-cache": "0.13.0",
    "mixto": "^1",
    "mkdirp": "0.3.5",
    "nslog": "^1.0.0",
    "oniguruma": "^3.0.0",
    "optimist": "0.4.0",
<<<<<<< HEAD
    "pathwatcher": "^2.0.2",
=======
    "pathwatcher": "^1.5",
>>>>>>> 2f82fb2c
    "property-accessors": "^1",
    "q": "^1.0.1",
    "random-words": "0.0.1",
    "react-atom-fork": "^0.10.0",
    "reactionary-atom-fork": "^0.9.0",
    "runas": "1.0.0",
    "scandal": "1.0.0",
    "scoped-property-store": "^0.9.0",
    "scrollbar-style": "^1.0.0",
    "season": "^1.0.2",
    "semver": "1.1.4",
    "serializable": "^1",
    "space-pen": "3.2.0",
    "temp": "0.7.0",
    "text-buffer": "^3.0.0",
    "theorist": "^1",
    "underscore-plus": "^1.5.0",
    "vm-compatibility-layer": "0.1.0"
  },
  "packageDependencies": {
    "atom-dark-syntax": "0.19.0",
    "atom-dark-ui": "0.32.0",
    "atom-light-syntax": "0.20.0",
    "atom-light-ui": "0.28.0",
    "base16-tomorrow-dark-theme": "0.19.0",
    "solarized-dark-syntax": "0.21.0",
    "solarized-light-syntax": "0.11.0",
    "archive-view": "1.0.0",
    "autocomplete": "0.28.0",
    "autoflow": "0.17.0",
    "autosave": "0.14.0",
    "background-tips": "0.15.0",
    "bookmarks": "0.27.0",
    "bracket-matcher": "1.0.0",
    "command-palette": "0.24.0",
    "deprecation-cop": "0.7.0",
    "dev-live-reload": "1.0.0",
    "exception-reporting": "0.18.0",
    "feedback": "0.33.0",
    "find-and-replace": "0.127.0",
    "fuzzy-finder": "0.57.0",
    "git-diff": "0.37.0",
    "go-to-line": "0.23.0",
    "grammar-selector": "0.27.0",
    "image-view": "0.36.0",
    "keybinding-resolver": "0.18.0",
    "link": "1.0.0",
    "markdown-preview": "1.0.0",
    "metrics": "0.33.0",
    "open-on-github": "0.29.0",
    "package-generator": "0.31.0",
    "release-notes": "0.35.0",
    "settings-view": "0.134.0",
    "snippets": "1.0.0",
    "spell-check": "1.0.0",
    "status-bar": "0.41.0",
    "styleguide": "0.29.0",
    "symbols-view": "1.0.0",
    "tabs": "0.45.0",
    "timecop": "0.21.0",
<<<<<<< HEAD
    "tree-view": "1.0.0",
=======
    "tree-view": "0.111.0",
>>>>>>> 2f82fb2c
    "update-package-dependencies": "0.6.0",
    "welcome": "0.17.0",
    "whitespace": "0.25.0",
    "wrap-guide": "0.21.0",

    "language-c": "0.22.0",
    "language-coffee-script": "0.27.0",
    "language-css": "0.17.0",
    "language-gfm": "0.43.0",
    "language-git": "0.9.0",
    "language-go": "0.13.0",
    "language-html": "0.22.0",
    "language-hyperlink": "0.10.0",
    "language-java": "0.11.0",
    "language-javascript": "0.36.0",
    "language-json": "0.8.0",
    "language-less": "0.13.0",
    "language-make": "0.10.0",
    "language-objective-c": "0.11.0",
    "language-perl": "0.9.0",
    "language-php": "0.15.0",
    "language-property-list": "0.7.0",
    "language-python": "0.18.0",
    "language-ruby": "0.33.0",
    "language-ruby-on-rails": "0.15.0",
    "language-sass": "0.14.0",
    "language-shellscript": "0.8.0",
    "language-source": "0.7.0",
    "language-sql": "0.9.0",
    "language-text": "0.6.0",
    "language-todo": "0.10.0",
    "language-toml": "0.12.0",
    "language-xml": "0.15.0",
    "language-yaml": "0.13.0"
  },
  "private": true,
  "scripts": {
    "preinstall": "node -e 'process.exit(0)'",
    "test": "node script/test"
  }
}<|MERGE_RESOLUTION|>--- conflicted
+++ resolved
@@ -27,19 +27,11 @@
     "coffeestack": "0.7.0",
     "delegato": "^1",
     "emissary": "^1.2.1",
-<<<<<<< HEAD
     "first-mate": "^2.0.0",
-    "fs-plus": "^2.2.3",
-    "fstream": "0.1.24",
-    "fuzzaldrin": "^1.1",
-    "git-utils": "^2.0",
-=======
-    "first-mate": "^1.7.1",
     "fs-plus": "^2.2.4",
     "fstream": "0.1.24",
     "fuzzaldrin": "^1.1",
-    "git-utils": "^1.6",
->>>>>>> 2f82fb2c
+    "git-utils": "^2.1",
     "grim": "0.11.0",
     "guid": "0.0.10",
     "jasmine-tagged": "^1.1.2",
@@ -49,11 +41,7 @@
     "nslog": "^1.0.0",
     "oniguruma": "^3.0.0",
     "optimist": "0.4.0",
-<<<<<<< HEAD
-    "pathwatcher": "^2.0.2",
-=======
-    "pathwatcher": "^1.5",
->>>>>>> 2f82fb2c
+    "pathwatcher": "^2.0.3",
     "property-accessors": "^1",
     "q": "^1.0.1",
     "random-words": "0.0.1",
@@ -114,11 +102,7 @@
     "symbols-view": "1.0.0",
     "tabs": "0.45.0",
     "timecop": "0.21.0",
-<<<<<<< HEAD
-    "tree-view": "1.0.0",
-=======
-    "tree-view": "0.111.0",
->>>>>>> 2f82fb2c
+    "tree-view": "1.1.0",
     "update-package-dependencies": "0.6.0",
     "welcome": "0.17.0",
     "whitespace": "0.25.0",
