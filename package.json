--- conflicted
+++ resolved
@@ -1,11 +1,7 @@
 {
   "name": "atom-package-manager",
   "description": "Atom package manager",
-<<<<<<< HEAD
-  "version": "0.148.0",
-=======
   "version": "0.149.0",
->>>>>>> ded66c59
   "licenses": [
     {
       "type": "MIT",
