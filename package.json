{
  "name": "atom",
  "productName": "Atom",
  "version": "1.25.0-dev",
  "description": "A hackable text editor for the 21st Century.",
  "main": "./src/main-process/main.js",
  "repository": {
    "type": "git",
    "url": "https://github.com/atom/atom.git"
  },
  "bugs": {
    "url": "https://github.com/atom/atom/issues"
  },
  "license": "MIT",
  "electronVersion": "1.6.15",
  "dependencies": {
    "@atom/nsfw": "^1.0.18",
    "@atom/source-map-support": "^0.3.4",
    "async": "0.2.6",
    "atom-keymap": "8.2.8",
    "atom-select-list": "^0.1.0",
    "atom-ui": "0.4.1",
    "babel-core": "5.8.38",
    "cached-run-in-this-context": "0.4.1",
    "chai": "3.5.0",
    "chart.js": "^2.3.0",
    "clear-cut": "^2.0.2",
    "coffee-script": "1.12.7",
    "color": "^0.7.3",
    "dedent": "^0.7.0",
    "devtron": "1.3.0",
    "etch": "^0.12.6",
    "event-kit": "^2.4.0",
    "find-parent-dir": "^0.3.0",
    "first-mate": "7.1.0",
    "focus-trap": "^2.3.0",
    "fs-admin": "^0.1.6",
    "fs-plus": "^3.0.1",
    "fstream": "0.1.24",
    "fuzzaldrin": "^2.1",
    "git-utils": "5.1.0",
    "glob": "^7.1.1",
    "grim": "1.5.0",
    "jasmine-json": "~0.0",
    "jasmine-reporters": "1.1.0",
    "jasmine-tagged": "^1.1.4",
    "key-path-helpers": "^0.4.0",
    "less-cache": "1.1.0",
    "line-top-index": "0.3.1",
    "marked": "^0.3.6",
    "minimatch": "^3.0.3",
    "mocha": "2.5.1",
    "mocha-junit-reporter": "^1.13.0",
    "mocha-multi-reporters": "^1.1.4",
    "mock-spawn": "^0.2.6",
    "normalize-package-data": "^2.0.0",
    "nslog": "^3",
    "oniguruma": "6.2.1",
    "pathwatcher": "8.0.1",
    "postcss": "5.2.4",
    "postcss-selector-parser": "2.2.1",
    "property-accessors": "^1.1.3",
    "random-words": "0.0.1",
    "resolve": "^1.1.6",
    "scandal": "^3.1.0",
    "scoped-property-store": "^0.17.0",
    "scrollbar-style": "^3.2",
    "season": "^6.0.2",
    "semver": "^4.3.3",
    "service-hub": "^0.7.4",
    "sinon": "1.17.4",
    "temp": "^0.8.3",
    "text-buffer": "13.9.2",
    "tree-sitter": "0.7.5",
    "typescript-simple": "1.0.0",
    "underscore-plus": "^1.6.6",
    "winreg": "^1.2.1",
    "yargs": "^3.23.0"
  },
  "packageDependencies": {
    "atom-dark-syntax": "0.29.0",
    "atom-dark-ui": "0.53.1",
    "atom-light-syntax": "0.29.0",
    "atom-light-ui": "0.46.1",
    "base16-tomorrow-dark-theme": "1.5.0",
    "base16-tomorrow-light-theme": "1.5.0",
    "one-dark-ui": "1.10.9",
    "one-light-ui": "1.10.9",
    "one-dark-syntax": "1.8.1",
    "one-light-syntax": "1.8.1",
    "solarized-dark-syntax": "1.1.3",
    "solarized-light-syntax": "1.1.3",
    "about": "1.7.8",
    "archive-view": "0.64.1",
    "autocomplete-atom-api": "0.10.6",
    "autocomplete-css": "0.17.5",
    "autocomplete-html": "0.8.4",
    "autocomplete-plus": "2.39.0",
    "autocomplete-snippets": "1.11.2",
    "autoflow": "0.29.0",
    "autosave": "0.24.6",
    "background-tips": "0.27.1",
    "bookmarks": "0.45.0",
    "bracket-matcher": "0.88.1",
    "command-palette": "0.43.0",
    "dalek": "0.2.1",
    "deprecation-cop": "0.56.9",
    "dev-live-reload": "0.48.1",
    "encoding-selector": "0.23.7",
    "exception-reporting": "0.42.0",
    "find-and-replace": "0.215.0",
    "fuzzy-finder": "1.7.3",
    "github": "0.8.3",
    "git-diff": "1.3.6",
    "go-to-line": "0.32.1",
    "grammar-selector": "0.49.8",
    "image-view": "0.62.4",
    "incompatible-packages": "0.27.3",
    "keybinding-resolver": "0.38.1",
    "line-ending-selector": "0.7.4",
    "link": "0.31.4",
    "markdown-preview": "0.159.18",
    "metrics": "1.2.6",
    "notifications": "0.70.2",
    "open-on-github": "1.3.1",
    "package-generator": "1.3.0",
    "settings-view": "0.253.0",
    "snippets": "1.1.9",
    "spell-check": "0.72.3",
    "status-bar": "1.8.15",
    "styleguide": "0.49.9",
    "symbols-view": "0.118.1",
    "tabs": "0.109.1",
    "timecop": "0.36.2",
    "tree-view": "0.221.3",
    "update-package-dependencies": "0.13.0",
    "welcome": "0.36.6",
    "whitespace": "0.37.5",
    "wrap-guide": "0.40.3",
    "language-c": "0.59.0-1",
    "language-clojure": "0.22.5",
    "language-coffee-script": "0.49.3",
    "language-csharp": "0.14.3",
    "language-css": "0.42.8",
    "language-gfm": "0.90.3",
    "language-git": "0.19.1",
<<<<<<< HEAD
    "language-go": "0.45.0-2",
    "language-html": "0.48.3",
=======
    "language-go": "0.44.4",
    "language-html": "0.48.4",
>>>>>>> 18433ecb
    "language-hyperlink": "0.16.3",
    "language-java": "0.27.6",
    "language-javascript": "0.128.0-2",
    "language-json": "0.19.1",
    "language-less": "0.34.1",
    "language-make": "0.22.3",
    "language-mustache": "0.14.4",
    "language-objective-c": "0.15.1",
    "language-perl": "0.38.1",
    "language-php": "0.43.0",
    "language-property-list": "0.9.1",
<<<<<<< HEAD
    "language-python": "0.46.0-0",
=======
    "language-python": "0.45.6",
>>>>>>> 18433ecb
    "language-ruby": "0.71.4",
    "language-ruby-on-rails": "0.25.3",
    "language-sass": "0.61.3",
    "language-shellscript": "0.26.0-0",
    "language-source": "0.9.0",
    "language-sql": "0.25.9",
    "language-text": "0.7.3",
    "language-todo": "0.29.3",
    "language-toml": "0.18.1",
    "language-typescript": "0.3.0-1",
    "language-xml": "0.35.2",
    "language-yaml": "0.31.1"
  },
  "private": true,
  "scripts": {
    "preinstall": "node -e 'process.exit(0)'",
    "test": "node script/test"
  },
  "standard": {
    "env": {
      "atomtest": true,
      "browser": true,
      "jasmine": true,
      "node": true
    },
    "globals": [
      "atom",
      "snapshotResult"
    ]
  }
}<|MERGE_RESOLUTION|>--- conflicted
+++ resolved
@@ -144,13 +144,8 @@
     "language-css": "0.42.8",
     "language-gfm": "0.90.3",
     "language-git": "0.19.1",
-<<<<<<< HEAD
     "language-go": "0.45.0-2",
-    "language-html": "0.48.3",
-=======
-    "language-go": "0.44.4",
     "language-html": "0.48.4",
->>>>>>> 18433ecb
     "language-hyperlink": "0.16.3",
     "language-java": "0.27.6",
     "language-javascript": "0.128.0-2",
@@ -162,11 +157,7 @@
     "language-perl": "0.38.1",
     "language-php": "0.43.0",
     "language-property-list": "0.9.1",
-<<<<<<< HEAD
     "language-python": "0.46.0-0",
-=======
-    "language-python": "0.45.6",
->>>>>>> 18433ecb
     "language-ruby": "0.71.4",
     "language-ruby-on-rails": "0.25.3",
     "language-sass": "0.61.3",
