--- conflicted
+++ resolved
@@ -1,10 +1,6 @@
-<<<<<<< HEAD
-{Point, Range} = require 'text-buffer'
-{File, Directory} = require 'pathwatcher'
-=======
 TextBuffer = require 'text-buffer'
 {Point, Range} = TextBuffer
->>>>>>> f83f37b5
+{File, Directory} = require 'pathwatcher'
 {Emitter, Disposable, CompositeDisposable} = require 'event-kit'
 {deprecate} = require 'grim'
 
