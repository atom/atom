// Copyright (c) 2011 The Chromium Embedded Framework Authors. All rights
// reserved. Use of this source code is governed by a BSD-style license that
// can be found in the LICENSE file.

#ifndef CEF_TESTS_CEFCLIENT_CLIENT_HANDLER_H_
#define CEF_TESTS_CEFCLIENT_CLIENT_HANDLER_H_
#pragma once

#include <set>
#include <string>
#include "include/cef_client.h"
#include "native/util.h"


// AtomCefClient implementation.
class AtomCefClient : public CefClient,
                      public CefContextMenuHandler,
                      public CefDisplayHandler,
                      public CefJSDialogHandler,
                      public CefKeyboardHandler,
                      public CefLifeSpanHandler,
                      public CefLoadHandler,
                      public CefRequestHandler {
 public:
  AtomCefClient();
  virtual ~AtomCefClient();


  CefRefPtr<CefBrowser> GetBrowser() { return m_Browser; }

  virtual CefRefPtr<CefContextMenuHandler> GetContextMenuHandler() OVERRIDE {
    return this;
  }
  virtual CefRefPtr<CefDisplayHandler> GetDisplayHandler() OVERRIDE {
    return this;
  }
  virtual CefRefPtr<CefJSDialogHandler> GetJSDialogHandler() {
    return this;
  }
  virtual CefRefPtr<CefKeyboardHandler> GetKeyboardHandler() OVERRIDE {
    return this;
  }
  virtual CefRefPtr<CefLifeSpanHandler> GetLifeSpanHandler() OVERRIDE {
    return this;
  }
  virtual CefRefPtr<CefLoadHandler> GetLoadHandler() OVERRIDE {
    return this;
  }
  virtual CefRefPtr<CefRequestHandler> GetRequestHandler() OVERRIDE {
    return this;
  }

  virtual bool OnProcessMessageReceived(CefRefPtr<CefBrowser> browser,
                                        CefProcessId source_process,
                                        CefRefPtr<CefProcessMessage> message) OVERRIDE;


  // CefContextMenuHandler methods
  virtual void OnBeforeContextMenu(CefRefPtr<CefBrowser> browser,
                                   CefRefPtr<CefFrame> frame,
                                   CefRefPtr<CefContextMenuParams> params,
                                   CefRefPtr<CefMenuModel> model) OVERRIDE;

  virtual bool OnContextMenuCommand(CefRefPtr<CefBrowser> browser,
                                    CefRefPtr<CefFrame> frame,
                                    CefRefPtr<CefContextMenuParams> params,
                                    int command_id,
                                    EventFlags event_flags) OVERRIDE;

  // CefDisplayHandler methods
  virtual bool OnConsoleMessage(CefRefPtr<CefBrowser> browser,
                                const CefString& message,
                                const CefString& source,
                                int line) OVERRIDE;


  // CefJsDialogHandlerMethods
  virtual bool OnBeforeUnloadDialog(CefRefPtr<CefBrowser> browser,
                                    const CefString& message_text,
                                    bool is_reload,
                                    CefRefPtr<CefJSDialogCallback> callback) {
    callback->Continue(true, "");
    return true;
  }

  // CefKeyboardHandler methods
  virtual bool OnKeyEvent(CefRefPtr<CefBrowser> browser,
                          const CefKeyEvent& event,
                          CefEventHandle os_event) OVERRIDE;

  // CefLifeSpanHandler methods
  virtual void OnAfterCreated(CefRefPtr<CefBrowser> browser) OVERRIDE;
  virtual void OnBeforeClose(CefRefPtr<CefBrowser> browser) OVERRIDE;


  // CefLoadHandler methods
  virtual void OnLoadError(CefRefPtr<CefBrowser> browser,
                           CefRefPtr<CefFrame> frame,
                           ErrorCode errorCode,
                           const CefString& errorText,
                           const CefString& failedUrl) OVERRIDE;

 protected:
  CefRefPtr<CefBrowser> m_Browser;

  void Open(std::string path);
  void Open();
  void NewWindow();
<<<<<<< HEAD
  void Confirm(int replyId,
               std::string message,
               std::string detailedMessage,
               std::vector<std::string> buttonLabels,
               CefRefPtr<CefBrowser> browser);
=======
  void ToggleDevTools(CefRefPtr<CefBrowser> browser);
>>>>>>> e741c42a

  IMPLEMENT_REFCOUNTING(AtomCefClient);
  IMPLEMENT_LOCKING(AtomCefClient);
};

#endif  // CEF_TESTS_CEFCLIENT_CLIENT_HANDLER_H_<|MERGE_RESOLUTION|>--- conflicted
+++ resolved
@@ -106,15 +106,12 @@
   void Open(std::string path);
   void Open();
   void NewWindow();
-<<<<<<< HEAD
   void Confirm(int replyId,
                std::string message,
                std::string detailedMessage,
                std::vector<std::string> buttonLabels,
                CefRefPtr<CefBrowser> browser);
-=======
   void ToggleDevTools(CefRefPtr<CefBrowser> browser);
->>>>>>> e741c42a
 
   IMPLEMENT_REFCOUNTING(AtomCefClient);
   IMPLEMENT_LOCKING(AtomCefClient);
