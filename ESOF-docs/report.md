# Engenharia de Software (__ESOF__)
##Project
#####[Atom](https://atom.io)  The hackable text editor

##Software Process
> I'd say we follow an agile methodology, but it's pretty loose. Test driven development, rapid iteration, occasional pair programming but not much.
<<<<<<< HEAD
> - NAME OF THE PERSON
=======
> - Nathan Sobo
>>>>>>> 30474bca

##### The agile methodology:
* Focus on the code rather than the design
* Iterative approach to software development
* Deliver working software quickly and evolve quickly to meet changing requirements

For the first few hundred commits, Atom had 2 contributors, [Chris Wanstrath](https://github.com/defunkt) and [Corey Johnson](https://github.com/probablycorey). We can see a lot of commits with numerous new features, changes and fixes pointing to development in **rapid iteration**.

The first commit was made on [Aug 19, 2011](https://github.com/atom/atom/commit/3a09528a62f29e86bc15140a13d1bdbd9322e0e9) by Wanstrath. The two kept working on the project and on [Dec 12, 2011](https://github.com/atom/atom/commit/0dd6df1ab6c1e4adba429bc7bbabc52d7842b3e2), there's the first **pair programming**, by Corey Johnson and [Nathan Sobo](https://github.com/nathansobo), this being the latter's first contribution to the project.

As of late September, 2015, there has been an effort to refine the **testing environment**
>which has been around since the very first day of Atom development

> - Nathan Sobo

[Nathan's pull request](https://github.com/atom/atom/pull/8968) and Git User [bolinfest's pull request](https://github.com/atom/atom/pull/8917).<|MERGE_RESOLUTION|>--- conflicted
+++ resolved
@@ -4,11 +4,7 @@
 
 ##Software Process
 > I'd say we follow an agile methodology, but it's pretty loose. Test driven development, rapid iteration, occasional pair programming but not much.
-<<<<<<< HEAD
-> - NAME OF THE PERSON
-=======
 > - Nathan Sobo
->>>>>>> 30474bca
 
 ##### The agile methodology:
 * Focus on the code rather than the design
