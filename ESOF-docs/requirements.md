--- conflicted
+++ resolved
@@ -90,12 +90,9 @@
 Preconditions|None
 Basic Course of Events|1. User creates the functionality using services provided by the software.<br> 2. User adds the newly created functionality to the available features to install on the software.
 Postconditions|The feature created is available to be added to the software.
-<<<<<<< HEAD
-Alternative Paths|
-=======
 Alternative Paths|
 
-[teste](#Use-Cases)
+[testLink](#Use-Cases)
 
 Name   | UC5: Syntax Highlighting
 -------|-------------------------
@@ -128,5 +125,4 @@
 Preconditions|Software is loaded and a file is being edited.
 Basic Course of Events|1. The user indicates that the software is to save the file.</br>2. The user indicates the name and extension that the file is to be saved as.
 Postconditions|The file changes are now saved in the system, the file name is updated in the editor to match the saved value.
-Alternative Paths|1. In step 2, the user may choose not to save the file, in which case the software returns to the precondition.</br>2. In step 2, the user may choose to save the file being edited with the same name and extension, not needing to indicate those values. In this case, the filename isn't updated in the editor, as it stays the same.
->>>>>>> 118610b9
+Alternative Paths|1. In step 2, the user may choose not to save the file, in which case the software returns to the precondition.</br>2. In step 2, the user may choose to save the file being edited with the same name and extension, not needing to indicate those values. In this case, the filename isn't updated in the editor, as it stays the same.