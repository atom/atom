@import "ui-variables";
@import "octicon-mixins";

@font-face { .octicon-font(); }

html,
body {
  width: 100%;
  height: 100%;
  overflow: hidden;
  font-family: @font-family;
  font-size: @font-size;
}

h1,
h2,
h3,
h4,
h5,
h6 {
  font-family: @font-family;
}

.workspace {
  height: 100%;
  overflow: hidden;
  position: relative;
  background-color: @app-background-color;
  font-family: @font-family;

<<<<<<< HEAD
  > .horizontal {
=======
  .horizontal {
>>>>>>> fa963f05
    display: -webkit-flex;
    height: 100%;

<<<<<<< HEAD
    > .vertical {
      display: -webkit-flex;
      -webkit-flex: 1;
      -webkit-flex-flow: column;
    }
=======
  .vertical {
    display: -webkit-flex;
    -webkit-flex: 1;
    -webkit-flex-flow: column;
>>>>>>> fa963f05
  }

  .dev-mode {

    &:before {
      content: ""; // This is not a space, it is a skull and crossbones
    }

    padding: 0 @component-icon-padding;
    position: absolute;
    top: 0;
    right: 0;
    font-family: Wingdings;
    font-size: 25px;
    z-index: 1000;
    opacity: 0.75;
    color: @text-color-highlight;
  }
<<<<<<< HEAD
=======
}

.panes {
  position: relative;
  -webkit-flex: 1;

  .column {
    position: absolute;
    top: 0;
    bottom: 0;
    left: 0;
    right: 0;
    overflow-y: hidden;
  }

  .row {
    position: absolute;
    top: 0;
    bottom: 0;
    left: 0;
    right: 0;
    overflow-x: hidden;
    margin: 0;
  }

  .pane {
    position: absolute;
    display: -webkit-flex;
    -webkit-flex-flow: column;
    top: 0;
    bottom: 0;
    left: 0;
    right: 0;
    box-sizing: border-box;
  }

  .pane .item-views {
    -webkit-flex: 1;
    display: -webkit-flex;
    min-height: 0;
  }

  .pane .item-views > * {
    -webkit-flex: 1;
    min-width: 0;
  }
>>>>>>> fa963f05
}<|MERGE_RESOLUTION|>--- conflicted
+++ resolved
@@ -28,26 +28,15 @@
   background-color: @app-background-color;
   font-family: @font-family;
 
-<<<<<<< HEAD
   > .horizontal {
-=======
-  .horizontal {
->>>>>>> fa963f05
     display: -webkit-flex;
     height: 100%;
 
-<<<<<<< HEAD
     > .vertical {
       display: -webkit-flex;
       -webkit-flex: 1;
       -webkit-flex-flow: column;
     }
-=======
-  .vertical {
-    display: -webkit-flex;
-    -webkit-flex: 1;
-    -webkit-flex-flow: column;
->>>>>>> fa963f05
   }
 
   .dev-mode {
@@ -66,53 +55,4 @@
     opacity: 0.75;
     color: @text-color-highlight;
   }
-<<<<<<< HEAD
-=======
-}
-
-.panes {
-  position: relative;
-  -webkit-flex: 1;
-
-  .column {
-    position: absolute;
-    top: 0;
-    bottom: 0;
-    left: 0;
-    right: 0;
-    overflow-y: hidden;
-  }
-
-  .row {
-    position: absolute;
-    top: 0;
-    bottom: 0;
-    left: 0;
-    right: 0;
-    overflow-x: hidden;
-    margin: 0;
-  }
-
-  .pane {
-    position: absolute;
-    display: -webkit-flex;
-    -webkit-flex-flow: column;
-    top: 0;
-    bottom: 0;
-    left: 0;
-    right: 0;
-    box-sizing: border-box;
-  }
-
-  .pane .item-views {
-    -webkit-flex: 1;
-    display: -webkit-flex;
-    min-height: 0;
-  }
-
-  .pane .item-views > * {
-    -webkit-flex: 1;
-    min-width: 0;
-  }
->>>>>>> fa963f05
 }