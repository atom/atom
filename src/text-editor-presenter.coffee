{CompositeDisposable, Emitter} = require 'event-kit'
{Point, Range} = require 'text-buffer'
_ = require 'underscore-plus'

module.exports =
class TextEditorPresenter
  toggleCursorBlinkHandle: null
  startBlinkingCursorsAfterDelay: null
  stoppedScrollingTimeoutId: null
  mouseWheelScreenRow: null
<<<<<<< HEAD
  characterWidthsDidChange: false
=======
  scopedCharacterWidthsChangeCount: 0
  overlayDimensions: {}
>>>>>>> 7c2b9fa8

  constructor: (params) ->
    {@model, @autoHeight, @explicitHeight, @contentFrameWidth, @scrollTop, @scrollLeft, @boundingClientRect, @windowWidth, @windowHeight} = params
    {horizontalScrollbarHeight, verticalScrollbarWidth} = params
    {@lineHeight, @baseCharacterWidth, @lineOverdrawMargin, @backgroundColor, @gutterBackgroundColor} = params
    {@cursorBlinkPeriod, @cursorBlinkResumeDelay, @stoppedScrollingDelay, @focused} = params
    @measuredHorizontalScrollbarHeight = horizontalScrollbarHeight
    @measuredVerticalScrollbarWidth = verticalScrollbarWidth

    @disposables = new CompositeDisposable
    @emitter = new Emitter
    @characterWidthsByScope = {}
    @transferMeasurementsToModel()
    @observeModel()
    @observeConfig()
    @buildState()
    @startBlinkingCursors() if @focused
    @updating = false

  destroy: ->
    @disposables.dispose()

  # Calls your `callback` when some changes in the model occurred and the current state has been updated.
  onDidUpdateState: (callback) ->
    @emitter.on 'did-update-state', callback

  emitDidUpdateState: ->
    @emitter.emit "did-update-state" if @isBatching()

  transferMeasurementsToModel: ->
    @model.setHeight(@explicitHeight) if @explicitHeight?
    @model.setWidth(@contentFrameWidth) if @contentFrameWidth?
    @model.setLineHeightInPixels(@lineHeight) if @lineHeight?
    @model.setDefaultCharWidth(@baseCharacterWidth) if @baseCharacterWidth?
    @model.setScrollTop(@scrollTop) if @scrollTop?
    @model.setScrollLeft(@scrollLeft) if @scrollLeft?
    @model.setVerticalScrollbarWidth(@measuredVerticalScrollbarWidth) if @measuredVerticalScrollbarWidth?
    @model.setHorizontalScrollbarHeight(@measuredHorizontalScrollbarHeight) if @measuredHorizontalScrollbarHeight?

  # Private: Determines whether {TextEditorPresenter} is currently batching changes.
  # Returns a {Boolean}, `true` if is collecting changes, `false` if is applying them.
  isBatching: ->
    @updating is false

  # Private: Executes `fn` if `isBatching()` is false, otherwise sets `@[flagName]` to `true` for later processing. In either cases, it calls `emitDidUpdateState`.
  # * `flagName` {String} name of a property of this presenter
  # * `fn` {Function} to call when not batching.
  batch: (flagName, fn) ->
    if @isBatching()
      @[flagName] = true
    else
      fn.apply(this)
      @[flagName] = false

    @emitDidUpdateState()

  getPreMeasureState: ->
    @updating = true

    @state.content.changedLines = {}

    @updateContentDimensions()
    @updateScrollbarDimensions()
    @updateStartRow()
    @updateEndRow()

    shouldUpdateDecorations = @shouldUpdateDecorations

    @updateContentState() if @shouldUpdateContentState
    @updateDecorations() if @shouldUpdateDecorations
    @updateLinesState() if @shouldUpdateLinesState
    @updateFocusedState() if @shouldUpdateFocusedState
    @updateHeightState() if @shouldUpdateHeightState
    @updateVerticalScrollState() if @shouldUpdateVerticalScrollState
    @updateHorizontalScrollState() if @shouldUpdateHorizontalScrollState
    @updateLineNumbersState() if @shouldUpdateLineNumbersState
    @updateScrollbarsState() if @shouldUpdateScrollbarsState
    @updateHiddenInputState() if @shouldUpdateHiddenInputState
    @updateGutterState() if @shouldUpdateGutterState

    @shouldUpdateDecorations = shouldUpdateDecorations
    @updating = false

    @state

  getPostMeasureState: ->
    @updating = true

    @updateDecorations() if @shouldUpdateDecorations
    @updateCursorsState() if @shouldUpdateCursorsState
    @updateOverlaysState() if @shouldUpdateOverlaysState

    @updating = false

    @state

  # Public: Gets this presenter's state, updating it just in time before returning from this function.
  # Returns a state {Object}, useful for rendering to screen.
  getState: ->
    @getPreMeasureState()
    @getPostMeasureState()

  observeModel: ->
    @disposables.add @model.onDidChange =>
      @updateContentDimensions()
      @updateEndRow()
      @updateHeightState()
      @updateVerticalScrollState()
      @updateHorizontalScrollState()
      @updateScrollbarsState()
      @updateContentState()
      @updateDecorations()
      @updateLinesState()
      @updateGutterState()
      @updateLineNumbersState()
    @disposables.add @model.onDidChangeCharacterWidths =>
      @characterWidthsChanged = true
    @disposables.add @model.onDidChangeGrammar(@didChangeGrammar.bind(this))
    @disposables.add @model.onDidChangePlaceholderText(@updateContentState.bind(this))
    @disposables.add @model.onDidChangeMini =>
      @updateScrollbarDimensions()
      @updateScrollbarsState()
      @updateContentState()
      @updateDecorations()
      @updateLinesState()
      @updateGutterState()
      @updateLineNumbersState()
    @disposables.add @model.onDidChangeGutterVisible =>
      @updateGutterState()
    @disposables.add @model.onDidAddDecoration(@didAddDecoration.bind(this))
    @disposables.add @model.onDidAddCursor(@didAddCursor.bind(this))
    @disposables.add @model.onDidChangeScrollTop(@setScrollTop.bind(this))
    @disposables.add @model.onDidChangeScrollLeft(@setScrollLeft.bind(this))
    @observeDecoration(decoration) for decoration in @model.getDecorations()
    @observeCursor(cursor) for cursor in @model.getCursors()
    return

  observeConfig: ->
    configParams = {scope: @model.getRootScopeDescriptor()}

    @scrollPastEnd = atom.config.get('editor.scrollPastEnd', configParams)
    @showLineNumbers = atom.config.get('editor.showLineNumbers', configParams)
    @showIndentGuide = atom.config.get('editor.showIndentGuide', configParams)

    if @configDisposables?
      @configDisposables?.dispose()
      @disposables.remove(@configDisposables)

    @configDisposables = new CompositeDisposable
    @disposables.add(@configDisposables)

    @configDisposables.add atom.config.onDidChange 'editor.showIndentGuide', configParams, ({newValue}) =>
      @showIndentGuide = newValue
      @updateContentState()
    @configDisposables.add atom.config.onDidChange 'editor.scrollPastEnd', configParams, ({newValue}) =>
      @scrollPastEnd = newValue
      @updateScrollHeight()
      @updateVerticalScrollState()
      @updateScrollbarsState()
    @configDisposables.add atom.config.onDidChange 'editor.showLineNumbers', configParams, ({newValue}) =>
      @showLineNumbers = newValue
      @updateGutterState()

  didChangeGrammar: ->
    @observeConfig()
    @updateContentState()
    @updateGutterState()

  buildState: ->
    @linesToChangeOnUpdate = {}
    @state =
      horizontalScrollbar: {}
      verticalScrollbar: {}
      hiddenInput: {}
      content:
        scrollingVertically: false
        cursorsVisible: false
        lines: {}
        changedLines: {}
        highlights: {}
        overlays: {}
      gutter:
        lineNumbers: {}
    @updateState()

  updateState: ->
    @updateContentDimensions()
    @updateScrollbarDimensions()
    @updateStartRow()
    @updateEndRow()

    @updateFocusedState()
    @updateHeightState()
    @updateVerticalScrollState()
    @updateHorizontalScrollState()
    @updateScrollbarsState()
    @updateHiddenInputState()
    @updateContentState()
    @updateDecorations()
    @updateLinesState()
    @updateCursorsState()
    @updateOverlaysState()
    @updateGutterState()
    @updateLineNumbersState()

  updateFocusedState: -> @batch "shouldUpdateFocusedState", ->
    @state.focused = @focused

  updateHeightState: -> @batch "shouldUpdateHeightState", ->
    if @autoHeight
      @state.height = @contentHeight
    else
      @state.height = null

  updateVerticalScrollState: -> @batch "shouldUpdateVerticalScrollState", ->
    @state.content.scrollHeight = @scrollHeight
    @state.gutter.scrollHeight = @scrollHeight
    @state.verticalScrollbar.scrollHeight = @scrollHeight

    @state.content.scrollTop = @scrollTop
    @state.gutter.scrollTop = @scrollTop
    @state.verticalScrollbar.scrollTop = @scrollTop

  updateHorizontalScrollState: -> @batch "shouldUpdateHorizontalScrollState", ->
    @state.content.scrollWidth = @scrollWidth
    @state.horizontalScrollbar.scrollWidth = @scrollWidth

    @state.content.scrollLeft = @scrollLeft
    @state.horizontalScrollbar.scrollLeft = @scrollLeft

  updateScrollbarsState: -> @batch "shouldUpdateScrollbarsState", ->
    @state.horizontalScrollbar.visible = @horizontalScrollbarHeight > 0
    @state.horizontalScrollbar.height = @measuredHorizontalScrollbarHeight
    @state.horizontalScrollbar.right = @verticalScrollbarWidth

    @state.verticalScrollbar.visible = @verticalScrollbarWidth > 0
    @state.verticalScrollbar.width = @measuredVerticalScrollbarWidth
    @state.verticalScrollbar.bottom = @horizontalScrollbarHeight

  updateHiddenInputState: -> @batch "shouldUpdateHiddenInputState", ->
    return unless lastCursor = @model.getLastCursor()

    {top, left, height, width} = @pixelRectForScreenRange(lastCursor.getScreenRange())

    if @focused
      top -= @scrollTop
      left -= @scrollLeft
      @state.hiddenInput.top = Math.max(Math.min(top, @clientHeight - height), 0)
      @state.hiddenInput.left = Math.max(Math.min(left, @clientWidth - width), 0)
    else
      @state.hiddenInput.top = 0
      @state.hiddenInput.left = 0

    @state.hiddenInput.height = height
    @state.hiddenInput.width = Math.max(width, 2)

  updateContentState: -> @batch "shouldUpdateContentState", ->
    @state.content.scrollWidth = @scrollWidth
    @state.content.scrollLeft = @scrollLeft
    @state.content.indentGuidesVisible = not @model.isMini() and @showIndentGuide
    @state.content.backgroundColor = if @model.isMini() then null else @backgroundColor
    @state.content.placeholderText = if @model.isEmpty() then @model.getPlaceholderText() else null

  updateLinesState: -> @batch "shouldUpdateLinesState", ->
    return unless @startRow? and @endRow? and @lineHeight?

    visibleLineIds = {}
    row = @startRow
    while row < @endRow
      line = @model.tokenizedLineForScreenRow(row)
      unless line?
        throw new Error("No line exists for row #{row}. Last screen row: #{@model.getLastScreenRow()}")

      visibleLineIds[line.id] = true
      if @state.content.lines.hasOwnProperty(line.id)
        @updateLineState(row, line)
      else
        @buildLineState(row, line)
      row++

    if @mouseWheelScreenRow?
      if preservedLine = @model.tokenizedLineForScreenRow(@mouseWheelScreenRow)
        visibleLineIds[preservedLine.id] = true

    for id, line of @state.content.lines
      unless visibleLineIds.hasOwnProperty(id)
        delete @state.content.lines[id]
    return

  updateLineState: (row, line) ->
    lineState = @state.content.lines[line.id]
    lineState.screenRow = row
    lineState.top = row * @lineHeight
    lineState.decorationClasses = @lineDecorationClassesForRow(row)

  buildLineState: (row, line) ->
    @state.content.lines[line.id] =
      screenRow: row
      text: line.text
      tokens: line.tokens
      isOnlyWhitespace: line.isOnlyWhitespace()
      endOfLineInvisibles: line.endOfLineInvisibles
      indentLevel: line.indentLevel
      tabLength: line.tabLength
      fold: line.fold
      top: row * @lineHeight
      decorationClasses: @lineDecorationClassesForRow(row)

    # if @mouseWheelScreenRow?
    #   @linesToChangeOnUpdate[line.id] = true
    # else
    @state.content.changedLines[line.id] = @state.content.lines[line.id]

  updateCursorsState: -> @batch "shouldUpdateCursorsState", ->
    @state.content.cursors = {}
    @updateCursorState(cursor) for cursor in @model.cursors # using property directly to avoid allocation
    return

  updateCursorState: (cursor) ->
    delete @state.content.cursors[cursor.id]

    return unless @startRow? and @endRow? and @hasPixelRectRequirements() and @baseCharacterWidth?
    return unless cursor.isVisible() and @startRow <= cursor.getScreenRow() < @endRow

    pixelRect = @pixelRectForScreenRange(cursor.getScreenRange())
    pixelRect.width = @baseCharacterWidth if pixelRect.width is 0
    @state.content.cursors[cursor.id] = pixelRect

    @emitDidUpdateState()

  updateOverlaysState: -> @batch "shouldUpdateOverlaysState", ->
    return unless @hasOverlayPositionRequirements()

    visibleDecorationIds = {}

    for decoration in @model.getOverlayDecorations()
      continue unless decoration.getMarker().isValid()

      {item, position} = decoration.getProperties()
      if position is 'tail'
        screenPosition = decoration.getMarker().getTailScreenPosition()
      else
        screenPosition = decoration.getMarker().getHeadScreenPosition()

      pixelPosition = @pixelPositionForScreenPosition(screenPosition)

      {scrollTop, scrollLeft} = @state.content
      gutterWidth = @boundingClientRect.width - @contentFrameWidth

      top = pixelPosition.top + @lineHeight - scrollTop
      left = pixelPosition.left + gutterWidth - scrollLeft

      if overlayDimensions = @overlayDimensions[decoration.id]
        {itemWidth, itemHeight, contentMargin} = overlayDimensions

        rightDiff = left + @boundingClientRect.left + itemWidth + contentMargin - @windowWidth
        left -= rightDiff if rightDiff > 0

        leftDiff = left + @boundingClientRect.left + contentMargin
        left -= leftDiff if leftDiff < 0

        if top + @boundingClientRect.top + itemHeight > @windowHeight and top - (itemHeight + @lineHeight) >= 0
          top -= itemHeight + @lineHeight

      pixelPosition.top = top
      pixelPosition.left = left

      @state.content.overlays[decoration.id] ?= {item}
      @state.content.overlays[decoration.id].pixelPosition = pixelPosition
      visibleDecorationIds[decoration.id] = true

    for id of @state.content.overlays
      delete @state.content.overlays[id] unless visibleDecorationIds[id]

    for id of @overlayDimensions
      delete @overlayDimensions[id] unless visibleDecorationIds[id]

    return

  updateGutterState: -> @batch "shouldUpdateGutterState", ->
    @state.gutter.visible = not @model.isMini() and (@model.isGutterVisible() ? true) and @showLineNumbers
    @state.gutter.maxLineNumberDigits = @model.getLineCount().toString().length
    @state.gutter.backgroundColor = if @gutterBackgroundColor isnt "rgba(0, 0, 0, 0)"
      @gutterBackgroundColor
    else
      @backgroundColor

  updateLineNumbersState: -> @batch "shouldUpdateLineNumbersState", ->
    return unless @startRow? and @endRow? and @lineHeight?

    visibleLineNumberIds = {}

    if @startRow > 0
      rowBeforeStartRow = @startRow - 1
      lastBufferRow = @model.bufferRowForScreenRow(rowBeforeStartRow)
      wrapCount = rowBeforeStartRow - @model.screenRowForBufferRow(lastBufferRow)
    else
      lastBufferRow = null
      wrapCount = 0

    if @endRow > @startRow
      for bufferRow, i in @model.bufferRowsForScreenRows(@startRow, @endRow - 1)
        if bufferRow is lastBufferRow
          wrapCount++
          id = bufferRow + '-' + wrapCount
          softWrapped = true
        else
          id = bufferRow
          wrapCount = 0
          lastBufferRow = bufferRow
          softWrapped = false

        screenRow = @startRow + i
        top = screenRow * @lineHeight
        decorationClasses = @lineNumberDecorationClassesForRow(screenRow)
        foldable = @model.isFoldableAtScreenRow(screenRow)

        @state.gutter.lineNumbers[id] = {screenRow, bufferRow, softWrapped, top, decorationClasses, foldable}
        visibleLineNumberIds[id] = true

    if @mouseWheelScreenRow?
      bufferRow = @model.bufferRowForScreenRow(@mouseWheelScreenRow)
      wrapCount = @mouseWheelScreenRow - @model.screenRowForBufferRow(bufferRow)
      id = bufferRow
      id += '-' + wrapCount if wrapCount > 0
      visibleLineNumberIds[id] = true

    for id of @state.gutter.lineNumbers
      delete @state.gutter.lineNumbers[id] unless visibleLineNumberIds[id]

    return

  updateStartRow: ->
    return unless @scrollTop? and @lineHeight?

    startRow = Math.floor(@scrollTop / @lineHeight) - @lineOverdrawMargin
    @startRow = Math.max(0, startRow)

  updateEndRow: ->
    return unless @scrollTop? and @lineHeight? and @height?

    startRow = Math.max(0, Math.floor(@scrollTop / @lineHeight))
    visibleLinesCount = Math.ceil(@height / @lineHeight) + 1
    endRow = startRow + visibleLinesCount + @lineOverdrawMargin
    @endRow = Math.min(@model.getScreenLineCount(), endRow)

  updateScrollWidth: ->
    return unless @contentWidth? and @clientWidth?

    scrollWidth = Math.max(@contentWidth, @clientWidth)
    unless @scrollWidth is scrollWidth
      @scrollWidth = scrollWidth
      @updateScrollLeft()

  updateScrollHeight: ->
    return unless @contentHeight? and @clientHeight?

    contentHeight = @contentHeight
    if @scrollPastEnd
      extraScrollHeight = @clientHeight - (@lineHeight * 3)
      contentHeight += extraScrollHeight if extraScrollHeight > 0
    scrollHeight = Math.max(contentHeight, @height)

    unless @scrollHeight is scrollHeight
      @scrollHeight = scrollHeight
      @updateScrollTop()

  updateContentDimensions: ->
    if @lineHeight?
      oldContentHeight = @contentHeight
      @contentHeight = @lineHeight * @model.getScreenLineCount()

    if @baseCharacterWidth?
      oldContentWidth = @contentWidth
      @contentWidth = @pixelPositionForScreenPosition([@model.getLongestScreenRow(), Infinity]).left
      @contentWidth += 1 unless @model.isSoftWrapped() # account for cursor width

    if @contentHeight isnt oldContentHeight
      @updateHeight()
      @updateScrollbarDimensions()
      @updateScrollHeight()

    if @contentWidth isnt oldContentWidth
      @updateScrollbarDimensions()
      @updateScrollWidth()

  updateClientHeight: ->
    return unless @height? and @horizontalScrollbarHeight?

    clientHeight = @height - @horizontalScrollbarHeight
    unless @clientHeight is clientHeight
      @clientHeight = clientHeight
      @updateScrollHeight()
      @updateScrollTop()

  updateClientWidth: ->
    return unless @contentFrameWidth? and @verticalScrollbarWidth?

    clientWidth = @contentFrameWidth - @verticalScrollbarWidth
    unless @clientWidth is clientWidth
      @clientWidth = clientWidth
      @updateScrollWidth()
      @updateScrollLeft()

  updateScrollTop: ->
    scrollTop = @constrainScrollTop(@scrollTop)
    unless @scrollTop is scrollTop
      @scrollTop = scrollTop
      @updateStartRow()
      @updateEndRow()

  constrainScrollTop: (scrollTop) ->
    return scrollTop unless scrollTop? and @scrollHeight? and @clientHeight?
    Math.max(0, Math.min(scrollTop, @scrollHeight - @clientHeight))

  updateScrollLeft: ->
    @scrollLeft = @constrainScrollLeft(@scrollLeft)

  constrainScrollLeft: (scrollLeft) ->
    return scrollLeft unless scrollLeft? and @scrollWidth? and @clientWidth?
    Math.max(0, Math.min(scrollLeft, @scrollWidth - @clientWidth))

  updateScrollbarDimensions: ->
    return unless @contentFrameWidth? and @height?
    return unless @measuredVerticalScrollbarWidth? and @measuredHorizontalScrollbarHeight?
    return unless @contentWidth? and @contentHeight?

    clientWidthWithoutVerticalScrollbar = @contentFrameWidth
    clientWidthWithVerticalScrollbar = clientWidthWithoutVerticalScrollbar - @measuredVerticalScrollbarWidth
    clientHeightWithoutHorizontalScrollbar = @height
    clientHeightWithHorizontalScrollbar = clientHeightWithoutHorizontalScrollbar - @measuredHorizontalScrollbarHeight

    horizontalScrollbarVisible =
      not @model.isMini() and
        (@contentWidth > clientWidthWithoutVerticalScrollbar or
         @contentWidth > clientWidthWithVerticalScrollbar and @contentHeight > clientHeightWithoutHorizontalScrollbar)

    verticalScrollbarVisible =
      not @model.isMini() and
        (@contentHeight > clientHeightWithoutHorizontalScrollbar or
         @contentHeight > clientHeightWithHorizontalScrollbar and @contentWidth > clientWidthWithoutVerticalScrollbar)

    horizontalScrollbarHeight =
      if horizontalScrollbarVisible
        @measuredHorizontalScrollbarHeight
      else
        0

    verticalScrollbarWidth =
      if verticalScrollbarVisible
        @measuredVerticalScrollbarWidth
      else
        0

    unless @horizontalScrollbarHeight is horizontalScrollbarHeight
      @horizontalScrollbarHeight = horizontalScrollbarHeight
      @updateClientHeight()

    unless @verticalScrollbarWidth is verticalScrollbarWidth
      @verticalScrollbarWidth = verticalScrollbarWidth
      @updateClientWidth()

  lineDecorationClassesForRow: (row) ->
    return null if @model.isMini()

    decorationClasses = null
    for id, decoration of @lineDecorationsByScreenRow[row]
      decorationClasses ?= []
      decorationClasses.push(decoration.getProperties().class)
    decorationClasses

  lineNumberDecorationClassesForRow: (row) ->
    return null if @model.isMini()

    decorationClasses = null
    for id, decoration of @lineNumberDecorationsByScreenRow[row]
      decorationClasses ?= []
      decorationClasses.push(decoration.getProperties().class)
    decorationClasses

  getCursorBlinkPeriod: -> @cursorBlinkPeriod

  getCursorBlinkResumeDelay: -> @cursorBlinkResumeDelay

  setFocused: (focused) ->
    unless @focused is focused
      @focused = focused
      if @focused
        @startBlinkingCursors()
      else
        @stopBlinkingCursors(false)
      @updateFocusedState()
      @updateHiddenInputState()

  setScrollTop: (scrollTop) ->
    scrollTop = @constrainScrollTop(scrollTop)

    unless @scrollTop is scrollTop or Number.isNaN(scrollTop)
      @scrollTop = scrollTop
      @model.setScrollTop(scrollTop)
      @updateStartRow()
      @updateEndRow()
      @didStartScrolling()
      @updateVerticalScrollState()
      @updateHiddenInputState()
      @updateDecorations()
      @updateLinesState()
      @updateCursorsState()
      @updateLineNumbersState()
      @updateOverlaysState()

  didStartScrolling: ->
    if @stoppedScrollingTimeoutId?
      clearTimeout(@stoppedScrollingTimeoutId)
      @stoppedScrollingTimeoutId = null
    @stoppedScrollingTimeoutId = setTimeout(@didStopScrolling.bind(this), @stoppedScrollingDelay)
    @state.content.scrollingVertically = true
    @emitDidUpdateState()

  didStopScrolling: ->
    @state.content.scrollingVertically = false
    if @mouseWheelScreenRow?
      @mouseWheelScreenRow = null
      @updateLinesState()
      @updateLineNumbersState()
    else
      @emitDidUpdateState()

  setScrollLeft: (scrollLeft) ->
    scrollLeft = @constrainScrollLeft(scrollLeft)
    unless @scrollLeft is scrollLeft or Number.isNaN(scrollLeft)
      oldScrollLeft = @scrollLeft
      @scrollLeft = scrollLeft
      @model.setScrollLeft(scrollLeft)
      @updateHorizontalScrollState()
      @updateHiddenInputState()
      @updateCursorsState() unless oldScrollLeft?
      @updateOverlaysState()

  setHorizontalScrollbarHeight: (horizontalScrollbarHeight) ->
    unless @measuredHorizontalScrollbarHeight is horizontalScrollbarHeight
      oldHorizontalScrollbarHeight = @measuredHorizontalScrollbarHeight
      @measuredHorizontalScrollbarHeight = horizontalScrollbarHeight
      @model.setHorizontalScrollbarHeight(horizontalScrollbarHeight)
      @updateScrollbarDimensions()
      @updateScrollbarsState()
      @updateVerticalScrollState()
      @updateHorizontalScrollState()
      @updateCursorsState() unless oldHorizontalScrollbarHeight?

  setVerticalScrollbarWidth: (verticalScrollbarWidth) ->
    unless @measuredVerticalScrollbarWidth is verticalScrollbarWidth
      oldVerticalScrollbarWidth = @measuredVerticalScrollbarWidth
      @measuredVerticalScrollbarWidth = verticalScrollbarWidth
      @model.setVerticalScrollbarWidth(verticalScrollbarWidth)
      @updateScrollbarDimensions()
      @updateScrollbarsState()
      @updateVerticalScrollState()
      @updateHorizontalScrollState()
      @updateCursorsState() unless oldVerticalScrollbarWidth?

  setAutoHeight: (autoHeight) ->
    unless @autoHeight is autoHeight
      @autoHeight = autoHeight
      @updateHeightState()

  setExplicitHeight: (explicitHeight) ->
    unless @explicitHeight is explicitHeight
      @explicitHeight = explicitHeight
      @model.setHeight(explicitHeight)
      @updateHeight()
      @updateVerticalScrollState()
      @updateScrollbarsState()
      @updateDecorations()
      @updateLinesState()
      @updateCursorsState()
      @updateLineNumbersState()

  updateHeight: ->
    height = @explicitHeight ? @contentHeight
    unless @height is height
      @height = height
      @updateScrollbarDimensions()
      @updateClientHeight()
      @updateScrollHeight()
      @updateEndRow()

  setContentFrameWidth: (contentFrameWidth) ->
    unless @contentFrameWidth is contentFrameWidth
      oldContentFrameWidth = @contentFrameWidth
      @contentFrameWidth = contentFrameWidth
      @model.setWidth(contentFrameWidth)
      @updateScrollbarDimensions()
      @updateClientWidth()
      @updateVerticalScrollState()
      @updateHorizontalScrollState()
      @updateScrollbarsState()
      @updateContentState()
      @updateDecorations()
      @updateLinesState()
      @updateCursorsState() unless oldContentFrameWidth?

  setBoundingClientRect: (boundingClientRect) ->
    unless @clientRectsEqual(@boundingClientRect, boundingClientRect)
      @boundingClientRect = boundingClientRect
      @updateOverlaysState()

  clientRectsEqual: (clientRectA, clientRectB) ->
    clientRectA? and clientRectB? and
      clientRectA.top is clientRectB.top and
      clientRectA.left is clientRectB.left and
      clientRectA.width is clientRectB.width and
      clientRectA.height is clientRectB.height

  setWindowSize: (width, height) ->
    if @windowWidth isnt width or @windowHeight isnt height
      @windowWidth = width
      @windowHeight = height
      @updateOverlaysState()

  setBackgroundColor: (backgroundColor) ->
    unless @backgroundColor is backgroundColor
      @backgroundColor = backgroundColor
      @updateContentState()
      @updateGutterState()

  setGutterBackgroundColor: (gutterBackgroundColor) ->
    unless @gutterBackgroundColor is gutterBackgroundColor
      @gutterBackgroundColor = gutterBackgroundColor
      @updateGutterState()

  setLineHeight: (lineHeight) ->
    unless @lineHeight is lineHeight
      @lineHeight = lineHeight
      @model.setLineHeightInPixels(lineHeight)
      @updateContentDimensions()
      @updateScrollHeight()
      @updateHeight()
      @updateStartRow()
      @updateEndRow()
      @updateHeightState()
      @updateHorizontalScrollState()
      @updateVerticalScrollState()
      @updateScrollbarsState()
      @updateHiddenInputState()
      @updateDecorations()
      @updateLinesState()
      @updateCursorsState()
      @updateLineNumbersState()
      @updateOverlaysState()

  setMouseWheelScreenRow: (mouseWheelScreenRow) ->
    unless @mouseWheelScreenRow is mouseWheelScreenRow
      @mouseWheelScreenRow = mouseWheelScreenRow
      @didStartScrolling()

  setBaseCharacterWidth: (baseCharacterWidth) ->
    unless @baseCharacterWidth is baseCharacterWidth
      @baseCharacterWidth = baseCharacterWidth
      @model.setDefaultCharWidth(baseCharacterWidth)
      @characterWidthsChanged = true
      @handleCharacterWidthsChanged()

  batchCharacterMeasurement: (fn) ->
    @batchingCharacterMeasurement = true
    @model.batchCharacterMeasurement(fn)
    @batchingCharacterMeasurement = false
    @handleCharacterWidthsChanged()

  setCharWidthsForRow: (row, charWidths) ->
    @model.setCharWidthsForRow(row, charWidths)

  handleCharacterWidthsChanged: ->
    return unless @characterWidthsChanged
    @characterWidthsChanged = false

    @updateContentDimensions()

    @updateHorizontalScrollState()
    @updateVerticalScrollState()
    @updateScrollbarsState()
    @updateHiddenInputState()
    @updateContentState()
    @updateDecorations()
    @updateLinesState()
    @updateCursorsState()
    @updateOverlaysState()

  hasPixelPositionRequirements: ->
    @lineHeight? and @baseCharacterWidth?

  pixelPositionForScreenPosition: (screenPosition, clip=true) ->
    screenPosition = Point.fromObject(screenPosition)
    screenPosition = @model.clipScreenPosition(screenPosition) if clip

    targetRow = screenPosition.row
    targetColumn = screenPosition.column

    tokenizedLine = @model.tokenizedLineForScreenRow(targetRow)

    top = targetRow * @lineHeight
    left = 0
    column = 0
    index = 0

    for token in tokenizedLine.tokens
      valueIndex = 0
      while valueIndex < token.value.length
        if token.hasPairedCharacter
          char = token.value.substr(valueIndex, 2)
          charLength = 2
          valueIndex += 2
        else
          char = token.value[valueIndex]
          charLength = 1
          valueIndex++

        return {top, left} if column is targetColumn
        left = @model.getCharWidthForRow(targetRow, ++index) unless char is '\0'
        column += charLength

    {top, left}

  hasPixelRectRequirements: ->
    @hasPixelPositionRequirements() and @scrollWidth?

  hasOverlayPositionRequirements: ->
    @hasPixelRectRequirements() and @boundingClientRect? and @windowWidth and @windowHeight

  pixelRectForScreenRange: (screenRange) ->
    if screenRange.end.row > screenRange.start.row
      top = @pixelPositionForScreenPosition(screenRange.start).top
      left = 0
      height = (screenRange.end.row - screenRange.start.row + 1) * @lineHeight
      width = @scrollWidth
    else
      {top, left} = @pixelPositionForScreenPosition(screenRange.start, false)
      height = @lineHeight
      width = @pixelPositionForScreenPosition(screenRange.end, false).left - left

    {top, left, width, height}

  observeDecoration: (decoration) ->
    decorationDisposables = new CompositeDisposable
    decorationDisposables.add decoration.getMarker().onDidChange(@decorationMarkerDidChange.bind(this, decoration))
    if decoration.isType('highlight')
      decorationDisposables.add decoration.onDidChangeProperties(@updateHighlightState.bind(this, decoration))
      decorationDisposables.add decoration.onDidFlash(@highlightDidFlash.bind(this, decoration))
    decorationDisposables.add decoration.onDidDestroy =>
      @disposables.remove(decorationDisposables)
      decorationDisposables.dispose()
      @didDestroyDecoration(decoration)
    @disposables.add(decorationDisposables)

  decorationMarkerDidChange: (decoration, change) ->
    if decoration.isType('line') or decoration.isType('line-number')
      return if change.textChanged

      intersectsVisibleRowRange = false
      oldRange = new Range(change.oldTailScreenPosition, change.oldHeadScreenPosition)
      newRange = new Range(change.newTailScreenPosition, change.newHeadScreenPosition)

      if oldRange.intersectsRowRange(@startRow, @endRow - 1)
        @removeFromLineDecorationCaches(decoration, oldRange)
        intersectsVisibleRowRange = true

      if newRange.intersectsRowRange(@startRow, @endRow - 1)
        @addToLineDecorationCaches(decoration, newRange)
        intersectsVisibleRowRange = true

      if intersectsVisibleRowRange
        @updateLinesState() if decoration.isType('line')
        @updateLineNumbersState() if decoration.isType('line-number')

    if decoration.isType('highlight')
      return if change.textChanged

      @updateHighlightState(decoration)

    if decoration.isType('overlay')
      @updateOverlaysState()

  didDestroyDecoration: (decoration) ->
    if decoration.isType('line') or decoration.isType('line-number')
      @removeFromLineDecorationCaches(decoration, decoration.getMarker().getScreenRange())
      @updateLinesState() if decoration.isType('line')
      @updateLineNumbersState() if decoration.isType('line-number')
    if decoration.isType('highlight')
      @updateHighlightState(decoration)
    if decoration.isType('overlay')
      @updateOverlaysState()

  highlightDidFlash: (decoration) ->
    flash = decoration.consumeNextFlash()
    if decorationState = @state.content.highlights[decoration.id]
      decorationState.flashCount++
      decorationState.flashClass = flash.class
      decorationState.flashDuration = flash.duration
      @emitDidUpdateState()

  didAddDecoration: (decoration) ->
    @observeDecoration(decoration)

    if decoration.isType('line') or decoration.isType('line-number')
      @addToLineDecorationCaches(decoration, decoration.getMarker().getScreenRange())
      @updateLinesState() if decoration.isType('line')
      @updateLineNumbersState() if decoration.isType('line-number')
    else if decoration.isType('highlight')
      @updateHighlightState(decoration)
    else if decoration.isType('overlay')
      @updateOverlaysState()

  updateDecorations: -> @batch "shouldUpdateDecorations", ->
    @lineDecorationsByScreenRow = {}
    @lineNumberDecorationsByScreenRow = {}
    @highlightDecorationsById = {}

    visibleHighlights = {}
    return unless 0 <= @startRow <= @endRow <= Infinity

    for markerId, decorations of @model.decorationsForScreenRowRange(@startRow, @endRow - 1)
      range = @model.getMarker(markerId).getScreenRange()
      for decoration in decorations
        if decoration.isType('line') or decoration.isType('line-number')
          @addToLineDecorationCaches(decoration, range)
        else if decoration.isType('highlight')
          visibleHighlights[decoration.id] = @updateHighlightState(decoration)

    for id of @state.content.highlights
      unless visibleHighlights[id]
        delete @state.content.highlights[id]

    return

  removeFromLineDecorationCaches: (decoration, range) ->
    for row in [range.start.row..range.end.row] by 1
      delete @lineDecorationsByScreenRow[row]?[decoration.id]
      delete @lineNumberDecorationsByScreenRow[row]?[decoration.id]
    return

  addToLineDecorationCaches: (decoration, range) ->
    marker = decoration.getMarker()
    properties = decoration.getProperties()

    return unless marker.isValid()

    if range.isEmpty()
      return if properties.onlyNonEmpty
    else
      return if properties.onlyEmpty
      omitLastRow = range.end.column is 0

    for row in [range.start.row..range.end.row] by 1
      continue if properties.onlyHead and row isnt marker.getHeadScreenPosition().row
      continue if omitLastRow and row is range.end.row

      if decoration.isType('line')
        @lineDecorationsByScreenRow[row] ?= {}
        @lineDecorationsByScreenRow[row][decoration.id] = decoration

      if decoration.isType('line-number')
        @lineNumberDecorationsByScreenRow[row] ?= {}
        @lineNumberDecorationsByScreenRow[row][decoration.id] = decoration

    return

  updateHighlightState: (decoration) ->
    return unless @startRow? and @endRow? and @lineHeight? and @hasPixelPositionRequirements()

    properties = decoration.getProperties()
    marker = decoration.getMarker()
    range = marker.getScreenRange()

    if decoration.isDestroyed() or not marker.isValid() or range.isEmpty() or not range.intersectsRowRange(@startRow, @endRow - 1)
      delete @state.content.highlights[decoration.id]
      @emitDidUpdateState()
      return

    if range.start.row < @startRow
      range.start.row = @startRow
      range.start.column = 0
    if range.end.row >= @endRow
      range.end.row = @endRow
      range.end.column = 0

    if range.isEmpty()
      delete @state.content.highlights[decoration.id]
      @emitDidUpdateState()
      return

    highlightState = @state.content.highlights[decoration.id] ?= {
      flashCount: 0
      flashDuration: null
      flashClass: null
    }
    highlightState.class = properties.class
    highlightState.deprecatedRegionClass = properties.deprecatedRegionClass
    highlightState.regions = @buildHighlightRegions(range)
    @emitDidUpdateState()

    true

  buildHighlightRegions: (screenRange) ->
    lineHeightInPixels = @lineHeight
    startPixelPosition = @pixelPositionForScreenPosition(screenRange.start, true)
    endPixelPosition = @pixelPositionForScreenPosition(screenRange.end, true)
    spannedRows = screenRange.end.row - screenRange.start.row + 1

    if spannedRows is 1
      [
        top: startPixelPosition.top
        height: lineHeightInPixels
        left: startPixelPosition.left
        width: endPixelPosition.left - startPixelPosition.left
      ]
    else
      regions = []

      # First row, extending from selection start to the right side of screen
      regions.push(
        top: startPixelPosition.top
        left: startPixelPosition.left
        height: lineHeightInPixels
        right: 0
      )

      # Middle rows, extending from left side to right side of screen
      if spannedRows > 2
        regions.push(
          top: startPixelPosition.top + lineHeightInPixels
          height: endPixelPosition.top - startPixelPosition.top - lineHeightInPixels
          left: 0
          right: 0
        )

      # Last row, extending from left side of screen to selection end
      if screenRange.end.column > 0
        regions.push(
          top: endPixelPosition.top
          height: lineHeightInPixels
          left: 0
          width: endPixelPosition.left
        )

      regions

  setOverlayDimensions: (decorationId, itemWidth, itemHeight, contentMargin) ->
    @overlayDimensions[decorationId] ?= {}
    overlayState = @overlayDimensions[decorationId]
    dimensionsAreEqual = overlayState.itemWidth is itemWidth and
      overlayState.itemHeight is itemHeight and
      overlayState.contentMargin is contentMargin
    unless dimensionsAreEqual
      overlayState.itemWidth = itemWidth
      overlayState.itemHeight = itemHeight
      overlayState.contentMargin = contentMargin
      @updateOverlaysState()

  observeCursor: (cursor) ->
    didChangePositionDisposable = cursor.onDidChangePosition =>
      @updateHiddenInputState() if cursor.isLastCursor()
      @pauseCursorBlinking()
      @updateCursorsState()

    didChangeVisibilityDisposable = cursor.onDidChangeVisibility =>
      @updateCursorsState()

    didDestroyDisposable = cursor.onDidDestroy =>
      @disposables.remove(didChangePositionDisposable)
      @disposables.remove(didChangeVisibilityDisposable)
      @disposables.remove(didDestroyDisposable)
      @updateHiddenInputState()
      @updateCursorsState()

    @disposables.add(didChangePositionDisposable)
    @disposables.add(didChangeVisibilityDisposable)
    @disposables.add(didDestroyDisposable)

  didAddCursor: (cursor) ->
    @observeCursor(cursor)
    @updateHiddenInputState()
    @pauseCursorBlinking()
    @updateCursorsState()

  startBlinkingCursors: ->
    unless @toggleCursorBlinkHandle
      @state.content.cursorsVisible = true
      @toggleCursorBlinkHandle = setInterval(@toggleCursorBlink.bind(this), @getCursorBlinkPeriod() / 2)

  stopBlinkingCursors: (visible) ->
    if @toggleCursorBlinkHandle
      @state.content.cursorsVisible = visible
      clearInterval(@toggleCursorBlinkHandle)
      @toggleCursorBlinkHandle = null

  toggleCursorBlink: ->
    @state.content.cursorsVisible = not @state.content.cursorsVisible
    @emitDidUpdateState()

  pauseCursorBlinking: ->
    @stopBlinkingCursors(true)
    @startBlinkingCursorsAfterDelay ?= _.debounce(@startBlinkingCursors, @getCursorBlinkResumeDelay())
    @startBlinkingCursorsAfterDelay()
    @emitDidUpdateState()<|MERGE_RESOLUTION|>--- conflicted
+++ resolved
@@ -8,12 +8,8 @@
   startBlinkingCursorsAfterDelay: null
   stoppedScrollingTimeoutId: null
   mouseWheelScreenRow: null
-<<<<<<< HEAD
   characterWidthsDidChange: false
-=======
-  scopedCharacterWidthsChangeCount: 0
   overlayDimensions: {}
->>>>>>> 7c2b9fa8
 
   constructor: (params) ->
     {@model, @autoHeight, @explicitHeight, @contentFrameWidth, @scrollTop, @scrollLeft, @boundingClientRect, @windowWidth, @windowHeight} = params
