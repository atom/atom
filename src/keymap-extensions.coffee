--- conflicted
+++ resolved
@@ -18,11 +18,7 @@
   if bundledKeymaps?
     for keymapName, keymap of bundledKeymaps
       keymapPath = "<embedded>/#{keymapName}"
-<<<<<<< HEAD
-      @add(keymapPath, keymap, 0, false)
-=======
       @add(keymapPath, keymap, 0, @devMode ? false)
->>>>>>> ea440148
   else
     keymapsPath = path.join(@resourcePath, 'keymaps')
     @loadKeymap(keymapsPath)
