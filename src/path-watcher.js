const fs = require('fs');
const path = require('path');

<<<<<<< HEAD
const { Emitter, Disposable, CompositeDisposable } = require('event-kit')
const nsfw = require('@atom/nsfw')
const watcher = require('@atom/watcher')
const { NativeWatcherRegistry } = require('./native-watcher-registry')
=======
const { Emitter, Disposable, CompositeDisposable } = require('event-kit');
const nsfw = require('@atom/nsfw');
const watcher = require('@atom/watcher');
const { NativeWatcherRegistry } = require('./native-watcher-registry');
>>>>>>> 1d9a4caf

// Private: Associate native watcher action flags with descriptive String equivalents.
const ACTION_MAP = new Map([
  [nsfw.actions.MODIFIED, 'modified'],
  [nsfw.actions.CREATED, 'created'],
  [nsfw.actions.DELETED, 'deleted'],
  [nsfw.actions.RENAMED, 'renamed']
]);

// Private: Possible states of a {NativeWatcher}.
const WATCHER_STATE = {
  STOPPED: Symbol('stopped'),
  STARTING: Symbol('starting'),
  RUNNING: Symbol('running'),
  STOPPING: Symbol('stopping')
};

// Private: Interface with and normalize events from a filesystem watcher implementation.
class NativeWatcher {
  // Private: Initialize a native watcher on a path.
  //
  // Events will not be produced until {start()} is called.
  constructor(normalizedPath) {
    this.normalizedPath = normalizedPath;
    this.emitter = new Emitter();
    this.subs = new CompositeDisposable();

    this.state = WATCHER_STATE.STOPPED;

    this.onEvents = this.onEvents.bind(this);
    this.onError = this.onError.bind(this);
  }

  // Private: Begin watching for filesystem events.
  //
  // Has no effect if the watcher has already been started.
  async start() {
    if (this.state !== WATCHER_STATE.STOPPED) {
      return;
    }
    this.state = WATCHER_STATE.STARTING;

    await this.doStart();

    this.state = WATCHER_STATE.RUNNING;
    this.emitter.emit('did-start');
  }

  doStart() {
    return Promise.reject(new Error('doStart() not overridden'));
  }

  // Private: Return true if the underlying watcher is actively listening for filesystem events.
  isRunning() {
    return this.state === WATCHER_STATE.RUNNING;
  }

  // Private: Register a callback to be invoked when the filesystem watcher has been initialized.
  //
  // Returns: A {Disposable} to revoke the subscription.
  onDidStart(callback) {
    return this.emitter.on('did-start', callback);
  }

  // Private: Register a callback to be invoked with normalized filesystem events as they arrive. Starts the watcher
  // automatically if it is not already running. The watcher will be stopped automatically when all subscribers
  // dispose their subscriptions.
  //
  // Returns: A {Disposable} to revoke the subscription.
  onDidChange(callback) {
    this.start();

    const sub = this.emitter.on('did-change', callback);
    return new Disposable(() => {
      sub.dispose();
      if (this.emitter.listenerCountForEventName('did-change') === 0) {
        this.stop();
      }
    });
  }

  // Private: Register a callback to be invoked when a {Watcher} should attach to a different {NativeWatcher}.
  //
  // Returns: A {Disposable} to revoke the subscription.
  onShouldDetach(callback) {
    return this.emitter.on('should-detach', callback);
  }

  // Private: Register a callback to be invoked when a {NativeWatcher} is about to be stopped.
  //
  // Returns: A {Disposable} to revoke the subscription.
  onWillStop(callback) {
    return this.emitter.on('will-stop', callback);
  }

  // Private: Register a callback to be invoked when the filesystem watcher has been stopped.
  //
  // Returns: A {Disposable} to revoke the subscription.
  onDidStop(callback) {
    return this.emitter.on('did-stop', callback);
  }

  // Private: Register a callback to be invoked with any errors reported from the watcher.
  //
  // Returns: A {Disposable} to revoke the subscription.
  onDidError(callback) {
    return this.emitter.on('did-error', callback);
  }

  // Private: Broadcast an `onShouldDetach` event to prompt any {Watcher} instances bound here to attach to a new
  // {NativeWatcher} instead.
  //
  // * `replacement` the new {NativeWatcher} instance that a live {Watcher} instance should reattach to instead.
  // * `watchedPath` absolute path watched by the new {NativeWatcher}.
<<<<<<< HEAD
  reattachTo (replacement, watchedPath, options) {
    this.emitter.emit('should-detach', { replacement, watchedPath, options })
=======
  reattachTo(replacement, watchedPath, options) {
    this.emitter.emit('should-detach', { replacement, watchedPath, options });
>>>>>>> 1d9a4caf
  }

  // Private: Stop the native watcher and release any operating system resources associated with it.
  //
  // Has no effect if the watcher is not running.
  async stop() {
    if (this.state !== WATCHER_STATE.RUNNING) {
      return;
    }
    this.state = WATCHER_STATE.STOPPING;
    this.emitter.emit('will-stop');

    await this.doStop();

    this.state = WATCHER_STATE.STOPPED;

    this.emitter.emit('did-stop');
  }

  doStop() {
    return Promise.resolve();
  }

  // Private: Detach any event subscribers.
  dispose() {
    this.emitter.dispose();
  }

  // Private: Callback function invoked by the native watcher when a debounced group of filesystem events arrive.
  // Normalize and re-broadcast them to any subscribers.
  //
  // * `events` An Array of filesystem events.
  onEvents(events) {
    this.emitter.emit('did-change', events);
  }

  // Private: Callback function invoked by the native watcher when an error occurs.
  //
  // * `err` The native filesystem error.
  onError(err) {
    this.emitter.emit('did-error', err);
  }
}

// Private: Emulate a "filesystem watcher" by subscribing to Atom events like buffers being saved. This will miss
// any changes made to files outside of Atom, but it also has no overhead.
class AtomNativeWatcher extends NativeWatcher {
  async doStart() {
    const getRealPath = givenPath => {
      if (!givenPath) {
        return Promise.resolve(null);
      }

      return new Promise(resolve => {
        fs.realpath(givenPath, (err, resolvedPath) => {
<<<<<<< HEAD
          err ? resolve(null) : resolve(resolvedPath)
        })
      })
    }

    this.subs.add(atom.workspace.observeTextEditors(async editor => {
      let realPath = await getRealPath(editor.getPath())
      if (!realPath || !realPath.startsWith(this.normalizedPath)) {
        return
      }

      const announce = (action, oldPath) => {
        const payload = { action, path: realPath }
        if (oldPath) payload.oldPath = oldPath
        this.onEvents([payload])
      }

      const buffer = editor.getBuffer()

      this.subs.add(buffer.onDidConflict(() => announce('modified')))
      this.subs.add(buffer.onDidReload(() => announce('modified')))
      this.subs.add(buffer.onDidSave(event => {
        if (event.path === realPath) {
          announce('modified')
        } else {
          const oldPath = realPath
          realPath = event.path
          announce('renamed', oldPath)
=======
          err ? resolve(null) : resolve(resolvedPath);
        });
      });
    };

    this.subs.add(
      atom.workspace.observeTextEditors(async editor => {
        let realPath = await getRealPath(editor.getPath());
        if (!realPath || !realPath.startsWith(this.normalizedPath)) {
          return;
>>>>>>> 1d9a4caf
        }

        const announce = (action, oldPath) => {
          const payload = { action, path: realPath };
          if (oldPath) payload.oldPath = oldPath;
          this.onEvents([payload]);
        };

        const buffer = editor.getBuffer();

        this.subs.add(buffer.onDidConflict(() => announce('modified')));
        this.subs.add(buffer.onDidReload(() => announce('modified')));
        this.subs.add(
          buffer.onDidSave(event => {
            if (event.path === realPath) {
              announce('modified');
            } else {
              const oldPath = realPath;
              realPath = event.path;
              announce('renamed', oldPath);
            }
          })
        );

        this.subs.add(buffer.onDidDelete(() => announce('deleted')));

        this.subs.add(
          buffer.onDidChangePath(newPath => {
            if (newPath !== this.normalizedPath) {
              const oldPath = this.normalizedPath;
              this.normalizedPath = newPath;
              announce('renamed', oldPath);
            }
          })
        );
      })
    );

    // Giant-ass brittle hack to hook files (and eventually directories) created from the TreeView.
    const treeViewPackage = await atom.packages.getLoadedPackage('tree-view');
    if (!treeViewPackage) return;
    await treeViewPackage.activationPromise;
    const treeViewModule = treeViewPackage.mainModule;
    if (!treeViewModule) return;
    const treeView = treeViewModule.getTreeViewInstance();

    const isOpenInEditor = async eventPath => {
      const openPaths = await Promise.all(
<<<<<<< HEAD
        atom.workspace.getTextEditors().map(editor => getRealPath(editor.getPath()))
      )
      return openPaths.includes(eventPath)
    }

    this.subs.add(treeView.onFileCreated(async event => {
      const realPath = await getRealPath(event.path)
      if (!realPath) return

      this.onEvents([{ action: 'added', path: realPath }])
    }))

    this.subs.add(treeView.onEntryDeleted(async event => {
      const realPath = await getRealPath(event.path)
      if (!realPath || await isOpenInEditor(realPath)) return

      this.onEvents([{ action: 'deleted', path: realPath }])
    }))
=======
        atom.workspace
          .getTextEditors()
          .map(editor => getRealPath(editor.getPath()))
      );
      return openPaths.includes(eventPath);
    };

    this.subs.add(
      treeView.onFileCreated(async event => {
        const realPath = await getRealPath(event.path);
        if (!realPath) return;

        this.onEvents([{ action: 'added', path: realPath }]);
      })
    );
>>>>>>> 1d9a4caf

    this.subs.add(
      treeView.onEntryDeleted(async event => {
        const realPath = await getRealPath(event.path);
        if (!realPath || (await isOpenInEditor(realPath))) return;

<<<<<<< HEAD
      this.onEvents([{ action: 'renamed', path: realNewPath, oldPath: realOldPath }])
    }))
=======
        this.onEvents([{ action: 'deleted', path: realPath }]);
      })
    );

    this.subs.add(
      treeView.onEntryMoved(async event => {
        const [realNewPath, realOldPath] = await Promise.all([
          getRealPath(event.newPath),
          getRealPath(event.initialPath)
        ]);
        if (
          !realNewPath ||
          !realOldPath ||
          (await isOpenInEditor(realNewPath)) ||
          (await isOpenInEditor(realOldPath))
        )
          return;

        this.onEvents([
          { action: 'renamed', path: realNewPath, oldPath: realOldPath }
        ]);
      })
    );
>>>>>>> 1d9a4caf
  }
}

// Private: Implement a native watcher by translating events from an NSFW watcher.
class NSFWNativeWatcher extends NativeWatcher {
  async doStart(rootPath, eventCallback, errorCallback) {
    const handler = events => {
<<<<<<< HEAD
      this.onEvents(events.map(event => {
        const action = ACTION_MAP.get(event.action) || `unexpected (${event.action})`
        const payload = { action }

        if (event.file) {
          payload.path = path.join(event.directory, event.file)
        } else {
          payload.oldPath = path.join(event.directory, event.oldFile)
          payload.path = path.join(event.directory, event.newFile)
        }

        return payload
      }))
    }

    this.watcher = await nsfw(
      this.normalizedPath,
      handler,
      { debounceMS: 100, errorCallback: this.onError }
    )
=======
      this.onEvents(
        events.map(event => {
          const action =
            ACTION_MAP.get(event.action) || `unexpected (${event.action})`;
          const payload = { action };

          if (event.file) {
            payload.path = path.join(event.directory, event.file);
          } else {
            payload.oldPath = path.join(event.directory, event.oldFile);
            payload.path = path.join(event.directory, event.newFile);
          }

          return payload;
        })
      );
    };

    this.watcher = await nsfw(this.normalizedPath, handler, {
      debounceMS: 100,
      errorCallback: this.onError
    });
>>>>>>> 1d9a4caf

    await this.watcher.start();
  }

  doStop() {
    return this.watcher.stop();
  }
}

// Extended: Manage a subscription to filesystem events that occur beneath a root directory. Construct these by
// calling `watchPath`. To watch for events within active project directories, use {Project::onDidChangeFiles}
// instead.
//
// Multiple PathWatchers may be backed by a single native watcher to conserve operation system resources.
//
// Call {::dispose} to stop receiving events and, if possible, release underlying resources. A PathWatcher may be
// added to a {CompositeDisposable} to manage its lifetime along with other {Disposable} resources like event
// subscriptions.
//
// ```js
// const {watchPath} = require('atom')
//
// const disposable = await watchPath('/var/log', {}, events => {
//   console.log(`Received batch of ${events.length} events.`)
//   for (const event of events) {
//     // "created", "modified", "deleted", "renamed"
//     console.log(`Event action: ${event.action}`)
//
//     // absolute path to the filesystem entry that was touched
//     console.log(`Event path: ${event.path}`)
//
//     if (event.action === 'renamed') {
//       console.log(`.. renamed from: ${event.oldPath}`)
//     }
//   }
// })
//
//  // Immediately stop receiving filesystem events. If this is the last
//  // watcher, asynchronously release any OS resources required to
//  // subscribe to these events.
//  disposable.dispose()
// ```
//
// `watchPath` accepts the following arguments:
//
// `rootPath` {String} specifies the absolute path to the root of the filesystem content to watch.
//
// `options` Control the watcher's behavior. Currently a placeholder.
//
// `eventCallback` {Function} to be called each time a batch of filesystem events is observed. Each event object has
// the keys: `action`, a {String} describing the filesystem action that occurred, one of `"created"`, `"modified"`,
// `"deleted"`, or `"renamed"`; `path`, a {String} containing the absolute path to the filesystem entry that was acted
// upon; for rename events only, `oldPath`, a {String} containing the filesystem entry's former absolute path.
class PathWatcher {
  // Private: Instantiate a new PathWatcher. Call {watchPath} instead.
  //
  // * `nativeWatcherRegistry` {NativeWatcherRegistry} used to find and consolidate redundant watchers.
  // * `watchedPath` {String} containing the absolute path to the root of the watched filesystem tree.
  // * `options` See {watchPath} for options.
  //
  constructor(nativeWatcherRegistry, watchedPath, options) {
    this.watchedPath = watchedPath;
    this.nativeWatcherRegistry = nativeWatcherRegistry;

    this.normalizedPath = null;
    this.native = null;
    this.changeCallbacks = new Map();

    this.attachedPromise = new Promise(resolve => {
      this.resolveAttachedPromise = resolve;
    });

    this.startPromise = new Promise((resolve, reject) => {
      this.resolveStartPromise = resolve;
      this.rejectStartPromise = reject;
    });

    this.normalizedPathPromise = new Promise((resolve, reject) => {
      fs.realpath(watchedPath, (err, real) => {
        if (err) {
          reject(err);
          return;
        }

        this.normalizedPath = real;
        resolve(real);
      });
    });
    this.normalizedPathPromise.catch(err => this.rejectStartPromise(err));

    this.emitter = new Emitter();
    this.subs = new CompositeDisposable();
  }

  // Private: Return a {Promise} that will resolve with the normalized root path.
  getNormalizedPathPromise() {
    return this.normalizedPathPromise;
  }

  // Private: Return a {Promise} that will resolve the first time that this watcher is attached to a native watcher.
  getAttachedPromise() {
    return this.attachedPromise;
  }

  // Extended: Return a {Promise} that will resolve when the underlying native watcher is ready to begin sending events.
  // When testing filesystem watchers, it's important to await this promise before making filesystem changes that you
  // intend to assert about because there will be a delay between the instantiation of the watcher and the activation
  // of the underlying OS resources that feed its events.
  //
  // PathWatchers acquired through `watchPath` are already started.
  //
  // ```js
  // const {watchPath} = require('atom')
  // const ROOT = path.join(__dirname, 'fixtures')
  // const FILE = path.join(ROOT, 'filename.txt')
  //
  // describe('something', function () {
  //   it("doesn't miss events", async function () {
  //     const watcher = watchPath(ROOT, {}, events => {})
  //     await watcher.getStartPromise()
  //     fs.writeFile(FILE, 'contents\n', err => {
  //       // The watcher is listening and the event should be
  //       // received asynchronously
  //     }
  //   })
  // })
  // ```
  getStartPromise() {
    return this.startPromise;
  }

  // Private: Attach another {Function} to be called with each batch of filesystem events. See {watchPath} for the
  // spec of the callback's argument.
  //
  // * `callback` {Function} to be called with each batch of filesystem events.
  //
  // Returns a {Disposable} that will stop the underlying watcher when all callbacks mapped to it have been disposed.
  onDidChange(callback) {
    if (this.native) {
      const sub = this.native.onDidChange(events =>
        this.onNativeEvents(events, callback)
      );
      this.changeCallbacks.set(callback, sub);

      this.native.start();
    } else {
      // Attach to a new native listener and retry
      this.nativeWatcherRegistry.attach(this).then(() => {
        this.onDidChange(callback);
      });
    }

    return new Disposable(() => {
      const sub = this.changeCallbacks.get(callback);
      this.changeCallbacks.delete(callback);
      sub.dispose();
    });
  }

  // Extended: Invoke a {Function} when any errors related to this watcher are reported.
  //
  // * `callback` {Function} to be called when an error occurs.
  //   * `err` An {Error} describing the failure condition.
  //
  // Returns a {Disposable}.
  onDidError(callback) {
    return this.emitter.on('did-error', callback);
  }

  // Private: Wire this watcher to an operating system-level native watcher implementation.
  attachToNative(native) {
    this.subs.dispose();
    this.native = native;

    if (native.isRunning()) {
      this.resolveStartPromise();
    } else {
      this.subs.add(
        native.onDidStart(() => {
          this.resolveStartPromise();
        })
      );
    }

    // Transfer any native event subscriptions to the new NativeWatcher.
    for (const [callback, formerSub] of this.changeCallbacks) {
      const newSub = native.onDidChange(events =>
        this.onNativeEvents(events, callback)
      );
      this.changeCallbacks.set(callback, newSub);
      formerSub.dispose();
    }

<<<<<<< HEAD
    this.subs.add(native.onDidError(err => {
      if (this.emitter.listenerCountForEventName('did-error') === 0) {
        console.error(`Unhandled error from PathWatcher on [${this.watchedPath}]`, err.stack || err)
      }
      this.emitter.emit('did-error', err)
    }))

    this.subs.add(native.onShouldDetach(({ replacement, watchedPath }) => {
      if (this.native === native && replacement !== native && this.normalizedPath.startsWith(watchedPath)) {
        this.attachToNative(replacement)
      }
    }))
=======
    this.subs.add(
      native.onDidError(err => {
        this.emitter.emit('did-error', err);
      })
    );

    this.subs.add(
      native.onShouldDetach(({ replacement, watchedPath }) => {
        if (
          this.native === native &&
          replacement !== native &&
          this.normalizedPath.startsWith(watchedPath)
        ) {
          this.attachToNative(replacement);
        }
      })
    );
>>>>>>> 1d9a4caf

    this.subs.add(
      native.onWillStop(() => {
        if (this.native === native) {
          this.subs.dispose();
          this.native = null;
        }
      })
    );

    this.resolveAttachedPromise();
  }

  // Private: Invoked when the attached native watcher creates a batch of native filesystem events. The native watcher's
  // events may include events for paths above this watcher's root path, so filter them to only include the relevant
  // ones, then re-broadcast them to our subscribers.
  onNativeEvents(events, callback) {
    const isWatchedPath = eventPath =>
      eventPath.startsWith(this.normalizedPath);

    const filtered = [];
    for (let i = 0; i < events.length; i++) {
      const event = events[i];

      if (event.action === 'renamed') {
        const srcWatched = isWatchedPath(event.oldPath);
        const destWatched = isWatchedPath(event.path);

        if (srcWatched && destWatched) {
          filtered.push(event);
        } else if (srcWatched && !destWatched) {
<<<<<<< HEAD
          filtered.push({ action: 'deleted', kind: event.kind, path: event.oldPath })
        } else if (!srcWatched && destWatched) {
          filtered.push({ action: 'created', kind: event.kind, path: event.path })
=======
          filtered.push({
            action: 'deleted',
            kind: event.kind,
            path: event.oldPath
          });
        } else if (!srcWatched && destWatched) {
          filtered.push({
            action: 'created',
            kind: event.kind,
            path: event.path
          });
>>>>>>> 1d9a4caf
        }
      } else {
        if (isWatchedPath(event.path)) {
          filtered.push(event);
        }
      }
    }

    if (filtered.length > 0) {
      callback(filtered);
    }
  }

  // Extended: Unsubscribe all subscribers from filesystem events. Native resources will be released asynchronously,
  // but this watcher will stop broadcasting events immediately.
  dispose() {
    for (const sub of this.changeCallbacks.values()) {
      sub.dispose();
    }

    this.emitter.dispose();
    this.subs.dispose();
  }
}

// Private: Globally tracked state used to de-duplicate related [PathWatchers]{PathWatcher} backed by emulated Atom
// events or NSFW.
class PathWatcherManager {
  // Private: Access the currently active manager instance, creating one if necessary.
  static active() {
    if (!this.activeManager) {
<<<<<<< HEAD
      this.activeManager = new PathWatcherManager(atom.config.get('core.fileSystemWatcher'))
      this.sub = atom.config.onDidChange('core.fileSystemWatcher', ({ newValue }) => { this.transitionTo(newValue) })
=======
      this.activeManager = new PathWatcherManager(
        atom.config.get('core.fileSystemWatcher')
      );
      this.sub = atom.config.onDidChange(
        'core.fileSystemWatcher',
        ({ newValue }) => {
          this.transitionTo(newValue);
        }
      );
>>>>>>> 1d9a4caf
    }
    return this.activeManager;
  }

  // Private: Replace the active {PathWatcherManager} with a new one that creates [NativeWatchers]{NativeWatcher}
  // based on the value of `setting`.
  static async transitionTo(setting) {
    const current = this.active();

    if (this.transitionPromise) {
      await this.transitionPromise;
    }

    if (current.setting === setting) {
      return;
    }
    current.isShuttingDown = true;

<<<<<<< HEAD
    let resolveTransitionPromise = () => { }
=======
    let resolveTransitionPromise = () => {};
>>>>>>> 1d9a4caf
    this.transitionPromise = new Promise(resolve => {
      resolveTransitionPromise = resolve;
    });

    const replacement = new PathWatcherManager(setting);
    this.activeManager = replacement;

    await Promise.all(
      Array.from(current.live, async ([root, native]) => {
<<<<<<< HEAD
        const w = await replacement.createWatcher(root, {}, () => { })
        native.reattachTo(w.native, root, w.native.options || {})
=======
        const w = await replacement.createWatcher(root, {}, () => {});
        native.reattachTo(w.native, root, w.native.options || {});
>>>>>>> 1d9a4caf
      })
    );

    current.stopAllWatchers();

    resolveTransitionPromise();
    this.transitionPromise = null;
  }

  // Private: Initialize global {PathWatcher} state.
  constructor(setting) {
    this.setting = setting;
    this.live = new Map();

    const initLocal = NativeConstructor => {
      this.nativeRegistry = new NativeWatcherRegistry(normalizedPath => {
        const nativeWatcher = new NativeConstructor(normalizedPath);

        this.live.set(normalizedPath, nativeWatcher);
        const sub = nativeWatcher.onWillStop(() => {
          this.live.delete(normalizedPath);
          sub.dispose();
        });

        return nativeWatcher;
      });
    };

    if (setting === 'atom') {
      initLocal(AtomNativeWatcher);
    } else if (setting === 'experimental') {
      //
    } else if (setting === 'poll') {
      //
    } else {
      initLocal(NSFWNativeWatcher);
    }

    this.isShuttingDown = false;
  }

  useExperimentalWatcher() {
    return this.setting === 'experimental' || this.setting === 'poll';
  }

  // Private: Create a {PathWatcher} tied to this global state. See {watchPath} for detailed arguments.
  async createWatcher(rootPath, options, eventCallback) {
    if (this.isShuttingDown) {
      await this.constructor.transitionPromise;
      return PathWatcherManager.active().createWatcher(
        rootPath,
        options,
        eventCallback
      );
    }

    if (this.useExperimentalWatcher()) {
      if (this.setting === 'poll') {
        options.poll = true;
      }

      const w = await watcher.watchPath(rootPath, options, eventCallback);
      this.live.set(rootPath, w.native);
      return w;
    }

    const w = new PathWatcher(this.nativeRegistry, rootPath, options);
    w.onDidChange(eventCallback);
    await w.getStartPromise();
    return w;
  }

  // Private: Directly access the {NativeWatcherRegistry}.
  getRegistry() {
    if (this.useExperimentalWatcher()) {
      return watcher.getRegistry();
    }

    return this.nativeRegistry;
  }

  // Private: Sample watcher usage statistics. Only available for experimental watchers.
  status() {
    if (this.useExperimentalWatcher()) {
      return watcher.status();
    }

    return {};
  }

  // Private: Return a {String} depicting the currently active native watchers.
  print() {
    if (this.useExperimentalWatcher()) {
      return watcher.printWatchers();
    }

    return this.nativeRegistry.print();
  }

  // Private: Stop all living watchers.
  //
  // Returns a {Promise} that resolves when all native watcher resources are disposed.
  stopAllWatchers() {
    if (this.useExperimentalWatcher()) {
      return watcher.stopAllWatchers();
    }

    return Promise.all(Array.from(this.live, ([, w]) => w.stop()));
  }
}

// Extended: Invoke a callback with each filesystem event that occurs beneath a specified path. If you only need to
// watch events within the project's root paths, use {Project::onDidChangeFiles} instead.
//
// watchPath handles the efficient re-use of operating system resources across living watchers. Watching the same path
// more than once, or the child of a watched path, will re-use the existing native watcher.
//
// * `rootPath` {String} specifies the absolute path to the root of the filesystem content to watch.
// * `options` Control the watcher's behavior.
// * `eventCallback` {Function} or other callable to be called each time a batch of filesystem events is observed.
//    * `events` {Array} of objects that describe the events that have occurred.
//      * `action` {String} describing the filesystem action that occurred. One of `"created"`, `"modified"`,
//        `"deleted"`, or `"renamed"`.
//      * `path` {String} containing the absolute path to the filesystem entry that was acted upon.
//      * `oldPath` For rename events, {String} containing the filesystem entry's former absolute path.
//
// Returns a {Promise} that will resolve to a {PathWatcher} once it has started. Note that every {PathWatcher}
// is a {Disposable}, so they can be managed by a {CompositeDisposable} if desired.
//
// ```js
// const {watchPath} = require('atom')
//
// const disposable = await watchPath('/var/log', {}, events => {
//   console.log(`Received batch of ${events.length} events.`)
//   for (const event of events) {
//     // "created", "modified", "deleted", "renamed"
//     console.log(`Event action: ${event.action}`)
//     // absolute path to the filesystem entry that was touched
//     console.log(`Event path: ${event.path}`)
//     if (event.action === 'renamed') {
//       console.log(`.. renamed from: ${event.oldPath}`)
//     }
//   }
// })
//
//  // Immediately stop receiving filesystem events. If this is the last watcher, asynchronously release any OS
//  // resources required to subscribe to these events.
//  disposable.dispose()
// ```
//
function watchPath(rootPath, options, eventCallback) {
  return PathWatcherManager.active().createWatcher(
    rootPath,
    options,
    eventCallback
  );
}

// Private: Return a Promise that resolves when all {NativeWatcher} instances associated with a FileSystemManager
// have stopped listening. This is useful for `afterEach()` blocks in unit tests.
function stopAllWatchers() {
  return PathWatcherManager.active().stopAllWatchers();
}

// Private: Show the currently active native watchers in a formatted {String}.
watchPath.printWatchers = function() {
  return PathWatcherManager.active().print();
};

// Private: Access the active {NativeWatcherRegistry}.
watchPath.getRegistry = function() {
  return PathWatcherManager.active().getRegistry();
};

// Private: Sample usage statistics for the active watcher.
watchPath.status = function() {
  return PathWatcherManager.active().status();
};

// Private: Configure @atom/watcher ("experimental") directly.
watchPath.configure = function(...args) {
  return watcher.configure(...args);
};

<<<<<<< HEAD
module.exports = { watchPath, stopAllWatchers }
=======
module.exports = { watchPath, stopAllWatchers };
>>>>>>> 1d9a4caf
<|MERGE_RESOLUTION|>--- conflicted
+++ resolved
@@ -1,17 +1,10 @@
 const fs = require('fs');
 const path = require('path');
 
-<<<<<<< HEAD
 const { Emitter, Disposable, CompositeDisposable } = require('event-kit')
 const nsfw = require('@atom/nsfw')
 const watcher = require('@atom/watcher')
 const { NativeWatcherRegistry } = require('./native-watcher-registry')
-=======
-const { Emitter, Disposable, CompositeDisposable } = require('event-kit');
-const nsfw = require('@atom/nsfw');
-const watcher = require('@atom/watcher');
-const { NativeWatcherRegistry } = require('./native-watcher-registry');
->>>>>>> 1d9a4caf
 
 // Private: Associate native watcher action flags with descriptive String equivalents.
 const ACTION_MAP = new Map([
@@ -126,13 +119,8 @@
   //
   // * `replacement` the new {NativeWatcher} instance that a live {Watcher} instance should reattach to instead.
   // * `watchedPath` absolute path watched by the new {NativeWatcher}.
-<<<<<<< HEAD
   reattachTo (replacement, watchedPath, options) {
     this.emitter.emit('should-detach', { replacement, watchedPath, options })
-=======
-  reattachTo(replacement, watchedPath, options) {
-    this.emitter.emit('should-detach', { replacement, watchedPath, options });
->>>>>>> 1d9a4caf
   }
 
   // Private: Stop the native watcher and release any operating system resources associated with it.
@@ -188,7 +176,6 @@
 
       return new Promise(resolve => {
         fs.realpath(givenPath, (err, resolvedPath) => {
-<<<<<<< HEAD
           err ? resolve(null) : resolve(resolvedPath)
         })
       })
@@ -217,18 +204,6 @@
           const oldPath = realPath
           realPath = event.path
           announce('renamed', oldPath)
-=======
-          err ? resolve(null) : resolve(resolvedPath);
-        });
-      });
-    };
-
-    this.subs.add(
-      atom.workspace.observeTextEditors(async editor => {
-        let realPath = await getRealPath(editor.getPath());
-        if (!realPath || !realPath.startsWith(this.normalizedPath)) {
-          return;
->>>>>>> 1d9a4caf
         }
 
         const announce = (action, oldPath) => {
@@ -277,7 +252,6 @@
 
     const isOpenInEditor = async eventPath => {
       const openPaths = await Promise.all(
-<<<<<<< HEAD
         atom.workspace.getTextEditors().map(editor => getRealPath(editor.getPath()))
       )
       return openPaths.includes(eventPath)
@@ -296,57 +270,14 @@
 
       this.onEvents([{ action: 'deleted', path: realPath }])
     }))
-=======
-        atom.workspace
-          .getTextEditors()
-          .map(editor => getRealPath(editor.getPath()))
-      );
-      return openPaths.includes(eventPath);
-    };
-
-    this.subs.add(
-      treeView.onFileCreated(async event => {
-        const realPath = await getRealPath(event.path);
-        if (!realPath) return;
-
-        this.onEvents([{ action: 'added', path: realPath }]);
-      })
-    );
->>>>>>> 1d9a4caf
 
     this.subs.add(
       treeView.onEntryDeleted(async event => {
         const realPath = await getRealPath(event.path);
         if (!realPath || (await isOpenInEditor(realPath))) return;
 
-<<<<<<< HEAD
       this.onEvents([{ action: 'renamed', path: realNewPath, oldPath: realOldPath }])
     }))
-=======
-        this.onEvents([{ action: 'deleted', path: realPath }]);
-      })
-    );
-
-    this.subs.add(
-      treeView.onEntryMoved(async event => {
-        const [realNewPath, realOldPath] = await Promise.all([
-          getRealPath(event.newPath),
-          getRealPath(event.initialPath)
-        ]);
-        if (
-          !realNewPath ||
-          !realOldPath ||
-          (await isOpenInEditor(realNewPath)) ||
-          (await isOpenInEditor(realOldPath))
-        )
-          return;
-
-        this.onEvents([
-          { action: 'renamed', path: realNewPath, oldPath: realOldPath }
-        ]);
-      })
-    );
->>>>>>> 1d9a4caf
   }
 }
 
@@ -354,7 +285,6 @@
 class NSFWNativeWatcher extends NativeWatcher {
   async doStart(rootPath, eventCallback, errorCallback) {
     const handler = events => {
-<<<<<<< HEAD
       this.onEvents(events.map(event => {
         const action = ACTION_MAP.get(event.action) || `unexpected (${event.action})`
         const payload = { action }
@@ -375,30 +305,6 @@
       handler,
       { debounceMS: 100, errorCallback: this.onError }
     )
-=======
-      this.onEvents(
-        events.map(event => {
-          const action =
-            ACTION_MAP.get(event.action) || `unexpected (${event.action})`;
-          const payload = { action };
-
-          if (event.file) {
-            payload.path = path.join(event.directory, event.file);
-          } else {
-            payload.oldPath = path.join(event.directory, event.oldFile);
-            payload.path = path.join(event.directory, event.newFile);
-          }
-
-          return payload;
-        })
-      );
-    };
-
-    this.watcher = await nsfw(this.normalizedPath, handler, {
-      debounceMS: 100,
-      errorCallback: this.onError
-    });
->>>>>>> 1d9a4caf
 
     await this.watcher.start();
   }
@@ -592,7 +498,6 @@
       formerSub.dispose();
     }
 
-<<<<<<< HEAD
     this.subs.add(native.onDidError(err => {
       if (this.emitter.listenerCountForEventName('did-error') === 0) {
         console.error(`Unhandled error from PathWatcher on [${this.watchedPath}]`, err.stack || err)
@@ -605,25 +510,6 @@
         this.attachToNative(replacement)
       }
     }))
-=======
-    this.subs.add(
-      native.onDidError(err => {
-        this.emitter.emit('did-error', err);
-      })
-    );
-
-    this.subs.add(
-      native.onShouldDetach(({ replacement, watchedPath }) => {
-        if (
-          this.native === native &&
-          replacement !== native &&
-          this.normalizedPath.startsWith(watchedPath)
-        ) {
-          this.attachToNative(replacement);
-        }
-      })
-    );
->>>>>>> 1d9a4caf
 
     this.subs.add(
       native.onWillStop(() => {
@@ -655,23 +541,9 @@
         if (srcWatched && destWatched) {
           filtered.push(event);
         } else if (srcWatched && !destWatched) {
-<<<<<<< HEAD
           filtered.push({ action: 'deleted', kind: event.kind, path: event.oldPath })
         } else if (!srcWatched && destWatched) {
           filtered.push({ action: 'created', kind: event.kind, path: event.path })
-=======
-          filtered.push({
-            action: 'deleted',
-            kind: event.kind,
-            path: event.oldPath
-          });
-        } else if (!srcWatched && destWatched) {
-          filtered.push({
-            action: 'created',
-            kind: event.kind,
-            path: event.path
-          });
->>>>>>> 1d9a4caf
         }
       } else {
         if (isWatchedPath(event.path)) {
@@ -703,20 +575,8 @@
   // Private: Access the currently active manager instance, creating one if necessary.
   static active() {
     if (!this.activeManager) {
-<<<<<<< HEAD
       this.activeManager = new PathWatcherManager(atom.config.get('core.fileSystemWatcher'))
       this.sub = atom.config.onDidChange('core.fileSystemWatcher', ({ newValue }) => { this.transitionTo(newValue) })
-=======
-      this.activeManager = new PathWatcherManager(
-        atom.config.get('core.fileSystemWatcher')
-      );
-      this.sub = atom.config.onDidChange(
-        'core.fileSystemWatcher',
-        ({ newValue }) => {
-          this.transitionTo(newValue);
-        }
-      );
->>>>>>> 1d9a4caf
     }
     return this.activeManager;
   }
@@ -735,11 +595,7 @@
     }
     current.isShuttingDown = true;
 
-<<<<<<< HEAD
     let resolveTransitionPromise = () => { }
-=======
-    let resolveTransitionPromise = () => {};
->>>>>>> 1d9a4caf
     this.transitionPromise = new Promise(resolve => {
       resolveTransitionPromise = resolve;
     });
@@ -749,13 +605,8 @@
 
     await Promise.all(
       Array.from(current.live, async ([root, native]) => {
-<<<<<<< HEAD
         const w = await replacement.createWatcher(root, {}, () => { })
         native.reattachTo(w.native, root, w.native.options || {})
-=======
-        const w = await replacement.createWatcher(root, {}, () => {});
-        native.reattachTo(w.native, root, w.native.options || {});
->>>>>>> 1d9a4caf
       })
     );
 
@@ -940,8 +791,4 @@
   return watcher.configure(...args);
 };
 
-<<<<<<< HEAD
-module.exports = { watchPath, stopAllWatchers }
-=======
-module.exports = { watchPath, stopAllWatchers };
->>>>>>> 1d9a4caf
+module.exports = { watchPath, stopAllWatchers }