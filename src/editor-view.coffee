--- conflicted
+++ resolved
@@ -1850,11 +1850,8 @@
 
   commitTransaction: -> @editor.commitTransaction()
 
-<<<<<<< HEAD
-=======
   abortTransaction: -> @editor.abortTransaction()
 
->>>>>>> fa963f05
   logScreenLines: (start, end) ->
     @editor.logScreenLines(start, end)
 
