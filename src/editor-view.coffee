{View, $, $$$} = require './space-pen-extensions'
GutterView = require './gutter-view'
{Point, Range} = require 'text-buffer'
Editor = require './editor'
CursorView = require './cursor-view'
SelectionView = require './selection-view'
fs = require 'fs-plus'
_ = require 'underscore-plus'
TextBuffer = require 'text-buffer'

MeasureRange = document.createRange()
TextNodeFilter = { acceptNode: -> NodeFilter.FILTER_ACCEPT }
NoScope = ['no-scope']
LongLineLength = 1000

# Public: Represents the entire visual pane in Atom.
#
# The EditorView manages the {Editor}, which manages the file buffers.
#
# ## Requiring in packages
#
# ```coffee
# {EditorView} = require 'atom'
#
# miniEditorView = new EditorView(mini: true)
# ```
#
# ## Iterating over the open editor views
#
# ```coffee
# for editorView in atom.workspace.getEditorViews()
#   console.log(editorView.getEditor().getPath())
# ```
#
# ## Subscribing to every current and future editor
#
# ```coffee
# atom.workspace.eachEditorView (editorView) ->
#   console.log(editorView.getEditor().getPath())
# ```
module.exports =
class EditorView extends View
  @characterWidthCache: {}
  @configDefaults:
    fontFamily: ''
    fontSize: 16
    editorLineHeight: -Infinity
    showInvisibles: false
    showIndentGuide: false
    showLineNumbers: true
    autoIndent: true
    normalizeIndentOnPaste: true
    nonWordCharacters: "./\\()\"':,.;<>~!@#$%^&*|+=[]{}`~?-"
    preferredLineLength: 80
    tabLength: 2
    softWrap: false
    softTabs: true
    softWrapAtPreferredLineLength: false

  @nextEditorId: 1

  @content: (params) ->
    attributes = { class: @classes(params), tabindex: -1 }
    _.extend(attributes, params.attributes) if params.attributes
    @div attributes, =>
      @subview 'gutter', new GutterView
      @div class: 'scroll-view', outlet: 'scrollView', =>
        @div class: 'overlayer', outlet: 'overlayer'
        @div class: 'lines', outlet: 'renderedLines'
        @div class: 'underlayer', outlet: 'underlayer', =>
          @input class: 'hidden-input', outlet: 'hiddenInput'
      @div class: 'vertical-scrollbar', outlet: 'verticalScrollbar', =>
        @div outlet: 'verticalScrollbarContent'

  @classes: ({mini} = {}) ->
    classes = ['editor', 'editor-colors']
    classes.push 'mini' if mini
    classes.join(' ')

  vScrollMargin: 2
  hScrollMargin: 10
  calculatedLineHeight: null
  calculatedCharWidth: null
  charHeight: null
  cursorViews: null
  selectionViews: null
  lineCache: null
  isFocused: false
  editor: null
  attached: false
  lineOverdraw: 10
  pendingChanges: null
  newCursors: null
  newSelections: null
  redrawOnReattach: false
  bottomPaddingInLines: 10

  # The constructor for setting up an `EditorView` instance.
  #
  # editorOrOptions - Either an {Editor}, or an object with one property, `mini`.
  #                   If `mini` is `true`, a "miniature" `Editor` is constructed.
  #                   Typically, this is ideal for scenarios where you need an Atom editor,
  #                   but without all the chrome, like scrollbars, gutter, _e.t.c._.
  #
  initialize: (editorOrOptions) ->
    if editorOrOptions instanceof Editor
      editor = editorOrOptions
    else
      {editor, @mini, placeholderText} = editorOrOptions ? {}

    @id = EditorView.nextEditorId++
    @lineCache = []
    @configure()
    @bindKeys()
    @handleEvents()
    @handleInputEvents()
    @cursorViews = []
    @selectionViews = []
    @pendingChanges = []
    @newCursors = []
    @newSelections = []

    @setPlaceholderText(placeholderText) if placeholderText

    if editor?
      @edit(editor)
    else if @mini
      @edit(new Editor
        buffer: new TextBuffer
        softWrap: false
        tabLength: 2
        softTabs: true
      )
    else
      throw new Error("Must supply an Editor or mini: true")

  # Sets up the core Atom commands.
  #
  # Some commands are excluded from mini-editors.
  bindKeys: ->
    editorBindings =
      'core:move-left': => @editor.moveCursorLeft()
      'core:move-right': => @editor.moveCursorRight()
      'core:select-left': => @editor.selectLeft()
      'core:select-right': => @editor.selectRight()
      'core:select-all': => @editor.selectAll()
      'core:backspace': => @editor.backspace()
      'core:delete': => @editor.delete()
      'core:undo': => @editor.undo()
      'core:redo': => @editor.redo()
      'core:cut': => @editor.cutSelectedText()
      'core:copy': => @editor.copySelectedText()
      'core:paste': => @editor.pasteText()
      'editor:move-to-previous-word': => @editor.moveCursorToPreviousWord()
      'editor:select-word': => @editor.selectWord()
      'editor:consolidate-selections': (event) => @consolidateSelections(event)
      'editor:backspace-to-beginning-of-word': => @editor.backspaceToBeginningOfWord()
      'editor:backspace-to-beginning-of-line': => @editor.backspaceToBeginningOfLine()
      'editor:delete-to-end-of-word': => @editor.deleteToEndOfWord()
      'editor:delete-line': => @editor.deleteLine()
      'editor:cut-to-end-of-line': => @editor.cutToEndOfLine()
      'editor:move-to-beginning-of-screen-line': => @editor.moveCursorToBeginningOfScreenLine()
      'editor:move-to-beginning-of-line': => @editor.moveCursorToBeginningOfLine()
      'editor:move-to-end-of-screen-line': => @editor.moveCursorToEndOfScreenLine()
      'editor:move-to-end-of-line': => @editor.moveCursorToEndOfLine()
      'editor:move-to-first-character-of-line': => @editor.moveCursorToFirstCharacterOfLine()
      'editor:move-to-beginning-of-word': => @editor.moveCursorToBeginningOfWord()
      'editor:move-to-end-of-word': => @editor.moveCursorToEndOfWord()
      'editor:move-to-beginning-of-next-word': => @editor.moveCursorToBeginningOfNextWord()
      'editor:move-to-previous-word-boundary': => @editor.moveCursorToPreviousWordBoundary()
      'editor:move-to-next-word-boundary': => @editor.moveCursorToNextWordBoundary()
      'editor:select-to-end-of-line': => @editor.selectToEndOfLine()
      'editor:select-to-beginning-of-line': => @editor.selectToBeginningOfLine()
      'editor:select-to-end-of-word': => @editor.selectToEndOfWord()
      'editor:select-to-beginning-of-word': => @editor.selectToBeginningOfWord()
      'editor:select-to-beginning-of-next-word': => @editor.selectToBeginningOfNextWord()
      'editor:select-to-next-word-boundary': => @editor.selectToNextWordBoundary()
      'editor:select-to-previous-word-boundary': => @editor.selectToPreviousWordBoundary()
      'editor:select-to-first-character-of-line': => @editor.selectToFirstCharacterOfLine()
      'editor:select-line': => @editor.selectLine()
      'editor:transpose': => @editor.transpose()
      'editor:upper-case': => @editor.upperCase()
      'editor:lower-case': => @editor.lowerCase()

    unless @mini
      _.extend editorBindings,
        'core:move-up': => @editor.moveCursorUp()
        'core:move-down': => @editor.moveCursorDown()
        'core:move-to-top': => @editor.moveCursorToTop()
        'core:move-to-bottom': => @editor.moveCursorToBottom()
        'core:page-down': => @pageDown()
        'core:page-up': => @pageUp()
        'core:select-up': => @editor.selectUp()
        'core:select-down': => @editor.selectDown()
        'core:select-to-top': => @editor.selectToTop()
        'core:select-to-bottom': => @editor.selectToBottom()
        'editor:indent': => @editor.indent()
        'editor:auto-indent': => @editor.autoIndentSelectedRows()
        'editor:indent-selected-rows': => @editor.indentSelectedRows()
        'editor:outdent-selected-rows': => @editor.outdentSelectedRows()
        'editor:newline': => @editor.insertNewline()
        'editor:newline-below': => @editor.insertNewlineBelow()
        'editor:newline-above': => @editor.insertNewlineAbove()
        'editor:add-selection-below': => @editor.addSelectionBelow()
        'editor:add-selection-above': => @editor.addSelectionAbove()
        'editor:split-selections-into-lines': => @editor.splitSelectionsIntoLines()
        'editor:toggle-soft-tabs': => @toggleSoftTabs()
        'editor:toggle-soft-wrap': => @toggleSoftWrap()
        'editor:fold-all': => @editor.foldAll()
        'editor:unfold-all': => @editor.unfoldAll()
        'editor:fold-current-row': => @editor.foldCurrentRow()
        'editor:unfold-current-row': => @editor.unfoldCurrentRow()
        'editor:fold-selection': => @editor.foldSelectedLines()
        'editor:fold-at-indent-level-1': => @editor.foldAllAtIndentLevel(0)
        'editor:fold-at-indent-level-2': => @editor.foldAllAtIndentLevel(1)
        'editor:fold-at-indent-level-3': => @editor.foldAllAtIndentLevel(2)
        'editor:fold-at-indent-level-4': => @editor.foldAllAtIndentLevel(3)
        'editor:fold-at-indent-level-5': => @editor.foldAllAtIndentLevel(4)
        'editor:fold-at-indent-level-6': => @editor.foldAllAtIndentLevel(5)
        'editor:fold-at-indent-level-7': => @editor.foldAllAtIndentLevel(6)
        'editor:fold-at-indent-level-8': => @editor.foldAllAtIndentLevel(7)
        'editor:fold-at-indent-level-9': => @editor.foldAllAtIndentLevel(8)
        'editor:toggle-line-comments': => @toggleLineCommentsInSelection()
        'editor:log-cursor-scope': => @logCursorScope()
        'editor:checkout-head-revision': => @checkoutHead()
        'editor:copy-path': => @copyPathToClipboard()
        'editor:move-line-up': => @editor.moveLineUp()
        'editor:move-line-down': => @editor.moveLineDown()
        'editor:duplicate-lines': => @editor.duplicateLines()
        'editor:join-lines': => @editor.joinLines()
        'editor:toggle-indent-guide': => atom.config.toggle('editor.showIndentGuide')
        'editor:toggle-line-numbers': =>  atom.config.toggle('editor.showLineNumbers')
        'editor:scroll-to-cursor': => @scrollToCursorPosition()

    documentation = {}
    for name, method of editorBindings
      do (name, method) =>
        @command name, (e) -> method(e); false

  # Public: Get the underlying editor model for this view.
  #
  # Returns an {Editor}.
  getEditor: ->
    @editor

  # {Delegates to: Editor.getText}
  getText: ->
    @editor.getText()

  # {Delegates to: Editor.setText}
  setText: (text) ->
    @editor.setText(text)

  # {Delegates to: Editor.insertText}
  insertText: (text, options) ->
    @editor.insertText(text, options)

  setHeightInLines: (heightInLines)->
    heightInLines ?= @calculateHeightInLines()
    @heightInLines = heightInLines if heightInLines

  # {Delegates to: Editor.setEditorWidthInChars}
  setWidthInChars: (widthInChars) ->
    widthInChars ?= @calculateWidthInChars()
    @editor.setEditorWidthInChars(widthInChars) if widthInChars

  # Public: Emulates the "page down" key, where the last row of a buffer scrolls
  # to become the first.
  pageDown: ->
    newScrollTop = @scrollTop() + @scrollView[0].clientHeight
    @editor.moveCursorDown(@getPageRows())
    @scrollTop(newScrollTop,  adjustVerticalScrollbar: true)

  # Public: Emulates the "page up" key, where the frst row of a buffer scrolls
  # to become the last.
  pageUp: ->
    newScrollTop = @scrollTop() - @scrollView[0].clientHeight
    @editor.moveCursorUp(@getPageRows())
    @scrollTop(newScrollTop,  adjustVerticalScrollbar: true)

  # Public: Gets the number of actual page rows existing in an editor.
  #
  # Returns a {Number}.
  getPageRows: ->
    Math.max(1, Math.ceil(@scrollView[0].clientHeight / @calculatedLineHeight))

  # Public: Set whether invisible characters are shown.
  #
  # showInvisibles - A {Boolean} which, if `true`, show invisible characters.
  setShowInvisibles: (showInvisibles) ->
    return if showInvisibles == @showInvisibles
    @showInvisibles = showInvisibles
    @resetDisplay()

  # Public: Defines which characters are invisible.
  #
  # invisibles - An {Object} defining the invisible characters:
  #   :eol   - The end of line invisible {String} (default: `\u00ac`).
  #   :space - The space invisible {String} (default: `\u00b7`).
  #   :tab   - The tab invisible {String} (default: `\u00bb`).
  #   :cr    - The carriage return invisible {String} (default: `\u00a4`).
  setInvisibles: (@invisibles={}) ->
    _.defaults @invisibles,
      eol: '\u00ac'
      space: '\u00b7'
      tab: '\u00bb'
      cr: '\u00a4'
    @resetDisplay()

  # Public: Sets whether you want to show the indentation guides.
  #
  # showIndentGuide - A {Boolean} you can set to `true` if you want to see the
  #                   indentation guides.
  setShowIndentGuide: (showIndentGuide) ->
    return if showIndentGuide == @showIndentGuide
    @showIndentGuide = showIndentGuide
    @resetDisplay()

  # Public: Set the text to appear in the editor when it is empty.
  #
  # This only affects mini editors.
  #
  # placeholderText - A {String} of text to display when empty.
  setPlaceholderText: (placeholderText) ->
    return unless @mini
    @placeholderText = placeholderText
    @requestDisplayUpdate()

  getPlaceholderText: ->
    @placeholderText

  # Checkout the HEAD revision of this editor's file.
  checkoutHead: ->
    if path = @editor.getPath()
      atom.project.getRepo()?.checkoutHead(path)

  configure: ->
    @subscribe atom.config.observe 'editor.showLineNumbers', (showLineNumbers) => @gutter.setShowLineNumbers(showLineNumbers)
    @subscribe atom.config.observe 'editor.showInvisibles', (showInvisibles) => @setShowInvisibles(showInvisibles)
    @subscribe atom.config.observe 'editor.showIndentGuide', (showIndentGuide) => @setShowIndentGuide(showIndentGuide)
    @subscribe atom.config.observe 'editor.invisibles', (invisibles) => @setInvisibles(invisibles)
    @subscribe atom.config.observe 'editor.fontSize', (fontSize) => @setFontSize(fontSize)
    @subscribe atom.config.observe 'editor.fontFamily', (fontFamily) => @setFontFamily(fontFamily)
    @subscribe atom.config.observe 'editor.editorLineHeight', (editorLineHeight) => @setEditorLineHeight(editorLineHeight)


  handleEvents: ->
    @on 'focus', =>
      @hiddenInput.focus()
      false

    @hiddenInput.on 'focus', =>
      @bringHiddenInputIntoView()
      @isFocused = true
      @addClass 'is-focused'

    @hiddenInput.on 'focusout', =>
      @bringHiddenInputIntoView()
      @isFocused = false
      @removeClass 'is-focused'

    @underlayer.on 'mousedown', (e) =>
      @renderedLines.trigger(e)
      false if @isFocused

    @overlayer.on 'mousedown', (e) =>
      @overlayer.hide()
      clickedElement = document.elementFromPoint(e.pageX, e.pageY)
      @overlayer.show()
      e.target = clickedElement
      $(clickedElement).trigger(e)
      false if @isFocused

    @renderedLines.on 'mousedown', '.fold.line', (e) =>
      id = $(e.currentTarget).attr('fold-id')
      marker = @editor.displayBuffer.getMarker(id)
      @editor.setCursorBufferPosition(marker.getBufferRange().start)
      @editor.destroyFoldWithId(id)
      false

    @gutter.on 'mousedown', '.foldable .icon-right', (e) =>
      bufferRow = $(e.target).parent().data('bufferRow')
      @editor.toggleFoldAtBufferRow(bufferRow)
      false

    @renderedLines.on 'mousedown', (e) =>
      clickCount = e.originalEvent.detail

      screenPosition = @screenPositionFromMouseEvent(e)
      if clickCount == 1
        if e.metaKey
          @editor.addCursorAtScreenPosition(screenPosition)
        else if e.shiftKey
          @editor.selectToScreenPosition(screenPosition)
        else
          @editor.setCursorScreenPosition(screenPosition)
      else if clickCount == 2
        @editor.selectWord() unless e.shiftKey
      else if clickCount == 3
        @editor.selectLine() unless e.shiftKey

      @selectOnMousemoveUntilMouseup() unless e.ctrlKey or e.originalEvent.which > 1

    unless @mini
      @scrollView.on 'mousewheel', (e) =>
        if delta = e.originalEvent.wheelDeltaY
          @scrollTop(@scrollTop() - delta)
          false

    @verticalScrollbar.on 'scroll', =>
      @scrollTop(@verticalScrollbar.scrollTop(), adjustVerticalScrollbar: false)

    @scrollView.on 'scroll', =>
      if @scrollLeft() == 0
        @gutter.removeClass('drop-shadow')
      else
        @gutter.addClass('drop-shadow')

    # Listen for overflow events to detect when the editor's width changes
    # to update the soft wrap column.
    updateWidthInChars = _.debounce((=> @setWidthInChars()), 100)
    @scrollView.on 'overflowchanged', =>
      updateWidthInChars() if @[0].classList.contains('soft-wrap')

    @subscribe atom.themes, 'stylesheets-changed', => @recalculateDimensions()

  handleInputEvents: ->
    @on 'cursor:moved', =>
      return unless @isFocused
      cursorView = @getCursorView()

      if cursorView.isVisible()
        # This is an order of magnitude faster than checking .offset().
        style = cursorView[0].style
        @hiddenInput[0].style.top = style.top
        @hiddenInput[0].style.left = style.left

    selectedText = null
    @hiddenInput.on 'compositionstart', =>
      selectedText = @editor.getSelectedText()
      @hiddenInput.css('width', '100%')
    @hiddenInput.on 'compositionupdate', (e) =>
      @editor.insertText(e.originalEvent.data, {select: true, undo: 'skip'})
    @hiddenInput.on 'compositionend', =>
      @editor.insertText(selectedText, {select: true, undo: 'skip'})
      @hiddenInput.css('width', '1px')

    lastInput = ''
    @on "textInput", (e) =>
      # Work around of the accented character suggestion feature in OS X.
      selectedLength = @hiddenInput[0].selectionEnd - @hiddenInput[0].selectionStart
      if selectedLength is 1 and lastInput is @hiddenInput.val()
        @editor.selectLeft()

      lastInput = e.originalEvent.data
      @editor.insertText(lastInput)

      if lastInput is ' '
        true # Prevents parent elements from scrolling when a space is typed
      else
        @hiddenInput.val(lastInput)
        false

  bringHiddenInputIntoView: ->
    @hiddenInput.css(top: @scrollTop(), left: @scrollLeft())

  selectOnMousemoveUntilMouseup: ->
    lastMoveEvent = null

    finalizeSelections = =>
      clearInterval(interval)
      $(document).off 'mousemove', moveHandler
      $(document).off 'mouseup', finalizeSelections

      @editor.mergeIntersectingSelections(isReversed: @editor.getLastSelection().isReversed())
      @editor.finalizeSelections()
      @syncCursorAnimations()

    moveHandler = (event = lastMoveEvent) =>
      return unless event?

      if event.which is 1 and @[0].style.display isnt 'none'
        @editor.selectToScreenPosition(@screenPositionFromMouseEvent(event))
        lastMoveEvent = event
      else
        finalizeSelections()

    $(document).on "mousemove.editor-#{@id}", moveHandler
    interval = setInterval(moveHandler, 20)
    $(document).one "mouseup.editor-#{@id}", finalizeSelections

  afterAttach: (onDom) ->
    return unless onDom

    # TODO: Remove this guard when we understand why this is happening
    unless @editor.isAlive()
      if atom.isReleasedVersion()
        return
      else
        throw new Error("Assertion failure: EditorView is getting attached to a dead editor. Why?")

    @redraw() if @redrawOnReattach
    return if @attached
    @attached = true
    @calculateDimensions()
    @setWidthInChars()
    @subscribe $(window), "resize.editor-#{@id}", =>
      @setHeightInLines()
      @setWidthInChars()
      @updateLayerDimensions()
      @requestDisplayUpdate()
    @focus() if @isFocused

    if pane = @getPane()
      @active = @is(pane.activeView)
      @subscribe pane, 'pane:active-item-changed', (event, item) =>
        wasActive = @active
        @active = @is(pane.activeView)
        @redraw() if @active and not wasActive

    @resetDisplay()

    @trigger 'editor:attached', [this]

  edit: (editor) ->
    return if editor is @editor

    if @editor
      @saveScrollPositionForEditor()
      @editor.off(".editor")

    @editor = editor

    return unless @editor?

    @editor.setVisible(true)

    @editor.on "destroyed", =>
      @remove()

    @editor.on "contents-conflicted.editor", =>
      @showBufferConflictAlert(@editor)

    @editor.on "path-changed.editor", =>
      @editor.reloadGrammar()
      @trigger 'editor:path-changed'

    @editor.on "grammar-changed.editor", =>
      @trigger 'editor:grammar-changed'

    @editor.on 'selection-added.editor', (selection) =>
      @newCursors.push(selection.cursor)
      @newSelections.push(selection)
      @requestDisplayUpdate()

    @editor.on 'screen-lines-changed.editor', (e) =>
      @handleScreenLinesChange(e)

    @editor.on 'scroll-top-changed.editor', (scrollTop) =>
      @scrollTop(scrollTop)

    @editor.on 'scroll-left-changed.editor', (scrollLeft) =>
      @scrollLeft(scrollLeft)

    @editor.on 'soft-wrap-changed.editor', (softWrap) =>
      @setSoftWrap(softWrap)

    @trigger 'editor:path-changed'
    @resetDisplay()

    if @attached and @editor.buffer.isInConflict()
      _.defer => @showBufferConflictAlert(@editor) # Display after editor has a chance to display

  getModel: ->
    @editor

  setModel: (editor) ->
    @edit(editor)

  showBufferConflictAlert: (editor) ->
    atom.confirm
      message: editor.getPath()
      detailedMessage: "Has changed on disk. Do you want to reload it?"
      buttons:
        Reload: -> editor.getBuffer().reload()
        Cancel: null

  scrollTop: (scrollTop, options={}) ->
    return @cachedScrollTop or 0 unless scrollTop?
    maxScrollTop = @verticalScrollbar.prop('scrollHeight') - @verticalScrollbar.height()
    scrollTop = Math.floor(Math.max(0, Math.min(maxScrollTop, scrollTop)))
    return if scrollTop == @cachedScrollTop
    @cachedScrollTop = scrollTop

    @updateDisplay() if @attached

    @renderedLines.css('top', -scrollTop)
    @underlayer.css('top', -scrollTop)
    @overlayer.css('top', -scrollTop)
    @gutter.lineNumbers.css('top', -scrollTop)

    if options?.adjustVerticalScrollbar ? true
      @verticalScrollbar.scrollTop(scrollTop)
    @editor.setScrollTop(@scrollTop())

  scrollBottom: (scrollBottom) ->
    if scrollBottom?
      @scrollTop(scrollBottom - @scrollView.height())
    else
      @scrollTop() + @scrollView.height()

  scrollLeft: (scrollLeft) ->
    if scrollLeft?
      @scrollView.scrollLeft(scrollLeft)
      @editor.setScrollLeft(@scrollLeft())
    else
      @scrollView.scrollLeft()

  scrollRight: (scrollRight) ->
    if scrollRight?
      @scrollView.scrollRight(scrollRight)
      @editor.setScrollLeft(@scrollLeft())
    else
      @scrollView.scrollRight()

  # Public: Scrolls the editor to the bottom.
  scrollToBottom: ->
    @scrollBottom(@editor.getScreenLineCount() * @calculatedLineHeight)

  # Public: Scrolls the editor to the position of the most recently added
  # cursor.
  #
  # The editor is also centered.
  scrollToCursorPosition: ->
    @scrollToBufferPosition(@editor.getCursorBufferPosition(), center: true)

  # Public: Scrolls the editor to the given buffer position.
  #
  # bufferPosition - An object that represents a buffer position. It can be either
  #                  an {Object} (`{row, column}`), {Array} (`[row, column]`), or {Point}
  # options - A hash matching the options available to {::scrollToPixelPosition}
  scrollToBufferPosition: (bufferPosition, options) ->
    @scrollToPixelPosition(@pixelPositionForBufferPosition(bufferPosition), options)

  # Public: Scrolls the editor to the given screen position.
  #
  # screenPosition - An object that represents a buffer position. It can be either
  #                  an {Object} (`{row, column}`), {Array} (`[row, column]`), or {Point}
  # options - A hash matching the options available to {::scrollToPixelPosition}
  scrollToScreenPosition: (screenPosition, options) ->
    @scrollToPixelPosition(@pixelPositionForScreenPosition(screenPosition), options)

  # Public: Scrolls the editor to the given pixel position.
  #
  # pixelPosition - An object that represents a pixel position. It can be either
  #                 an {Object} (`{row, column}`), {Array} (`[row, column]`), or
  #                 {Point}.
  # options - A hash with the following keys:
  #   :center - if `true`, the position is scrolled such that it's in
  #             the center of the editor
  scrollToPixelPosition: (pixelPosition, options) ->
    return unless @attached
    @scrollVertically(pixelPosition, options)
    @scrollHorizontally(pixelPosition)

  # Public: Highlight all the folds within the given buffer range.
  #
  # "Highlighting" essentially just adds the `fold-selected` class to the line's
  # DOM element.
  #
  # bufferRange - The {Range} to check.
  highlightFoldsContainingBufferRange: (bufferRange) ->
    screenLines = @editor.linesForScreenRows(@firstRenderedScreenRow, @lastRenderedScreenRow)
    for screenLine, i in screenLines
      if fold = screenLine.fold
        screenRow = @firstRenderedScreenRow + i
        element = @lineElementForScreenRow(screenRow)

        if bufferRange.intersectsWith(fold.getBufferRange())
          element.addClass('fold-selected')
        else
          element.removeClass('fold-selected')

  saveScrollPositionForEditor: ->
    if @attached
      @editor.setScrollTop(@scrollTop())
      @editor.setScrollLeft(@scrollLeft())

  # Public: Toggle soft tabs on the edit session.
  toggleSoftTabs: ->
    @editor.setSoftTabs(not @editor.getSoftTabs())

  # Public: Toggle soft wrap on the edit session.
  toggleSoftWrap: ->
    @setWidthInChars()
    @editor.setSoftWrap(not @editor.getSoftWrap())

  calculateWidthInChars: ->
    Math.floor((@scrollView.width() - @getScrollbarWidth()) / @calculatedCharWidth)

  calculateHeightInLines: ->
    Math.ceil($(window).height() / @calculatedLineHeight)

  getScrollbarWidth: ->
    scrollbarElement = @verticalScrollbar[0]
    scrollbarElement.offsetWidth - scrollbarElement.clientWidth

  # Public: Enables/disables soft wrap on the editor.
  #
  # softWrap - A {Boolean} which, if `true`, enables soft wrap
  setSoftWrap: (softWrap) ->
    if softWrap
      @addClass 'soft-wrap'
      @scrollLeft(0)
    else
      @removeClass 'soft-wrap'

  # Public: Sets the font size for the editor.
  #
  # fontSize - A {Number} indicating the font size in pixels.
  setFontSize: (fontSize) ->
    @css('font-size', "#{fontSize}px")

    @clearCharacterWidthCache()

    if @isOnDom()
      @redraw()
    else
      @redrawOnReattach = @attached

  # Public: Retrieves the font size for the editor.
  #
  # Returns a {Number} indicating the font size in pixels.
  getFontSize: ->
    parseInt(@css("font-size"))

  # Public: Sets the font family for the editor.
  #
  # fontFamily - A {String} identifying the CSS `font-family`.
  setFontFamily: (fontFamily='') ->
    @css('font-family', fontFamily)

    @clearCharacterWidthCache()

    @redraw()

  # Public: Gets the font family for the editor.
  #
  # Returns a {String} identifying the CSS `font-family`.
  getFontFamily: -> @css("font-family")

  # Public: Sets the line height of the editor
  #
  # editorLineHeight - A {Number} without a unit suffix identifying the CSS
  # `line-height`.
  setEditorLineHeight: (editorLineHeight) ->
    if editorLineHeight > -Infinity
      @css('line-height', editorLineHeight)
      @redraw()

  # Public: Gets the line height for the editor
  #
  # Returns a {Float} identifying the CSS line-height.
  getEditorLineHeight: ->
    parseFloat(@css('line-height'))

  # Public: Redraw the editor
  redraw: ->
    return unless @hasParent()
    return unless @attached
    @redrawOnReattach = false
    @calculateDimensions()
    @updatePaddingOfRenderedLines()
    @updateLayerDimensions()
    @requestDisplayUpdate()

  # Public: Split the editor view left.
  splitLeft: ->
    pane = @getPane()
    pane?.splitLeft(pane?.copyActiveItem()).activeView

  # Public: Split the editor view right.
  splitRight: ->
    pane = @getPane()
    pane?.splitRight(pane?.copyActiveItem()).activeView

  # Public: Split the editor view up.
  splitUp: ->
    pane = @getPane()
    pane?.splitUp(pane?.copyActiveItem()).activeView

  # Public: Split the editor view down.
  splitDown: ->
    pane = @getPane()
    pane?.splitDown(pane?.copyActiveItem()).activeView

  # Public: Get this view's pane.
  #
  # Returns a {Pane}.
  getPane: ->
    @parent('.item-views').parents('.pane').view()

  remove: (selector, keepData) ->
    return super if keepData or @removed
    super
    atom.workspaceView?.focus()

  beforeRemove: ->
    @trigger 'editor:will-be-removed'
    @removed = true
    @editor?.destroy()
    $(window).off(".editor-#{@id}")
    $(document).off(".editor-#{@id}")

  getCursorView: (index) ->
    index ?= @cursorViews.length - 1
    @cursorViews[index]

  getCursorViews: ->
    new Array(@cursorViews...)

  addCursorView: (cursor, options) ->
    cursorView = new CursorView(cursor, this, options)
    @cursorViews.push(cursorView)
    @overlayer.append(cursorView)
    cursorView

  removeCursorView: (cursorView) ->
    _.remove(@cursorViews, cursorView)

  getSelectionView: (index) ->
    index ?= @selectionViews.length - 1
    @selectionViews[index]

  getSelectionViews: ->
    new Array(@selectionViews...)

  addSelectionView: (selection) ->
    selectionView = new SelectionView({editorView: this, selection})
    @selectionViews.push(selectionView)
    @underlayer.append(selectionView)
    selectionView

  removeSelectionView: (selectionView) ->
    _.remove(@selectionViews, selectionView)

  removeAllCursorAndSelectionViews: ->
    cursorView.remove() for cursorView in @getCursorViews()
    selectionView.remove() for selectionView in @getSelectionViews()

  appendToLinesView: (view) ->
    @overlayer.append(view)

  # Scrolls the editor vertically to a given position.
  scrollVertically: (pixelPosition, {center}={}) ->
    scrollViewHeight = @scrollView.height()
    scrollTop = @scrollTop()
    scrollBottom = scrollTop + scrollViewHeight

    if center
      unless scrollTop < pixelPosition.top < scrollBottom
        @scrollTop(pixelPosition.top - (scrollViewHeight / 2))
    else
      linesInView = @scrollView.height() / @calculatedLineHeight
      maxScrollMargin = Math.floor((linesInView - 1) / 2)
      scrollMargin = Math.min(@vScrollMargin, maxScrollMargin)
      margin = scrollMargin * @calculatedLineHeight
      desiredTop = pixelPosition.top - margin
      desiredBottom = pixelPosition.top + @calculatedLineHeight + margin
      if desiredBottom > scrollBottom
        @scrollTop(desiredBottom - scrollViewHeight)
      else if desiredTop < scrollTop
        @scrollTop(desiredTop)

  # Scrolls the editor horizontally to a given position.
  scrollHorizontally: (pixelPosition) ->
    return if @editor.getSoftWrap()

    charsInView = @scrollView.width() / @calculatedCharWidth
    maxScrollMargin = Math.floor((charsInView - 1) / 2)
    scrollMargin = Math.min(@hScrollMargin, maxScrollMargin)
    margin = scrollMargin * @calculatedCharWidth
    desiredRight = pixelPosition.left + @calculatedCharWidth + margin
    desiredLeft = pixelPosition.left - margin

    if desiredRight > @scrollRight()
      @scrollRight(desiredRight)
    else if desiredLeft < @scrollLeft()
      @scrollLeft(desiredLeft)
    @saveScrollPositionForEditor()

  calculateDimensions: ->
    fragment = $('<div class="line" style="position: absolute; visibility: hidden;"><span>x</span></div>')
    @renderedLines.append(fragment)

    lineRect = fragment[0].getBoundingClientRect()
    charRect = fragment.find('span')[0].getBoundingClientRect()
    @calculatedLineHeight = lineRect.height
    @calculatedCharWidth = charRect.width
    @charHeight = charRect.height
    fragment.remove()
    @setHeightInLines()

  recalculateDimensions: ->
<<<<<<< HEAD
    oldCalculatedCharWidth = @calculatedCharWidth
    oldLineHeight = @calculatedLineHeight
=======
    return unless @attached

    oldCharWidth = @charWidth
    oldLineHeight = @lineHeight
>>>>>>> 65ff1086

    @calculateDimensions()

    unless @calculatedCharWidth is oldCalculatedCharWidth and @calculatedLineHeight is oldLineHeight
      @clearCharacterWidthCache()
      @requestDisplayUpdate()

  updateLayerDimensions: ->
    height = @calculatedLineHeight * @editor.getScreenLineCount()
    unless @layerHeight == height
      @layerHeight = height
      @underlayer.height(@layerHeight)
      @renderedLines.height(@layerHeight)
      @overlayer.height(@layerHeight)
      @verticalScrollbarContent.height(@layerHeight)
      @scrollBottom(height) if @scrollBottom() > height

    minWidth = Math.max(@calculatedCharWidth * @editor.getMaxScreenLineLength() + 20, @scrollView.width())
    unless @layerMinWidth == minWidth
      @renderedLines.css('min-width', minWidth)
      @underlayer.css('min-width', minWidth)
      @overlayer.css('min-width', minWidth)
      @layerMinWidth = minWidth
      @trigger 'editor:min-width-changed'

  # Override for speed. The base function checks computedStyle, unnecessary here.
  isHidden: ->
    style = this[0].style
    if style.display == 'none' or not @isOnDom()
      true
    else
      false

  clearRenderedLines: ->
    @renderedLines.empty()
    @firstRenderedScreenRow = null
    @lastRenderedScreenRow = null

  resetDisplay: ->
    return unless @attached

    @clearRenderedLines()
    @removeAllCursorAndSelectionViews()
    editorScrollTop = @editor.getScrollTop() ? 0
    editorScrollLeft = @editor.getScrollLeft() ? 0
    @updateLayerDimensions()
    @scrollTop(editorScrollTop)
    @scrollLeft(editorScrollLeft)
    @setSoftWrap(@editor.getSoftWrap())
    @newCursors = @editor.getCursors()
    @newSelections = @editor.getSelections()
    @updateDisplay(suppressAutoScroll: true)

  requestDisplayUpdate: ->
    return if @pendingDisplayUpdate
    return unless @isVisible()
    @pendingDisplayUpdate = true
    setImmediate =>
      @updateDisplay()
      @pendingDisplayUpdate = false

  updateDisplay: (options={}) ->
    return unless @attached and @editor
    return if @editor.isDestroyed()
    unless @isOnDom() and @isVisible()
      @redrawOnReattach = true
      return

    @updateRenderedLines()
    @updatePlaceholderText()
    @highlightCursorLine()
    @updateCursorViews()
    @updateSelectionViews()
    @autoscroll(options)
    @trigger 'editor:display-updated'

  updateCursorViews: ->
    if @newCursors.length > 0
      @addCursorView(cursor) for cursor in @newCursors when not cursor.destroyed
      @syncCursorAnimations()
      @newCursors = []

    for cursorView in @getCursorViews()
      if cursorView.needsRemoval
        cursorView.remove()
      else if @shouldUpdateCursor(cursorView)
        cursorView.updateDisplay()

  shouldUpdateCursor: (cursorView) ->
    return false unless cursorView.needsUpdate

    pos = cursorView.getScreenPosition()
    pos.row >= @firstRenderedScreenRow and pos.row <= @lastRenderedScreenRow

  updateSelectionViews: ->
    if @newSelections.length > 0
      @addSelectionView(selection) for selection in @newSelections when not selection.destroyed
      @newSelections = []

    for selectionView in @getSelectionViews()
      if selectionView.needsRemoval
        selectionView.remove()
      else if @shouldUpdateSelection(selectionView)
        selectionView.updateDisplay()

  shouldUpdateSelection: (selectionView) ->
    screenRange = selectionView.getScreenRange()
    startRow = screenRange.start.row
    endRow = screenRange.end.row
    (startRow >= @firstRenderedScreenRow and startRow <= @lastRenderedScreenRow) or # startRow in range
      (endRow >= @firstRenderedScreenRow and endRow <= @lastRenderedScreenRow) or # endRow in range
      (startRow <= @firstRenderedScreenRow and endRow >= @lastRenderedScreenRow) # selection surrounds the rendered items

  syncCursorAnimations: ->
    cursorView.resetBlinking() for cursorView in @getCursorViews()

  autoscroll: (options={}) ->
    for cursorView in @getCursorViews()
      if !options.suppressAutoScroll and cursorView.needsAutoscroll()
        @scrollToPixelPosition(cursorView.getPixelPosition())
      cursorView.clearAutoscroll()

    for selectionView in @getSelectionViews()
      if !options.suppressAutoScroll and selectionView.needsAutoscroll()
        @scrollToPixelPosition(selectionView.getCenterPixelPosition(), center: true)
        selectionView.highlight()
      selectionView.clearAutoscroll()

  updatePlaceholderText: ->
    return unless @mini
    if (not @placeholderText) or @editor.getText()
      @find('.placeholder-text').remove()
    else if @placeholderText and not @editor.getText()
      element = @find('.placeholder-text')
      if element.length
        element.text(@placeholderText)
      else
        @underlayer.append($('<span/>', class: 'placeholder-text', text: @placeholderText))

  updateRenderedLines: ->
    firstVisibleScreenRow = @getFirstVisibleScreenRow()
    lastScreenRowToRender = firstVisibleScreenRow + @heightInLines - 1
    lastScreenRow = @editor.getLastScreenRow()

    if @firstRenderedScreenRow? and firstVisibleScreenRow >= @firstRenderedScreenRow and lastScreenRowToRender <= @lastRenderedScreenRow
      renderFrom = Math.min(lastScreenRow, @firstRenderedScreenRow)
      renderTo = Math.min(lastScreenRow, @lastRenderedScreenRow)
    else
      renderFrom = Math.min(lastScreenRow, Math.max(0, firstVisibleScreenRow - @lineOverdraw))
      renderTo = Math.min(lastScreenRow, lastScreenRowToRender + @lineOverdraw)

    if @pendingChanges.length == 0 and @firstRenderedScreenRow and @firstRenderedScreenRow <= renderFrom and renderTo <= @lastRenderedScreenRow
      return

    changes = @pendingChanges
    intactRanges = @computeIntactRanges(renderFrom, renderTo)

    @gutter.updateLineNumbers(changes, renderFrom, renderTo)

    @clearDirtyRanges(intactRanges)
    @fillDirtyRanges(intactRanges, renderFrom, renderTo)
    @firstRenderedScreenRow = renderFrom
    @lastRenderedScreenRow = renderTo
    @updateLayerDimensions()
    @updatePaddingOfRenderedLines()

  computeSurroundingEmptyLineChanges: (change) ->
    emptyLineChanges = []

    if change.bufferDelta?
      afterStart = change.end + change.bufferDelta + 1
      if @editor.lineForBufferRow(afterStart) is ''
        afterEnd = afterStart
        afterEnd++ while @editor.lineForBufferRow(afterEnd + 1) is ''
        emptyLineChanges.push({start: afterStart, end: afterEnd, screenDelta: 0})

      beforeEnd = change.start - 1
      if @editor.lineForBufferRow(beforeEnd) is ''
        beforeStart = beforeEnd
        beforeStart-- while @editor.lineForBufferRow(beforeStart - 1) is ''
        emptyLineChanges.push({start: beforeStart, end: beforeEnd, screenDelta: 0})

    emptyLineChanges

  computeIntactRanges: (renderFrom, renderTo) ->
    return [] if !@firstRenderedScreenRow? and !@lastRenderedScreenRow?

    intactRanges = [{start: @firstRenderedScreenRow, end: @lastRenderedScreenRow, domStart: 0}]

    if not @mini and @showIndentGuide
      emptyLineChanges = []
      for change in @pendingChanges
        emptyLineChanges.push(@computeSurroundingEmptyLineChanges(change)...)
      @pendingChanges.push(emptyLineChanges...)

    for change in @pendingChanges
      newIntactRanges = []
      for range in intactRanges
        if change.end < range.start and change.screenDelta != 0
          newIntactRanges.push(
            start: range.start + change.screenDelta
            end: range.end + change.screenDelta
            domStart: range.domStart
          )
        else if change.end < range.start or change.start > range.end
          newIntactRanges.push(range)
        else
          if change.start > range.start
            newIntactRanges.push(
              start: range.start
              end: change.start - 1
              domStart: range.domStart)
          if change.end < range.end
            newIntactRanges.push(
              start: change.end + change.screenDelta + 1
              end: range.end + change.screenDelta
              domStart: range.domStart + change.end + 1 - range.start
            )
      intactRanges = newIntactRanges

    @truncateIntactRanges(intactRanges, renderFrom, renderTo)

    @pendingChanges = []

    intactRanges

  truncateIntactRanges: (intactRanges, renderFrom, renderTo) ->
    i = 0
    while i < intactRanges.length
      range = intactRanges[i]
      if range.start < renderFrom
        range.domStart += renderFrom - range.start
        range.start = renderFrom
      if range.end > renderTo
        range.end = renderTo
      if range.start >= range.end
        intactRanges.splice(i--, 1)
      i++
    intactRanges.sort (a, b) -> a.domStart - b.domStart

  clearDirtyRanges: (intactRanges) ->
    if intactRanges.length == 0
      @renderedLines[0].innerHTML = ''
    else if currentLine = @renderedLines[0].firstChild
      domPosition = 0
      for intactRange in intactRanges
        while intactRange.domStart > domPosition
          currentLine = @clearLine(currentLine)
          domPosition++
        for i in [intactRange.start..intactRange.end]
          currentLine = currentLine.nextSibling
          domPosition++
      while currentLine
        currentLine = @clearLine(currentLine)

  clearLine: (lineElement) ->
    next = lineElement.nextSibling
    @renderedLines[0].removeChild(lineElement)
    next

  fillDirtyRanges: (intactRanges, renderFrom, renderTo) ->
    i = 0
    nextIntact = intactRanges[i]
    currentLine = @renderedLines[0].firstChild

    row = renderFrom
    while row <= renderTo
      if row == nextIntact?.end + 1
        nextIntact = intactRanges[++i]

      if !nextIntact or row < nextIntact.start
        if nextIntact
          dirtyRangeEnd = nextIntact.start - 1
        else
          dirtyRangeEnd = renderTo

        for lineElement in @buildLineElementsForScreenRows(row, dirtyRangeEnd)
          @renderedLines[0].insertBefore(lineElement, currentLine)
          row++
      else
        currentLine = currentLine.nextSibling
        row++

  updatePaddingOfRenderedLines: ->
    paddingTop = @firstRenderedScreenRow * @calculatedLineHeight
    @renderedLines.css('padding-top', paddingTop)
    @gutter.lineNumbers.css('padding-top', paddingTop)

    paddingBottom = (@editor.getLastScreenRow() - @lastRenderedScreenRow) * @calculatedLineHeight
    @renderedLines.css('padding-bottom', paddingBottom)
    @gutter.lineNumbers.css('padding-bottom', paddingBottom)

  # Public: Retrieves the number of the row that is visible and currently at the
  # top of the editor.
  #
  # Returns a {Number}.
  getFirstVisibleScreenRow: ->
    screenRow = Math.floor(@scrollTop() / @calculatedLineHeight)
    screenRow = 0 if isNaN(screenRow)
    screenRow

  # Public: Retrieves the number of the row that is visible and currently at the
  # bottom of the editor.
  #
  # Returns a {Number}.
  getLastVisibleScreenRow: ->
    calculatedRow = Math.ceil((@scrollTop() + @scrollView.height()) / @calculatedLineHeight) - 1
    screenRow = Math.max(0, Math.min(@editor.getScreenLineCount() - 1, calculatedRow))
    screenRow = 0 if isNaN(screenRow)
    screenRow

  # Public: Given a row number, identifies if it is currently visible.
  #
  # row - A row {Number} to check
  #
  # Returns a {Boolean}.
  isScreenRowVisible: (row) ->
    @getFirstVisibleScreenRow() <= row <= @getLastVisibleScreenRow()

  handleScreenLinesChange: (change) ->
    @pendingChanges.push(change)
    @requestDisplayUpdate()

  buildLineElementForScreenRow: (screenRow) ->
    @buildLineElementsForScreenRows(screenRow, screenRow)[0]

  buildLineElementsForScreenRows: (startRow, endRow) ->
    div = document.createElement('div')
    div.innerHTML = @htmlForScreenRows(startRow, endRow)
    new Array(div.children...)

  htmlForScreenRows: (startRow, endRow) ->
    htmlLines = ''
    screenRow = startRow
    for line in @editor.linesForScreenRows(startRow, endRow)
      htmlLines += @htmlForScreenLine(line, screenRow++)
    htmlLines

  htmlForScreenLine: (screenLine, screenRow) ->
    { tokens, text, lineEnding, fold, isSoftWrapped } =  screenLine
    if fold
      attributes = { class: 'fold line', 'fold-id': fold.id }
    else
      attributes = { class: 'line' }

    invisibles = @invisibles if @showInvisibles
    eolInvisibles = @getEndOfLineInvisibles(screenLine)
    htmlEolInvisibles = @buildHtmlEndOfLineInvisibles(screenLine)

    indentation = EditorView.buildIndentation(screenRow, @editor)

    EditorView.buildLineHtml({tokens, text, lineEnding, fold, isSoftWrapped, invisibles, eolInvisibles, htmlEolInvisibles, attributes, @showIndentGuide, indentation, @editor, @mini})

  @buildIndentation: (screenRow, editor) ->
    bufferRow = editor.bufferPositionForScreenPosition([screenRow]).row
    bufferLine = editor.lineForBufferRow(bufferRow)
    if bufferLine is ''
      indentation = 0
      nextRow = screenRow + 1
      while nextRow < editor.getBuffer().getLineCount()
        bufferRow = editor.bufferPositionForScreenPosition([nextRow]).row
        bufferLine = editor.lineForBufferRow(bufferRow)
        if bufferLine isnt ''
          indentation = Math.ceil(editor.indentLevelForLine(bufferLine))
          break
        nextRow++

      previousRow = screenRow - 1
      while previousRow >= 0
        bufferRow = editor.bufferPositionForScreenPosition([previousRow]).row
        bufferLine = editor.lineForBufferRow(bufferRow)
        if bufferLine isnt ''
          indentation = Math.max(indentation, Math.ceil(editor.indentLevelForLine(bufferLine)))
          break
        previousRow--

      indentation
    else
      Math.ceil(editor.indentLevelForLine(bufferLine))

  buildHtmlEndOfLineInvisibles: (screenLine) ->
    invisibles = []
    for invisible in @getEndOfLineInvisibles(screenLine)
      invisibles.push("<span class='invisible-character'>#{invisible}</span>")
    invisibles.join('')

  getEndOfLineInvisibles: (screenLine) ->
    return [] unless @showInvisibles and @invisibles
    return [] if @mini or screenLine.isSoftWrapped()

    invisibles = []
    invisibles.push(@invisibles.cr) if @invisibles.cr and screenLine.lineEnding is '\r\n'
    invisibles.push(@invisibles.eol) if @invisibles.eol
    invisibles

  lineElementForScreenRow: (screenRow) ->
    @renderedLines.children(":eq(#{screenRow - @firstRenderedScreenRow})")

  toggleLineCommentsInSelection: ->
    @editor.toggleLineCommentsInSelection()

  # Public: Converts a buffer position to a pixel position.
  #
  # position - An object that represents a buffer position. It can be either
  #            an {Object} (`{row, column}`), {Array} (`[row, column]`), or {Point}
  #
  # Returns an object with two values: `top` and `left`, representing the pixel positions.
  pixelPositionForBufferPosition: (position) ->
    @pixelPositionForScreenPosition(@editor.screenPositionForBufferPosition(position))

  # Public: Converts a screen position to a pixel position.
  #
  # position - An object that represents a screen position. It can be either
  #            an {Object} (`{row, column}`), {Array} (`[row, column]`), or {Point}
  #
  # Returns an object with two values: `top` and `left`, representing the pixel positions.
  pixelPositionForScreenPosition: (position) ->
    return { top: 0, left: 0 } unless @isOnDom() and @isVisible()
    {row, column} = Point.fromObject(position)
    actualRow = Math.floor(row)

    lineElement = existingLineElement = @lineElementForScreenRow(actualRow)[0]
    unless existingLineElement
      lineElement = @buildLineElementForScreenRow(actualRow)
      @renderedLines.append(lineElement)
    left = @positionLeftForLineAndColumn(lineElement, actualRow, column)
    unless existingLineElement
      @renderedLines[0].removeChild(lineElement)
    { top: row * @calculatedLineHeight, left }

  positionLeftForLineAndColumn: (lineElement, screenRow, screenColumn) ->
    return 0 if screenColumn == 0

    tokenizedLine = @editor.displayBuffer.lineForRow(screenRow)

    left = 0
    index = 0
    for token in tokenizedLine.tokens
      for char in token.value
        return left if index >= screenColumn

        val = @getCharacterWidthCache(token.scopes, char)
        if val?
          left += val
        else
          return @measureToColumn(lineElement, tokenizedLine, screenColumn)

        index++
    left

  measureToColumn: (lineElement, tokenizedLine, screenColumn) ->
    left = oldLeft = index = 0
    iterator = document.createNodeIterator(lineElement, NodeFilter.SHOW_TEXT, TextNodeFilter)

    returnLeft = null

    offsetLeft = @scrollView.offset().left
    paddingLeft = parseInt(@scrollView.css('padding-left'))

    while textNode = iterator.nextNode()
      content = textNode.textContent

      for char, i in content
        # Don't continue caching long lines :racehorse:
        break if index > LongLineLength and screenColumn < index

        # Dont return right away, finish caching the whole line
        returnLeft = left if index == screenColumn
        oldLeft = left

        scopes = tokenizedLine.tokenAtBufferColumn(index)?.scopes
        cachedCalculatedCharWidth = @getCharacterWidthCache(scopes, char)

        if cachedCalculatedCharWidth?
          left = oldLeft + cachedCalculatedCharWidth
        else
          # i + 1 to measure to the end of the current character
          MeasureRange.setEnd(textNode, i + 1)
          MeasureRange.collapse()
          rects = MeasureRange.getClientRects()
          return 0 if rects.length == 0
          left = rects[0].left - Math.floor(offsetLeft) + Math.floor(@scrollLeft()) - paddingLeft

          if scopes?
            cachedCalculatedCharWidth = left - oldLeft
            @setCharacterWidthCache(scopes, char, cachedCalculatedCharWidth)

        # Assume all the characters are the same width when dealing with long
        # lines :racehorse:
        return screenColumn * cachedCalculatedCharWidth if index > LongLineLength

        index++

    returnLeft ? left

  getCharacterWidthCache: (scopes, char) ->
    scopes ?= NoScope
    obj = @constructor.characterWidthCache
    for scope in scopes
      obj = obj[scope]
      return null unless obj?
    obj[char]

  setCharacterWidthCache: (scopes, char, val) ->
    scopes ?= NoScope
    obj = @constructor.characterWidthCache
    for scope in scopes
      obj[scope] ?= {}
      obj = obj[scope]
    obj[char] = val

  clearCharacterWidthCache: ->
    @constructor.characterWidthCache = {}

  pixelOffsetForScreenPosition: (position) ->
    {top, left} = @pixelPositionForScreenPosition(position)
    offset = @renderedLines.offset()
    {top: top + offset.top, left: left + offset.left}

  screenPositionFromMouseEvent: (e) ->
    { pageX, pageY } = e
    offset = @scrollView.offset()

    editorRelativeTop = pageY - offset.top + @scrollTop()
    row = Math.floor(editorRelativeTop / @calculatedLineHeight)
    column = 0

    if pageX > offset.left and lineElement = @lineElementForScreenRow(row)[0]
      range = document.createRange()
      iterator = document.createNodeIterator(lineElement, NodeFilter.SHOW_TEXT, acceptNode: -> NodeFilter.FILTER_ACCEPT)
      while node = iterator.nextNode()
        range.selectNodeContents(node)
        column += node.textContent.length
        {left, right} = range.getClientRects()[0]
        break if left <= pageX <= right

      if node
        for characterPosition in [node.textContent.length...0]
          range.setStart(node, characterPosition - 1)
          range.setEnd(node, characterPosition)
          {left, right, width} = range.getClientRects()[0]
          break if left <= pageX - width / 2 <= right
          column--

      range.detach()

    new Point(row, column)

  # Highlights the current line the cursor is on.
  highlightCursorLine: ->
    return if @mini

    @highlightedLine?.removeClass('cursor-line')
    if @editor.getSelection().isEmpty()
      @highlightedLine = @lineElementForScreenRow(@editor.getCursorScreenRow())
      @highlightedLine.addClass('cursor-line')
    else
      @highlightedLine = null

  # Copies the current file path to the native clipboard.
  copyPathToClipboard: ->
    path = @editor.getPath()
    atom.clipboard.write(path) if path?

  @buildLineHtml: ({tokens, text, lineEnding, fold, isSoftWrapped, invisibles, eolInvisibles, htmlEolInvisibles, attributes, showIndentGuide, indentation, editor, mini}) ->
    scopeStack = []
    line = []

    attributePairs = ''
    attributePairs += " #{attributeName}=\"#{value}\"" for attributeName, value of attributes
    line.push("<div #{attributePairs}>")

    if text == ''
      html = @buildEmptyLineHtml(showIndentGuide, eolInvisibles, htmlEolInvisibles, indentation, editor, mini)
      line.push(html) if html
    else
      firstNonWhitespacePosition = text.search(/\S/)
      firstTrailingWhitespacePosition = text.search(/\s*$/)
      lineIsWhitespaceOnly = firstTrailingWhitespacePosition is 0
      position = 0
      for token in tokens
        @updateScopeStack(line, scopeStack, token.scopes)
        hasLeadingWhitespace =  position < firstNonWhitespacePosition
        hasTrailingWhitespace = position + token.value.length > firstTrailingWhitespacePosition
        hasIndentGuide = not mini and showIndentGuide and (hasLeadingWhitespace or lineIsWhitespaceOnly)
        line.push(token.getValueAsHtml({invisibles, hasLeadingWhitespace, hasTrailingWhitespace, hasIndentGuide}))
        position += token.value.length

    @popScope(line, scopeStack) while scopeStack.length > 0
    line.push(htmlEolInvisibles) unless text == ''
    line.push("<span class='fold-marker'/>") if fold

    line.push('</div>')
    line.join('')

  @updateScopeStack: (line, scopeStack, desiredScopes) ->
    excessScopes = scopeStack.length - desiredScopes.length
    if excessScopes > 0
      @popScope(line, scopeStack) while excessScopes--

    # pop until common prefix
    for i in [scopeStack.length..0]
      break if _.isEqual(scopeStack[0...i], desiredScopes[0...i])
      @popScope(line, scopeStack)

    # push on top of common prefix until scopeStack == desiredScopes
    for j in [i...desiredScopes.length]
      @pushScope(line, scopeStack, desiredScopes[j])

    null

  @pushScope: (line, scopeStack, scope) ->
    scopeStack.push(scope)
    line.push("<span class=\"#{scope.replace(/\./g, ' ')}\">")

  @popScope: (line, scopeStack) ->
    scopeStack.pop()
    line.push("</span>")

  @buildEmptyLineHtml: (showIndentGuide, eolInvisibles, htmlEolInvisibles, indentation, editor, mini) ->
    indentCharIndex = 0
    if not mini and showIndentGuide
      if indentation > 0
        tabLength = editor.getTabLength()
        indentGuideHtml = ''
        for level in [0...indentation]
          indentLevelHtml = "<span class='indent-guide'>"
          for characterPosition in [0...tabLength]
            if invisible = eolInvisibles[indentCharIndex++]
              indentLevelHtml += "<span class='invisible-character'>#{invisible}</span>"
            else
              indentLevelHtml += ' '
          indentLevelHtml += "</span>"
          indentGuideHtml += indentLevelHtml

        while indentCharIndex < eolInvisibles.length
          indentGuideHtml += "<span class='invisible-character'>#{eolInvisibles[indentCharIndex++]}</span>"

        return indentGuideHtml

    if htmlEolInvisibles.length > 0
      htmlEolInvisibles
    else
      '&nbsp;'

  replaceSelectedText: (replaceFn) ->
    selection = @editor.getSelection()
    return false if selection.isEmpty()

    text = replaceFn(@editor.getTextInRange(selection.getBufferRange()))
    return false if text is null or text is undefined

    @editor.insertText(text, select: true)
    true

  consolidateSelections: (e) -> e.abortKeyBinding() unless @editor.consolidateSelections()

  logCursorScope: ->
    console.log @editor.getCursorScopes()

  logScreenLines: (start, end) ->
    @editor.logScreenLines(start, end)

  logRenderedLines: ->
    @renderedLines.find('.line').each (n) ->
      console.log n, $(this).text()<|MERGE_RESOLUTION|>--- conflicted
+++ resolved
@@ -902,15 +902,10 @@
     @setHeightInLines()
 
   recalculateDimensions: ->
-<<<<<<< HEAD
+    return unless @attached
+
     oldCalculatedCharWidth = @calculatedCharWidth
     oldLineHeight = @calculatedLineHeight
-=======
-    return unless @attached
-
-    oldCharWidth = @charWidth
-    oldLineHeight = @lineHeight
->>>>>>> 65ff1086
 
     @calculateDimensions()
 
