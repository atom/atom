--- conflicted
+++ resolved
@@ -388,13 +388,8 @@
     }
   }
 
-<<<<<<< HEAD
   async update (params) {
     const displayLayerParams = {}
-=======
-  update(params) {
-    const displayLayerParams = {};
->>>>>>> 1d9a4caf
 
     for (let param of Object.keys(params)) {
       const value = params[param];
@@ -417,7 +412,6 @@
           break;
 
         case 'encoding':
-<<<<<<< HEAD
           if (!atom.config.get('core.fileEncodingAutoDetect')) {
             this.buffer.setEncoding(value)
           }
@@ -430,10 +424,6 @@
             this.buffer.setEncoding(atom.config.get('core.fileEncoding'))
           }
           break
-=======
-          this.buffer.setEncoding(value);
-          break;
->>>>>>> 1d9a4caf
 
         case 'softTabs':
           if (value !== this.softTabs) {
