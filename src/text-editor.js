--- conflicted
+++ resolved
@@ -1926,32 +1926,22 @@
   */
 
   // Essential: Undo the last change.
-<<<<<<< HEAD
   //
   // * `options` (optional) {Object}
   //   * `bypassReadOnly` (optional) {Boolean} Must be `true` to modify a read-only editor. (default: false)
   undo (options = {}) {
     this.ensureWritable('undo', options)
-    this.avoidMergingSelections(() => this.buffer.undo())
-=======
-  undo () {
     this.avoidMergingSelections(() => this.buffer.undo({selectionsMarkerLayer: this.selectionsMarkerLayer}))
->>>>>>> fd2d7baf
     this.getLastSelection().autoscroll()
   }
 
   // Essential: Redo the last change.
-<<<<<<< HEAD
   //
   // * `options` (optional) {Object}
   //   * `bypassReadOnly` (optional) {Boolean} Must be `true` to modify a read-only editor. (default: false)
   redo (options = {}) {
     this.ensureWritable('redo', options)
-    this.avoidMergingSelections(() => this.buffer.redo())
-=======
-  redo () {
     this.avoidMergingSelections(() => this.buffer.redo({selectionsMarkerLayer: this.selectionsMarkerLayer}))
->>>>>>> fd2d7baf
     this.getLastSelection().autoscroll()
   }
 
