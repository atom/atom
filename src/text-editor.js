const _ = require('underscore-plus');
const path = require('path');
const fs = require('fs-plus');
const Grim = require('grim');
const dedent = require('dedent');
const { CompositeDisposable, Disposable, Emitter } = require('event-kit');
const TextBuffer = require('text-buffer');
const { Point, Range } = TextBuffer;
const DecorationManager = require('./decoration-manager');
const Cursor = require('./cursor');
const Selection = require('./selection');
const NullGrammar = require('./null-grammar');
const TextMateLanguageMode = require('./text-mate-language-mode');
const ScopeDescriptor = require('./scope-descriptor');

const TextMateScopeSelector = require('first-mate').ScopeSelector;
const GutterContainer = require('./gutter-container');
let TextEditorComponent = null;
let TextEditorElement = null;
const {
  isDoubleWidthCharacter,
  isHalfWidthCharacter,
  isKoreanCharacter,
  isWrapBoundary
} = require('./text-utils');

const SERIALIZATION_VERSION = 1;
const NON_WHITESPACE_REGEXP = /\S/;
const ZERO_WIDTH_NBSP = '\ufeff';
let nextId = 0;

const DEFAULT_NON_WORD_CHARACTERS = '/\\()"\':,.;<>~!@#$%^&*|+=[]{}`?-…';

// Essential: This class represents all essential editing state for a single
// {TextBuffer}, including cursor and selection positions, folds, and soft wraps.
// If you're manipulating the state of an editor, use this class.
//
// A single {TextBuffer} can belong to multiple editors. For example, if the
// same file is open in two different panes, Atom creates a separate editor for
// each pane. If the buffer is manipulated the changes are reflected in both
// editors, but each maintains its own cursor position, folded lines, etc.
//
// ## Accessing TextEditor Instances
//
// The easiest way to get hold of `TextEditor` objects is by registering a callback
// with `::observeTextEditors` on the `atom.workspace` global. Your callback will
// then be called with all current editor instances and also when any editor is
// created in the future.
//
// ```js
// atom.workspace.observeTextEditors(editor => {
//   editor.insertText('Hello World')
// })
// ```
//
// ## Buffer vs. Screen Coordinates
//
// Because editors support folds and soft-wrapping, the lines on screen don't
// always match the lines in the buffer. For example, a long line that soft wraps
// twice renders as three lines on screen, but only represents one line in the
// buffer. Similarly, if rows 5-10 are folded, then row 6 on screen corresponds
// to row 11 in the buffer.
//
// Your choice of coordinates systems will depend on what you're trying to
// achieve. For example, if you're writing a command that jumps the cursor up or
// down by 10 lines, you'll want to use screen coordinates because the user
// probably wants to skip lines *on screen*. However, if you're writing a package
// that jumps between method definitions, you'll want to work in buffer
// coordinates.
//
// **When in doubt, just default to buffer coordinates**, then experiment with
// soft wraps and folds to ensure your code interacts with them correctly.
module.exports = class TextEditor {
  static setClipboard(clipboard) {
    this.clipboard = clipboard;
  }

  static setScheduler(scheduler) {
    if (TextEditorComponent == null) {
      TextEditorComponent = require('./text-editor-component');
    }
    return TextEditorComponent.setScheduler(scheduler);
  }

  static didUpdateStyles() {
    if (TextEditorComponent == null) {
      TextEditorComponent = require('./text-editor-component');
    }
    return TextEditorComponent.didUpdateStyles();
  }

  static didUpdateScrollbarStyles() {
    if (TextEditorComponent == null) {
      TextEditorComponent = require('./text-editor-component');
    }
    return TextEditorComponent.didUpdateScrollbarStyles();
  }

  static viewForItem(item) {
    return item.element || item;
  }

  static deserialize(state, atomEnvironment) {
    if (state.version !== SERIALIZATION_VERSION) return null;

    let bufferId = state.tokenizedBuffer
      ? state.tokenizedBuffer.bufferId
      : state.bufferId;

    try {
      state.buffer = atomEnvironment.project.bufferForIdSync(bufferId);
      if (!state.buffer) return null;
    } catch (error) {
      if (error.syscall === 'read') {
        return; // Error reading the file, don't deserialize an editor for it
      } else {
        throw error;
      }
    }

    state.assert = atomEnvironment.assert.bind(atomEnvironment);

    // Semantics of the readOnly flag have changed since its introduction.
    // Only respect readOnly2, which has been set with the current readOnly semantics.
    delete state.readOnly;
    state.readOnly = state.readOnly2;
    delete state.readOnly2;

    const editor = new TextEditor(state);
    if (state.registered) {
      const disposable = atomEnvironment.textEditors.add(editor);
      editor.onDidDestroy(() => disposable.dispose());
    }
    return editor;
  }

  constructor(params = {}) {
    if (this.constructor.clipboard == null) {
      throw new Error(
        'Must call TextEditor.setClipboard at least once before creating TextEditor instances'
      );
    }

    this.id = params.id != null ? params.id : nextId++;
    if (this.id >= nextId) {
      // Ensure that new editors get unique ids:
      nextId = this.id + 1;
    }
<<<<<<< HEAD
    this.initialScrollTopRow = params.initialScrollTopRow
    this.initialScrollLeftColumn = params.initialScrollLeftColumn
    this.decorationManager = params.decorationManager
    this.selectionsMarkerLayer = params.selectionsMarkerLayer
    this.mini = (params.mini != null) ? params.mini : false
    this.keyboardInputEnabled = (params.keyboardInputEnabled != null) ? params.keyboardInputEnabled : true
    this.readOnly = (params.readOnly != null) ? params.readOnly : false
    this.placeholderText = params.placeholderText
    this.showLineNumbers = params.showLineNumbers
    this.assert = params.assert || (condition => condition)
    this.showInvisibles = (params.showInvisibles != null) ? params.showInvisibles : true
    this.autoHeight = params.autoHeight
    this.autoWidth = params.autoWidth
    this.scrollPastEnd = (params.scrollPastEnd != null) ? params.scrollPastEnd : false
    this.scrollSensitivity = (params.scrollSensitivity != null) ? params.scrollSensitivity : 40
    this.editorWidthInChars = params.editorWidthInChars
    this.invisibles = params.invisibles
    this.showIndentGuide = params.showIndentGuide
    this.preferredLineLength = params.preferredLineLength
    this.showCursorOnSelection = (params.showCursorOnSelection != null) ? params.showCursorOnSelection : true
    this.maxScreenLineLength = params.maxScreenLineLength
    this.softTabs = (params.softTabs != null) ? params.softTabs : true
    this.autoIndent = (params.autoIndent != null) ? params.autoIndent : true
    this.autoIndentOnPaste = (params.autoIndentOnPaste != null) ? params.autoIndentOnPaste : true
    this.undoGroupingInterval = (params.undoGroupingInterval != null) ? params.undoGroupingInterval : 300
    this.softWrapped = (params.softWrapped != null) ? params.softWrapped : 'disabled'
    this.preferredLineLength = (params.preferredLineLength != null) ? params.preferredLineLength : 80
    this.maxScreenLineLength = (params.maxScreenLineLength != null) ? params.maxScreenLineLength : 500
    this.showLineNumbers = (params.showLineNumbers != null) ? params.showLineNumbers : true
    const {tabLength = 2} = params

    this.alive = true
    this.doBackgroundWork = this.doBackgroundWork.bind(this)
    this.serializationVersion = 1
    this.suppressSelectionMerging = false
    this.selectionFlashDuration = 500
    this.gutterContainer = null
    this.verticalScrollMargin = 2
    this.horizontalScrollMargin = 6
    this.lineHeightInPixels = null
    this.defaultCharWidth = null
    this.height = null
    this.width = null
    this.registered = false
    this.atomicSoftTabs = true
    this.emitter = new Emitter()
    this.disposables = new CompositeDisposable()
    this.cursors = []
    this.cursorsByMarkerId = new Map()
    this.selections = []
    this.hasTerminatedPendingState = false
=======
    this.initialScrollTopRow = params.initialScrollTopRow;
    this.initialScrollLeftColumn = params.initialScrollLeftColumn;
    this.decorationManager = params.decorationManager;
    this.selectionsMarkerLayer = params.selectionsMarkerLayer;
    this.mini = params.mini != null ? params.mini : false;
    this.keyboardInputEnabled =
      params.keyboardInputEnabled != null ? params.keyboardInputEnabled : true;
    this.readOnly = params.readOnly != null ? params.readOnly : false;
    this.placeholderText = params.placeholderText;
    this.showLineNumbers = params.showLineNumbers;
    this.assert = params.assert || (condition => condition);
    this.showInvisibles =
      params.showInvisibles != null ? params.showInvisibles : true;
    this.autoHeight = params.autoHeight;
    this.autoWidth = params.autoWidth;
    this.scrollPastEnd =
      params.scrollPastEnd != null ? params.scrollPastEnd : false;
    this.scrollSensitivity =
      params.scrollSensitivity != null ? params.scrollSensitivity : 40;
    this.editorWidthInChars = params.editorWidthInChars;
    this.invisibles = params.invisibles;
    this.showIndentGuide = params.showIndentGuide;
    this.softWrapped = params.softWrapped;
    this.softWrapAtPreferredLineLength = params.softWrapAtPreferredLineLength;
    this.preferredLineLength = params.preferredLineLength;
    this.showCursorOnSelection =
      params.showCursorOnSelection != null
        ? params.showCursorOnSelection
        : true;
    this.maxScreenLineLength = params.maxScreenLineLength;
    this.softTabs = params.softTabs != null ? params.softTabs : true;
    this.autoIndent = params.autoIndent != null ? params.autoIndent : true;
    this.autoIndentOnPaste =
      params.autoIndentOnPaste != null ? params.autoIndentOnPaste : true;
    this.undoGroupingInterval =
      params.undoGroupingInterval != null ? params.undoGroupingInterval : 300;
    this.softWrapped = params.softWrapped != null ? params.softWrapped : false;
    this.softWrapAtPreferredLineLength =
      params.softWrapAtPreferredLineLength != null
        ? params.softWrapAtPreferredLineLength
        : false;
    this.preferredLineLength =
      params.preferredLineLength != null ? params.preferredLineLength : 80;
    this.maxScreenLineLength =
      params.maxScreenLineLength != null ? params.maxScreenLineLength : 500;
    this.showLineNumbers =
      params.showLineNumbers != null ? params.showLineNumbers : true;
    const { tabLength = 2 } = params;

    this.alive = true;
    this.doBackgroundWork = this.doBackgroundWork.bind(this);
    this.serializationVersion = 1;
    this.suppressSelectionMerging = false;
    this.selectionFlashDuration = 500;
    this.gutterContainer = null;
    this.verticalScrollMargin = 2;
    this.horizontalScrollMargin = 6;
    this.lineHeightInPixels = null;
    this.defaultCharWidth = null;
    this.height = null;
    this.width = null;
    this.registered = false;
    this.atomicSoftTabs = true;
    this.emitter = new Emitter();
    this.disposables = new CompositeDisposable();
    this.cursors = [];
    this.cursorsByMarkerId = new Map();
    this.selections = [];
    this.hasTerminatedPendingState = false;
>>>>>>> 1d9a4caf

    if (params.buffer) {
      this.buffer = params.buffer;
    } else {
      this.buffer = new TextBuffer({
        shouldDestroyOnFileDelete() {
          return atom.config.get('core.closeDeletedFileTabs');
        }
      });
      this.buffer.setLanguageMode(
        new TextMateLanguageMode({ buffer: this.buffer, config: atom.config })
      );
    }

    const languageMode = this.buffer.getLanguageMode();
    this.languageModeSubscription =
      languageMode.onDidTokenize &&
      languageMode.onDidTokenize(() => {
        this.emitter.emit('did-tokenize');
      });
    if (this.languageModeSubscription)
      this.disposables.add(this.languageModeSubscription);

    if (params.displayLayer) {
      this.displayLayer = params.displayLayer;
    } else {
      const displayLayerParams = {
        invisibles: this.getInvisibles(),
        softWrapColumn: this.getSoftWrapColumn(),
        showIndentGuides: this.doesShowIndentGuide(),
        atomicSoftTabs:
          params.atomicSoftTabs != null ? params.atomicSoftTabs : true,
        tabLength,
        ratioForCharacter: this.ratioForCharacter.bind(this),
        isWrapBoundary,
        foldCharacter: ZERO_WIDTH_NBSP,
        softWrapHangingIndent:
          params.softWrapHangingIndentLength != null
            ? params.softWrapHangingIndentLength
            : 0
      };

      this.displayLayer = this.buffer.getDisplayLayer(params.displayLayerId);
      if (this.displayLayer) {
        this.displayLayer.reset(displayLayerParams);
        this.selectionsMarkerLayer = this.displayLayer.getMarkerLayer(
          params.selectionsMarkerLayerId
        );
      } else {
        this.displayLayer = this.buffer.addDisplayLayer(displayLayerParams);
      }
    }

    this.backgroundWorkHandle = requestIdleCallback(this.doBackgroundWork);
    this.disposables.add(
      new Disposable(() => {
        if (this.backgroundWorkHandle != null)
          return cancelIdleCallback(this.backgroundWorkHandle);
      })
    );

    this.defaultMarkerLayer = this.displayLayer.addMarkerLayer();
    if (!this.selectionsMarkerLayer) {
      this.selectionsMarkerLayer = this.addMarkerLayer({
        maintainHistory: true,
        persistent: true,
        role: 'selections'
      });
    }

    this.decorationManager = new DecorationManager(this);
    this.decorateMarkerLayer(this.selectionsMarkerLayer, { type: 'cursor' });
    if (!this.isMini()) this.decorateCursorLine();

    this.decorateMarkerLayer(this.displayLayer.foldsMarkerLayer, {
      type: 'line-number',
      class: 'folded'
    });

    for (let marker of this.selectionsMarkerLayer.getMarkers()) {
      this.addSelection(marker);
    }

    this.subscribeToBuffer();
    this.subscribeToDisplayLayer();

    if (this.cursors.length === 0 && !params.suppressCursorCreation) {
      const initialLine = Math.max(parseInt(params.initialLine) || 0, 0);
      const initialColumn = Math.max(parseInt(params.initialColumn) || 0, 0);
      this.addCursorAtBufferPosition([initialLine, initialColumn]);
    }

    this.gutterContainer = new GutterContainer(this);
    this.lineNumberGutter = this.gutterContainer.addGutter({
      name: 'line-number',
      type: 'line-number',
      priority: 0,
      visible: params.lineNumberGutterVisible
    });
  }

  get element() {
    return this.getElement();
  }

  get editorElement() {
    Grim.deprecate(dedent`\
      \`TextEditor.prototype.editorElement\` has always been private, but now
      it is gone. Reading the \`editorElement\` property still returns a
      reference to the editor element but this field will be removed in a
      later version of Atom, so we recommend using the \`element\` property instead.\
    `);

    return this.getElement();
  }

  get displayBuffer() {
    Grim.deprecate(dedent`\
      \`TextEditor.prototype.displayBuffer\` has always been private, but now
      it is gone. Reading the \`displayBuffer\` property now returns a reference
      to the containing \`TextEditor\`, which now provides *some* of the API of
      the defunct \`DisplayBuffer\` class.\
    `);
    return this;
  }

  get languageMode() {
    return this.buffer.getLanguageMode();
  }
  get tokenizedBuffer() {
    return this.buffer.getLanguageMode();
  }

  get rowsPerPage() {
    return this.getRowsPerPage();
  }

  decorateCursorLine() {
    this.cursorLineDecorations = [
      this.decorateMarkerLayer(this.selectionsMarkerLayer, {
        type: 'line',
        class: 'cursor-line',
        onlyEmpty: true
      }),
      this.decorateMarkerLayer(this.selectionsMarkerLayer, {
        type: 'line-number',
        class: 'cursor-line'
      }),
      this.decorateMarkerLayer(this.selectionsMarkerLayer, {
        type: 'line-number',
        class: 'cursor-line-no-selection',
        onlyHead: true,
        onlyEmpty: true
      })
    ];
  }

  doBackgroundWork(deadline) {
    const previousLongestRow = this.getApproximateLongestScreenRow();
    if (this.displayLayer.doBackgroundWork(deadline)) {
      this.backgroundWorkHandle = requestIdleCallback(this.doBackgroundWork);
    } else {
      this.backgroundWorkHandle = null;
    }

    if (
      this.component &&
      this.getApproximateLongestScreenRow() !== previousLongestRow
    ) {
      this.component.scheduleUpdate();
    }
  }

  update(params) {
    const displayLayerParams = {};

    for (let param of Object.keys(params)) {
      const value = params[param];

      switch (param) {
        case 'autoIndent':
          this.autoIndent = value;
          break;

        case 'autoIndentOnPaste':
          this.autoIndentOnPaste = value;
          break;

        case 'undoGroupingInterval':
          this.undoGroupingInterval = value;
          break;

        case 'scrollSensitivity':
          this.scrollSensitivity = value;
          break;

        case 'encoding':
          this.buffer.setEncoding(value);
          break;

        case 'softTabs':
          if (value !== this.softTabs) {
            this.softTabs = value;
          }
          break;

        case 'atomicSoftTabs':
          if (value !== this.displayLayer.atomicSoftTabs) {
            displayLayerParams.atomicSoftTabs = value;
          }
          break;

        case 'tabLength':
          if (value > 0 && value !== this.displayLayer.tabLength) {
            displayLayerParams.tabLength = value;
          }
          break;

        case 'softWrapped':
          if (value !== this.softWrapped) {
            this.softWrapped = value;
            displayLayerParams.softWrapColumn = this.getSoftWrapColumn();
            this.emitter.emit('did-change-soft-wrapped', this.isSoftWrapped());
          }
          break;

        case 'softWrapHangingIndentLength':
          if (value !== this.displayLayer.softWrapHangingIndent) {
            displayLayerParams.softWrapHangingIndent = value;
          }
          break;

<<<<<<< HEAD
=======
        case 'softWrapAtPreferredLineLength':
          if (value !== this.softWrapAtPreferredLineLength) {
            this.softWrapAtPreferredLineLength = value;
            displayLayerParams.softWrapColumn = this.getSoftWrapColumn();
          }
          break;

>>>>>>> 1d9a4caf
        case 'preferredLineLength':
          if (value !== this.preferredLineLength) {
            this.preferredLineLength = value;
            displayLayerParams.softWrapColumn = this.getSoftWrapColumn();
          }
          break;

        case 'maxScreenLineLength':
          if (value !== this.maxScreenLineLength) {
            this.maxScreenLineLength = value;
            displayLayerParams.softWrapColumn = this.getSoftWrapColumn();
          }
          break;

        case 'mini':
          if (value !== this.mini) {
            this.mini = value;
            this.emitter.emit('did-change-mini', value);
            displayLayerParams.invisibles = this.getInvisibles();
            displayLayerParams.softWrapColumn = this.getSoftWrapColumn();
            displayLayerParams.showIndentGuides = this.doesShowIndentGuide();
            if (this.mini) {
              for (let decoration of this.cursorLineDecorations) {
                decoration.destroy();
              }
              this.cursorLineDecorations = null;
            } else {
              this.decorateCursorLine();
            }
            if (this.component != null) {
              this.component.scheduleUpdate();
            }
          }
          break;

        case 'readOnly':
          if (value !== this.readOnly) {
            this.readOnly = value;
            if (this.component != null) {
              this.component.scheduleUpdate();
            }
          }
          break;

        case 'keyboardInputEnabled':
          if (value !== this.keyboardInputEnabled) {
            this.keyboardInputEnabled = value;
            if (this.component != null) {
              this.component.scheduleUpdate();
            }
          }
          break;

        case 'placeholderText':
          if (value !== this.placeholderText) {
            this.placeholderText = value;
            this.emitter.emit('did-change-placeholder-text', value);
          }
          break;

        case 'lineNumberGutterVisible':
          if (value !== this.lineNumberGutterVisible) {
            if (value) {
              this.lineNumberGutter.show();
            } else {
              this.lineNumberGutter.hide();
            }
            this.emitter.emit(
              'did-change-line-number-gutter-visible',
              this.lineNumberGutter.isVisible()
            );
          }
          break;

        case 'showIndentGuide':
          if (value !== this.showIndentGuide) {
            this.showIndentGuide = value;
            displayLayerParams.showIndentGuides = this.doesShowIndentGuide();
          }
          break;

        case 'showLineNumbers':
          if (value !== this.showLineNumbers) {
            this.showLineNumbers = value;
            if (this.component != null) {
              this.component.scheduleUpdate();
            }
          }
          break;

        case 'showInvisibles':
          if (value !== this.showInvisibles) {
            this.showInvisibles = value;
            displayLayerParams.invisibles = this.getInvisibles();
          }
          break;

        case 'invisibles':
          if (!_.isEqual(value, this.invisibles)) {
            this.invisibles = value;
            displayLayerParams.invisibles = this.getInvisibles();
          }
          break;

        case 'editorWidthInChars':
          if (value > 0 && value !== this.editorWidthInChars) {
            this.editorWidthInChars = value;
            displayLayerParams.softWrapColumn = this.getSoftWrapColumn();
          }
          break;

        case 'width':
          if (value !== this.width) {
            this.width = value;
            displayLayerParams.softWrapColumn = this.getSoftWrapColumn();
          }
          break;

        case 'scrollPastEnd':
          if (value !== this.scrollPastEnd) {
            this.scrollPastEnd = value;
            if (this.component) this.component.scheduleUpdate();
          }
          break;

        case 'autoHeight':
          if (value !== this.autoHeight) {
            this.autoHeight = value;
          }
          break;

        case 'autoWidth':
          if (value !== this.autoWidth) {
            this.autoWidth = value;
          }
          break;

        case 'showCursorOnSelection':
          if (value !== this.showCursorOnSelection) {
            this.showCursorOnSelection = value;
            if (this.component) this.component.scheduleUpdate();
          }
          break;

        default:
          if (param !== 'ref' && param !== 'key') {
            throw new TypeError(`Invalid TextEditor parameter: '${param}'`);
          }
      }
    }

    this.displayLayer.reset(displayLayerParams);

    if (this.component) {
      return this.component.getNextUpdatePromise();
    } else {
      return Promise.resolve();
    }
  }

  scheduleComponentUpdate() {
    if (this.component) this.component.scheduleUpdate();
  }

  serialize() {
    return {
      deserializer: 'TextEditor',
      version: SERIALIZATION_VERSION,

      displayLayerId: this.displayLayer.id,
      selectionsMarkerLayerId: this.selectionsMarkerLayer.id,

      initialScrollTopRow: this.getScrollTopRow(),
      initialScrollLeftColumn: this.getScrollLeftColumn(),

      tabLength: this.displayLayer.tabLength,
      atomicSoftTabs: this.displayLayer.atomicSoftTabs,
      softWrapHangingIndentLength: this.displayLayer.softWrapHangingIndent,

      id: this.id,
      bufferId: this.buffer.id,
      softTabs: this.softTabs,
      softWrapped: this.softWrapped,
      preferredLineLength: this.preferredLineLength,
      mini: this.mini,
      readOnly2: this.readOnly, // readOnly encompassed both readOnly and keyboardInputEnabled
      keyboardInputEnabled: this.keyboardInputEnabled,
      editorWidthInChars: this.editorWidthInChars,
      width: this.width,
      maxScreenLineLength: this.maxScreenLineLength,
      registered: this.registered,
      invisibles: this.invisibles,
      showInvisibles: this.showInvisibles,
      showIndentGuide: this.showIndentGuide,
      autoHeight: this.autoHeight,
      autoWidth: this.autoWidth
    };
  }

  subscribeToBuffer() {
    this.buffer.retain();
    this.disposables.add(
      this.buffer.onDidChangeLanguageMode(
        this.handleLanguageModeChange.bind(this)
      )
    );
    this.disposables.add(
      this.buffer.onDidChangePath(() => {
        this.emitter.emit('did-change-title', this.getTitle());
        this.emitter.emit('did-change-path', this.getPath());
      })
    );
    this.disposables.add(
      this.buffer.onDidChangeEncoding(() => {
        this.emitter.emit('did-change-encoding', this.getEncoding());
      })
    );
    this.disposables.add(this.buffer.onDidDestroy(() => this.destroy()));
    this.disposables.add(
      this.buffer.onDidChangeModified(() => {
        if (!this.hasTerminatedPendingState && this.buffer.isModified())
          this.terminatePendingState();
      })
    );
  }

  terminatePendingState() {
    if (!this.hasTerminatedPendingState)
      this.emitter.emit('did-terminate-pending-state');
    this.hasTerminatedPendingState = true;
  }

  onDidTerminatePendingState(callback) {
    return this.emitter.on('did-terminate-pending-state', callback);
  }

  subscribeToDisplayLayer() {
    this.disposables.add(
      this.displayLayer.onDidChange(changes => {
        this.mergeIntersectingSelections();
        if (this.component) this.component.didChangeDisplayLayer(changes);
        this.emitter.emit(
          'did-change',
          changes.map(change => new ChangeEvent(change))
        );
      })
    );
    this.disposables.add(
      this.displayLayer.onDidReset(() => {
        this.mergeIntersectingSelections();
        if (this.component) this.component.didResetDisplayLayer();
        this.emitter.emit('did-change', {});
      })
    );
    this.disposables.add(
      this.selectionsMarkerLayer.onDidCreateMarker(this.addSelection.bind(this))
    );
    return this.disposables.add(
      this.selectionsMarkerLayer.onDidUpdate(() =>
        this.component != null
          ? this.component.didUpdateSelections()
          : undefined
      )
    );
  }

  destroy() {
    if (!this.alive) return;
    this.alive = false;
    this.disposables.dispose();
    this.displayLayer.destroy();
    for (let selection of this.selections.slice()) {
      selection.destroy();
    }
    this.buffer.release();
    this.gutterContainer.destroy();
    this.emitter.emit('did-destroy');
    this.emitter.clear();
    if (this.component) this.component.element.component = null;
    this.component = null;
    this.lineNumberGutter.element = null;
  }

  isAlive() {
    return this.alive;
  }

  isDestroyed() {
    return !this.alive;
  }

  /*
  Section: Event Subscription
  */

  // Essential: Calls your `callback` when the buffer's title has changed.
  //
  // * `callback` {Function}
  //
  // Returns a {Disposable} on which `.dispose()` can be called to unsubscribe.
  onDidChangeTitle(callback) {
    return this.emitter.on('did-change-title', callback);
  }

  // Essential: Calls your `callback` when the buffer's path, and therefore title, has changed.
  //
  // * `callback` {Function}
  //
  // Returns a {Disposable} on which `.dispose()` can be called to unsubscribe.
  onDidChangePath(callback) {
    return this.emitter.on('did-change-path', callback);
  }

  // Essential: Invoke the given callback synchronously when the content of the
  // buffer changes.
  //
  // Because observers are invoked synchronously, it's important not to perform
  // any expensive operations via this method. Consider {::onDidStopChanging} to
  // delay expensive operations until after changes stop occurring.
  //
  // * `callback` {Function}
  //
  // Returns a {Disposable} on which `.dispose()` can be called to unsubscribe.
  onDidChange(callback) {
    return this.emitter.on('did-change', callback);
  }

  // Essential: Invoke `callback` when the buffer's contents change. It is
  // emit asynchronously 300ms after the last buffer change. This is a good place
  // to handle changes to the buffer without compromising typing performance.
  //
  // * `callback` {Function}
  //
  // Returns a {Disposable} on which `.dispose()` can be called to unsubscribe.
  onDidStopChanging(callback) {
    return this.getBuffer().onDidStopChanging(callback);
  }

  // Essential: Calls your `callback` when a {Cursor} is moved. If there are
  // multiple cursors, your callback will be called for each cursor.
  //
  // * `callback` {Function}
  //   * `event` {Object}
  //     * `oldBufferPosition` {Point}
  //     * `oldScreenPosition` {Point}
  //     * `newBufferPosition` {Point}
  //     * `newScreenPosition` {Point}
  //     * `textChanged` {Boolean}
  //     * `cursor` {Cursor} that triggered the event
  //
  // Returns a {Disposable} on which `.dispose()` can be called to unsubscribe.
  onDidChangeCursorPosition(callback) {
    return this.emitter.on('did-change-cursor-position', callback);
  }

  // Essential: Calls your `callback` when a selection's screen range changes.
  //
  // * `callback` {Function}
  //   * `event` {Object}
  //     * `oldBufferRange` {Range}
  //     * `oldScreenRange` {Range}
  //     * `newBufferRange` {Range}
  //     * `newScreenRange` {Range}
  //     * `selection` {Selection} that triggered the event
  //
  // Returns a {Disposable} on which `.dispose()` can be called to unsubscribe.
  onDidChangeSelectionRange(callback) {
    return this.emitter.on('did-change-selection-range', callback);
  }

  // Extended: Calls your `callback` when soft wrap was enabled or disabled.
  //
  // * `callback` {Function}
  //
  // Returns a {Disposable} on which `.dispose()` can be called to unsubscribe.
  onDidChangeSoftWrapped(callback) {
    return this.emitter.on('did-change-soft-wrapped', callback);
  }

  // Extended: Calls your `callback` when the buffer's encoding has changed.
  //
  // * `callback` {Function}
  //
  // Returns a {Disposable} on which `.dispose()` can be called to unsubscribe.
  onDidChangeEncoding(callback) {
    return this.emitter.on('did-change-encoding', callback);
  }

  // Extended: Calls your `callback` when the grammar that interprets and
  // colorizes the text has been changed. Immediately calls your callback with
  // the current grammar.
  //
  // * `callback` {Function}
  //   * `grammar` {Grammar}
  //
  // Returns a {Disposable} on which `.dispose()` can be called to unsubscribe.
  observeGrammar(callback) {
    callback(this.getGrammar());
    return this.onDidChangeGrammar(callback);
  }

  // Extended: Calls your `callback` when the grammar that interprets and
  // colorizes the text has been changed.
  //
  // * `callback` {Function}
  //   * `grammar` {Grammar}
  //
  // Returns a {Disposable} on which `.dispose()` can be called to unsubscribe.
  onDidChangeGrammar(callback) {
    return this.buffer.onDidChangeLanguageMode(() => {
      callback(this.buffer.getLanguageMode().grammar);
    });
  }

  // Extended: Calls your `callback` when the result of {::isModified} changes.
  //
  // * `callback` {Function}
  //
  // Returns a {Disposable} on which `.dispose()` can be called to unsubscribe.
  onDidChangeModified(callback) {
    return this.getBuffer().onDidChangeModified(callback);
  }

  // Extended: Calls your `callback` when the buffer's underlying file changes on
  // disk at a moment when the result of {::isModified} is true.
  //
  // * `callback` {Function}
  //
  // Returns a {Disposable} on which `.dispose()` can be called to unsubscribe.
  onDidConflict(callback) {
    return this.getBuffer().onDidConflict(callback);
  }

  // Extended: Calls your `callback` before text has been inserted.
  //
  // * `callback` {Function}
  //   * `event` event {Object}
  //     * `text` {String} text to be inserted
  //     * `cancel` {Function} Call to prevent the text from being inserted
  //
  // Returns a {Disposable} on which `.dispose()` can be called to unsubscribe.
  onWillInsertText(callback) {
    return this.emitter.on('will-insert-text', callback);
  }

  // Extended: Calls your `callback` after text has been inserted.
  //
  // * `callback` {Function}
  //   * `event` event {Object}
  //     * `text` {String} text to be inserted
  //
  // Returns a {Disposable} on which `.dispose()` can be called to unsubscribe.
  onDidInsertText(callback) {
    return this.emitter.on('did-insert-text', callback);
  }

  // Essential: Invoke the given callback after the buffer is saved to disk.
  //
  // * `callback` {Function} to be called after the buffer is saved.
  //   * `event` {Object} with the following keys:
  //     * `path` The path to which the buffer was saved.
  //
  // Returns a {Disposable} on which `.dispose()` can be called to unsubscribe.
  onDidSave(callback) {
    return this.getBuffer().onDidSave(callback);
  }

  // Essential: Invoke the given callback when the editor is destroyed.
  //
  // * `callback` {Function} to be called when the editor is destroyed.
  //
  // Returns a {Disposable} on which `.dispose()` can be called to unsubscribe.
  onDidDestroy(callback) {
    return this.emitter.once('did-destroy', callback);
  }

  // Extended: Calls your `callback` when a {Cursor} is added to the editor.
  // Immediately calls your callback for each existing cursor.
  //
  // * `callback` {Function}
  //   * `cursor` {Cursor} that was added
  //
  // Returns a {Disposable} on which `.dispose()` can be called to unsubscribe.
  observeCursors(callback) {
    this.getCursors().forEach(callback);
    return this.onDidAddCursor(callback);
  }

  // Extended: Calls your `callback` when a {Cursor} is added to the editor.
  //
  // * `callback` {Function}
  //   * `cursor` {Cursor} that was added
  //
  // Returns a {Disposable} on which `.dispose()` can be called to unsubscribe.
  onDidAddCursor(callback) {
    return this.emitter.on('did-add-cursor', callback);
  }

  // Extended: Calls your `callback` when a {Cursor} is removed from the editor.
  //
  // * `callback` {Function}
  //   * `cursor` {Cursor} that was removed
  //
  // Returns a {Disposable} on which `.dispose()` can be called to unsubscribe.
  onDidRemoveCursor(callback) {
    return this.emitter.on('did-remove-cursor', callback);
  }

  // Extended: Calls your `callback` when a {Selection} is added to the editor.
  // Immediately calls your callback for each existing selection.
  //
  // * `callback` {Function}
  //   * `selection` {Selection} that was added
  //
  // Returns a {Disposable} on which `.dispose()` can be called to unsubscribe.
  observeSelections(callback) {
    this.getSelections().forEach(callback);
    return this.onDidAddSelection(callback);
  }

  // Extended: Calls your `callback` when a {Selection} is added to the editor.
  //
  // * `callback` {Function}
  //   * `selection` {Selection} that was added
  //
  // Returns a {Disposable} on which `.dispose()` can be called to unsubscribe.
  onDidAddSelection(callback) {
    return this.emitter.on('did-add-selection', callback);
  }

  // Extended: Calls your `callback` when a {Selection} is removed from the editor.
  //
  // * `callback` {Function}
  //   * `selection` {Selection} that was removed
  //
  // Returns a {Disposable} on which `.dispose()` can be called to unsubscribe.
  onDidRemoveSelection(callback) {
    return this.emitter.on('did-remove-selection', callback);
  }

  // Extended: Calls your `callback` with each {Decoration} added to the editor.
  // Calls your `callback` immediately for any existing decorations.
  //
  // * `callback` {Function}
  //   * `decoration` {Decoration}
  //
  // Returns a {Disposable} on which `.dispose()` can be called to unsubscribe.
  observeDecorations(callback) {
    return this.decorationManager.observeDecorations(callback);
  }

  // Extended: Calls your `callback` when a {Decoration} is added to the editor.
  //
  // * `callback` {Function}
  //   * `decoration` {Decoration} that was added
  //
  // Returns a {Disposable} on which `.dispose()` can be called to unsubscribe.
  onDidAddDecoration(callback) {
    return this.decorationManager.onDidAddDecoration(callback);
  }

  // Extended: Calls your `callback` when a {Decoration} is removed from the editor.
  //
  // * `callback` {Function}
  //   * `decoration` {Decoration} that was removed
  //
  // Returns a {Disposable} on which `.dispose()` can be called to unsubscribe.
  onDidRemoveDecoration(callback) {
    return this.decorationManager.onDidRemoveDecoration(callback);
  }

  // Called by DecorationManager when a decoration is added.
  didAddDecoration(decoration) {
    if (this.component && decoration.isType('block')) {
      this.component.addBlockDecoration(decoration);
    }
  }

  // Extended: Calls your `callback` when the placeholder text is changed.
  //
  // * `callback` {Function}
  //   * `placeholderText` {String} new text
  //
  // Returns a {Disposable} on which `.dispose()` can be called to unsubscribe.
  onDidChangePlaceholderText(callback) {
    return this.emitter.on('did-change-placeholder-text', callback);
  }

  onDidChangeScrollTop(callback) {
    Grim.deprecate(
      'This is now a view method. Call TextEditorElement::onDidChangeScrollTop instead.'
    );
    return this.getElement().onDidChangeScrollTop(callback);
  }

  onDidChangeScrollLeft(callback) {
    Grim.deprecate(
      'This is now a view method. Call TextEditorElement::onDidChangeScrollLeft instead.'
    );
    return this.getElement().onDidChangeScrollLeft(callback);
  }

  onDidRequestAutoscroll(callback) {
    return this.emitter.on('did-request-autoscroll', callback);
  }

  // TODO Remove once the tabs package no longer uses .on subscriptions
  onDidChangeIcon(callback) {
    return this.emitter.on('did-change-icon', callback);
  }

  onDidUpdateDecorations(callback) {
    return this.decorationManager.onDidUpdateDecorations(callback);
  }

  // Retrieves the current buffer's URI.
  getURI() {
    return this.buffer.getUri();
  }

  // Create an {TextEditor} with its initial state based on this object
  copy() {
    const displayLayer = this.displayLayer.copy();
    const selectionsMarkerLayer = displayLayer.getMarkerLayer(
      this.buffer.getMarkerLayer(this.selectionsMarkerLayer.id).copy().id
    );
    const softTabs = this.getSoftTabs();
    return new TextEditor({
      buffer: this.buffer,
      selectionsMarkerLayer,
      softTabs,
      suppressCursorCreation: true,
      tabLength: this.getTabLength(),
      initialScrollTopRow: this.getScrollTopRow(),
      initialScrollLeftColumn: this.getScrollLeftColumn(),
      assert: this.assert,
      displayLayer,
      grammar: this.getGrammar(),
      autoWidth: this.autoWidth,
      autoHeight: this.autoHeight,
      showCursorOnSelection: this.showCursorOnSelection
    });
  }

  // Controls visibility based on the given {Boolean}.
  setVisible(visible) {
    if (visible) {
      const languageMode = this.buffer.getLanguageMode();
      if (languageMode.startTokenizing) languageMode.startTokenizing();
    }
  }

  setMini(mini) {
    this.update({ mini });
  }

  isMini() {
    return this.mini;
  }

  setReadOnly(readOnly) {
    this.update({ readOnly });
  }

  isReadOnly() {
    return this.readOnly;
  }

  enableKeyboardInput(enabled) {
    this.update({ keyboardInputEnabled: enabled });
  }

  isKeyboardInputEnabled() {
    return this.keyboardInputEnabled;
  }

  onDidChangeMini(callback) {
    return this.emitter.on('did-change-mini', callback);
  }

  setLineNumberGutterVisible(lineNumberGutterVisible) {
    this.update({ lineNumberGutterVisible });
  }

  isLineNumberGutterVisible() {
    return this.lineNumberGutter.isVisible();
  }

  anyLineNumberGutterVisible() {
    return this.getGutters().some(
      gutter => gutter.type === 'line-number' && gutter.visible
    );
  }

  onDidChangeLineNumberGutterVisible(callback) {
    return this.emitter.on('did-change-line-number-gutter-visible', callback);
  }

  // Essential: Calls your `callback` when a {Gutter} is added to the editor.
  // Immediately calls your callback for each existing gutter.
  //
  // * `callback` {Function}
  //   * `gutter` {Gutter} that currently exists/was added.
  //
  // Returns a {Disposable} on which `.dispose()` can be called to unsubscribe.
  observeGutters(callback) {
    return this.gutterContainer.observeGutters(callback);
  }

  // Essential: Calls your `callback` when a {Gutter} is added to the editor.
  //
  // * `callback` {Function}
  //   * `gutter` {Gutter} that was added.
  //
  // Returns a {Disposable} on which `.dispose()` can be called to unsubscribe.
  onDidAddGutter(callback) {
    return this.gutterContainer.onDidAddGutter(callback);
  }

  // Essential: Calls your `callback` when a {Gutter} is removed from the editor.
  //
  // * `callback` {Function}
  //   * `name` The name of the {Gutter} that was removed.
  //
  // Returns a {Disposable} on which `.dispose()` can be called to unsubscribe.
  onDidRemoveGutter(callback) {
    return this.gutterContainer.onDidRemoveGutter(callback);
  }

  // Set the number of characters that can be displayed horizontally in the
  // editor.
  //
  // * `editorWidthInChars` A {Number} representing the width of the
  // {TextEditorElement} in characters.
  setEditorWidthInChars(editorWidthInChars) {
    this.update({ editorWidthInChars });
  }

  // Returns the editor width in characters.
  getEditorWidthInChars() {
    if (this.width != null && this.defaultCharWidth > 0) {
      return Math.max(0, Math.floor(this.width / this.defaultCharWidth));
    } else {
      return this.editorWidthInChars;
    }
  }

  /*
  Section: Buffer
  */

  // Essential: Retrieves the current {TextBuffer}.
  getBuffer() {
    return this.buffer;
  }

  /*
  Section: File Details
  */

  // Essential: Get the editor's title for display in other parts of the
  // UI such as the tabs.
  //
  // If the editor's buffer is saved, its title is the file name. If it is
  // unsaved, its title is "untitled".
  //
  // Returns a {String}.
  getTitle() {
    return this.getFileName() || 'untitled';
  }

  // Essential: Get unique title for display in other parts of the UI, such as
  // the window title.
  //
  // If the editor's buffer is unsaved, its title is "untitled"
  // If the editor's buffer is saved, its unique title is formatted as one
  // of the following,
  // * "<filename>" when it is the only editing buffer with this file name.
  // * "<filename> — <unique-dir-prefix>" when other buffers have this file name.
  //
  // Returns a {String}
  getLongTitle() {
    if (this.getPath()) {
      const fileName = this.getFileName();

      let myPathSegments;
      const openEditorPathSegmentsWithSameFilename = [];
      for (const textEditor of atom.workspace.getTextEditors()) {
        if (textEditor.getFileName() === fileName) {
          const pathSegments = fs
            .tildify(textEditor.getDirectoryPath())
            .split(path.sep);
          openEditorPathSegmentsWithSameFilename.push(pathSegments);
          if (textEditor === this) myPathSegments = pathSegments;
        }
      }

      if (
        !myPathSegments ||
        openEditorPathSegmentsWithSameFilename.length === 1
      )
        return fileName;

      let commonPathSegmentCount;
      for (let i = 0, { length } = myPathSegments; i < length; i++) {
        const myPathSegment = myPathSegments[i];
        if (
          openEditorPathSegmentsWithSameFilename.some(
            segments =>
              segments.length === i + 1 || segments[i] !== myPathSegment
          )
        ) {
          commonPathSegmentCount = i;
          break;
        }
      }

      return `${fileName} \u2014 ${path.join(
        ...myPathSegments.slice(commonPathSegmentCount)
      )}`;
    } else {
      return 'untitled';
    }
  }

  // Essential: Returns the {String} path of this editor's text buffer.
  getPath() {
    return this.buffer.getPath();
  }

  getFileName() {
    const fullPath = this.getPath();
    if (fullPath) return path.basename(fullPath);
  }

  getDirectoryPath() {
    const fullPath = this.getPath();
    if (fullPath) return path.dirname(fullPath);
  }

  // Extended: Returns the {String} character set encoding of this editor's text
  // buffer.
  getEncoding() {
    return this.buffer.getEncoding();
  }

  // Extended: Set the character set encoding to use in this editor's text
  // buffer.
  //
  // * `encoding` The {String} character set encoding name such as 'utf8'
  setEncoding(encoding) {
    this.buffer.setEncoding(encoding);
  }

  // Essential: Returns {Boolean} `true` if this editor has been modified.
  isModified() {
    return this.buffer.isModified();
  }

  // Essential: Returns {Boolean} `true` if this editor has no content.
  isEmpty() {
    return this.buffer.isEmpty();
  }

  /*
  Section: File Operations
  */

  // Essential: Saves the editor's text buffer.
  //
  // See {TextBuffer::save} for more details.
  save() {
    return this.buffer.save();
  }

  // Essential: Saves the editor's text buffer as the given path.
  //
  // See {TextBuffer::saveAs} for more details.
  //
  // * `filePath` A {String} path.
  saveAs(filePath) {
    return this.buffer.saveAs(filePath);
  }

  // Determine whether the user should be prompted to save before closing
  // this editor.
  shouldPromptToSave({ windowCloseRequested, projectHasPaths } = {}) {
    if (
      windowCloseRequested &&
      projectHasPaths &&
      atom.stateStore.isConnected()
    ) {
      return this.buffer.isInConflict();
    } else {
      return this.isModified() && !this.buffer.hasMultipleEditors();
    }
  }

  // Returns an {Object} to configure dialog shown when this editor is saved
  // via {Pane::saveItemAs}.
  getSaveDialogOptions() {
    return {};
  }

  /*
  Section: Reading Text
  */

  // Essential: Returns a {String} representing the entire contents of the editor.
  getText() {
    return this.buffer.getText();
  }

  // Essential: Get the text in the given {Range} in buffer coordinates.
  //
  // * `range` A {Range} or range-compatible {Array}.
  //
  // Returns a {String}.
  getTextInBufferRange(range) {
    return this.buffer.getTextInRange(range);
  }

  // Essential: Returns a {Number} representing the number of lines in the buffer.
  getLineCount() {
    return this.buffer.getLineCount();
  }

  // Essential: Returns a {Number} representing the number of screen lines in the
  // editor. This accounts for folds.
  getScreenLineCount() {
    return this.displayLayer.getScreenLineCount();
  }

  getApproximateScreenLineCount() {
    return this.displayLayer.getApproximateScreenLineCount();
  }

  // Essential: Returns a {Number} representing the last zero-indexed buffer row
  // number of the editor.
  getLastBufferRow() {
    return this.buffer.getLastRow();
  }

  // Essential: Returns a {Number} representing the last zero-indexed screen row
  // number of the editor.
  getLastScreenRow() {
    return this.getScreenLineCount() - 1;
  }

  // Essential: Returns a {String} representing the contents of the line at the
  // given buffer row.
  //
  // * `bufferRow` A {Number} representing a zero-indexed buffer row.
  lineTextForBufferRow(bufferRow) {
    return this.buffer.lineForRow(bufferRow);
  }

  // Essential: Returns a {String} representing the contents of the line at the
  // given screen row.
  //
  // * `screenRow` A {Number} representing a zero-indexed screen row.
  lineTextForScreenRow(screenRow) {
    const screenLine = this.screenLineForScreenRow(screenRow);
    if (screenLine) return screenLine.lineText;
  }

  logScreenLines(start = 0, end = this.getLastScreenRow()) {
    for (let row = start; row <= end; row++) {
      const line = this.lineTextForScreenRow(row);
      console.log(row, this.bufferRowForScreenRow(row), line, line.length);
    }
  }

  tokensForScreenRow(screenRow) {
    const tokens = [];
    let lineTextIndex = 0;
    const currentTokenScopes = [];
    const { lineText, tags } = this.screenLineForScreenRow(screenRow);
    for (const tag of tags) {
      if (this.displayLayer.isOpenTag(tag)) {
        currentTokenScopes.push(this.displayLayer.classNameForTag(tag));
      } else if (this.displayLayer.isCloseTag(tag)) {
        currentTokenScopes.pop();
      } else {
        tokens.push({
          text: lineText.substr(lineTextIndex, tag),
          scopes: currentTokenScopes.slice()
        });
        lineTextIndex += tag;
      }
    }
    return tokens;
  }

  screenLineForScreenRow(screenRow) {
    return this.displayLayer.getScreenLine(screenRow);
  }

  bufferRowForScreenRow(screenRow) {
    return this.displayLayer.translateScreenPosition(Point(screenRow, 0)).row;
  }

  bufferRowsForScreenRows(startScreenRow, endScreenRow) {
    return this.displayLayer.bufferRowsForScreenRows(
      startScreenRow,
      endScreenRow + 1
    );
  }

  screenRowForBufferRow(row) {
    return this.displayLayer.translateBufferPosition(Point(row, 0)).row;
  }

  getRightmostScreenPosition() {
    return this.displayLayer.getRightmostScreenPosition();
  }

  getApproximateRightmostScreenPosition() {
    return this.displayLayer.getApproximateRightmostScreenPosition();
  }

  getMaxScreenLineLength() {
    return this.getRightmostScreenPosition().column;
  }

  getLongestScreenRow() {
    return this.getRightmostScreenPosition().row;
  }

  getApproximateLongestScreenRow() {
    return this.getApproximateRightmostScreenPosition().row;
  }

  lineLengthForScreenRow(screenRow) {
    return this.displayLayer.lineLengthForScreenRow(screenRow);
  }

  // Returns the range for the given buffer row.
  //
  // * `row` A row {Number}.
  // * `options` (optional) An options hash with an `includeNewline` key.
  //
  // Returns a {Range}.
  bufferRangeForBufferRow(row, options) {
    return this.buffer.rangeForRow(row, options && options.includeNewline);
  }

  // Get the text in the given {Range}.
  //
  // Returns a {String}.
  getTextInRange(range) {
    return this.buffer.getTextInRange(range);
  }

  // {Delegates to: TextBuffer.isRowBlank}
  isBufferRowBlank(bufferRow) {
    return this.buffer.isRowBlank(bufferRow);
  }

  // {Delegates to: TextBuffer.nextNonBlankRow}
  nextNonBlankBufferRow(bufferRow) {
    return this.buffer.nextNonBlankRow(bufferRow);
  }

  // {Delegates to: TextBuffer.getEndPosition}
  getEofBufferPosition() {
    return this.buffer.getEndPosition();
  }

  // Essential: Get the {Range} of the paragraph surrounding the most recently added
  // cursor.
  //
  // Returns a {Range}.
  getCurrentParagraphBufferRange() {
    return this.getLastCursor().getCurrentParagraphBufferRange();
  }

  /*
  Section: Mutating Text
  */

  // Essential: Replaces the entire contents of the buffer with the given {String}.
  //
  // * `text` A {String} to replace with
  // * `options` (optional) {Object}
  //   * `bypassReadOnly` (optional) {Boolean} Must be `true` to modify a read-only editor.
  setText(text, options = {}) {
    if (!this.ensureWritable('setText', options)) return;
    return this.buffer.setText(text);
  }

  // Essential: Set the text in the given {Range} in buffer coordinates.
  //
  // * `range` A {Range} or range-compatible {Array}.
  // * `text` A {String}
  // * `options` (optional) {Object}
  //   * `normalizeLineEndings` (optional) {Boolean} (default: true)
  //   * `undo` (optional) *Deprecated* {String} 'skip' will skip the undo system. This property is deprecated. Call groupLastChanges() on the {TextBuffer} afterward instead.
  //   * `bypassReadOnly` (optional) {Boolean} Must be `true` to modify a read-only editor. (default: false)
  //
  // Returns the {Range} of the newly-inserted text.
  setTextInBufferRange(range, text, options = {}) {
    if (!this.ensureWritable('setTextInBufferRange', options)) return;
    return this.getBuffer().setTextInRange(range, text, options);
  }

  // Essential: For each selection, replace the selected text with the given text.
  //
  // * `text` A {String} representing the text to insert.
  // * `options` (optional) See {Selection::insertText}.
  //
  // Returns a {Range} when the text has been inserted. Returns a {Boolean} `false` when the text has not been inserted.
  insertText(text, options = {}) {
    if (!this.ensureWritable('insertText', options)) return;
    if (!this.emitWillInsertTextEvent(text)) return false;

    let groupLastChanges = false;
    if (options.undo === 'skip') {
      options = Object.assign({}, options);
      delete options.undo;
      groupLastChanges = true;
    }

    const groupingInterval = options.groupUndo ? this.undoGroupingInterval : 0;
    if (options.autoIndentNewline == null)
      options.autoIndentNewline = this.shouldAutoIndent();
    if (options.autoDecreaseIndent == null)
      options.autoDecreaseIndent = this.shouldAutoIndent();
    const result = this.mutateSelectedText(selection => {
      const range = selection.insertText(text, options);
      const didInsertEvent = { text, range };
      this.emitter.emit('did-insert-text', didInsertEvent);
      return range;
    }, groupingInterval);
    if (groupLastChanges) this.buffer.groupLastChanges();
    return result;
  }

  // Essential: For each selection, replace the selected text with a newline.
  //
  // * `options` (optional) {Object}
  //   * `bypassReadOnly` (optional) {Boolean} Must be `true` to modify a read-only editor. (default: false)
  insertNewline(options = {}) {
    return this.insertText('\n', options);
  }

  // Essential: For each selection, if the selection is empty, delete the character
  // following the cursor. Otherwise delete the selected text.
  //
  // * `options` (optional) {Object}
  //   * `bypassReadOnly` (optional) {Boolean} Must be `true` to modify a read-only editor. (default: false)
  delete(options = {}) {
    if (!this.ensureWritable('delete', options)) return;
    return this.mutateSelectedText(selection => selection.delete(options));
  }

  // Essential: For each selection, if the selection is empty, delete the character
  // preceding the cursor. Otherwise delete the selected text.
  //
  // * `options` (optional) {Object}
  //   * `bypassReadOnly` (optional) {Boolean} Must be `true` to modify a read-only editor. (default: false)
  backspace(options = {}) {
    if (!this.ensureWritable('backspace', options)) return;
    return this.mutateSelectedText(selection => selection.backspace(options));
  }

  // Extended: Mutate the text of all the selections in a single transaction.
  //
  // All the changes made inside the given {Function} can be reverted with a
  // single call to {::undo}.
  //
  // * `fn` A {Function} that will be called once for each {Selection}. The first
  //      argument will be a {Selection} and the second argument will be the
  //      {Number} index of that selection.
  mutateSelectedText(fn, groupingInterval = 0) {
    return this.mergeIntersectingSelections(() => {
      return this.transact(groupingInterval, () => {
        return this.getSelectionsOrderedByBufferPosition().map(
          (selection, index) => fn(selection, index)
        );
      });
    });
  }

  // Move lines intersecting the most recent selection or multiple selections
  // up by one row in screen coordinates.
  //
  // * `options` (optional) {Object}
  //   * `bypassReadOnly` (optional) {Boolean} Must be `true` to modify a read-only editor. (default: false)
  moveLineUp(options = {}) {
    if (!this.ensureWritable('moveLineUp', options)) return;

    const selections = this.getSelectedBufferRanges().sort((a, b) =>
      a.compare(b)
    );

    if (selections[0].start.row === 0) return;
    if (
      selections[selections.length - 1].start.row === this.getLastBufferRow() &&
      this.buffer.getLastLine() === ''
    )
      return;

    this.transact(() => {
      const newSelectionRanges = [];

      while (selections.length > 0) {
        // Find selections spanning a contiguous set of lines
        const selection = selections.shift();
        const selectionsToMove = [selection];

        while (
          selection.end.row ===
          (selections[0] != null ? selections[0].start.row : undefined)
        ) {
          selectionsToMove.push(selections[0]);
          selection.end.row = selections[0].end.row;
          selections.shift();
        }

        // Compute the buffer range spanned by all these selections, expanding it
        // so that it includes any folded region that intersects them.
        let startRow = selection.start.row;
        let endRow = selection.end.row;
        if (
          selection.end.row > selection.start.row &&
          selection.end.column === 0
        ) {
          // Don't move the last line of a multi-line selection if the selection ends at column 0
          endRow--;
        }

        startRow = this.displayLayer.findBoundaryPrecedingBufferRow(startRow);
        endRow = this.displayLayer.findBoundaryFollowingBufferRow(endRow + 1);
        const linesRange = new Range(Point(startRow, 0), Point(endRow, 0));

        // If selected line range is preceded by a fold, one line above on screen
        // could be multiple lines in the buffer.
        const precedingRow = this.displayLayer.findBoundaryPrecedingBufferRow(
          startRow - 1
        );
        const insertDelta = linesRange.start.row - precedingRow;

        // Any folds in the text that is moved will need to be re-created.
        // It includes the folds that were intersecting with the selection.
        const rangesToRefold = this.displayLayer
          .destroyFoldsIntersectingBufferRange(linesRange)
          .map(range => range.translate([-insertDelta, 0]));

        // Delete lines spanned by selection and insert them on the preceding buffer row
        let lines = this.buffer.getTextInRange(linesRange);
        if (lines[lines.length - 1] !== '\n') {
          lines += this.buffer.lineEndingForRow(linesRange.end.row - 2);
        }
        this.buffer.delete(linesRange);
        this.buffer.insert([precedingRow, 0], lines);

        // Restore folds that existed before the lines were moved
        for (let rangeToRefold of rangesToRefold) {
          this.displayLayer.foldBufferRange(rangeToRefold);
        }

        for (const selectionToMove of selectionsToMove) {
          newSelectionRanges.push(selectionToMove.translate([-insertDelta, 0]));
        }
      }

      this.setSelectedBufferRanges(newSelectionRanges, {
        autoscroll: false,
        preserveFolds: true
      });
      if (this.shouldAutoIndent()) this.autoIndentSelectedRows();
      this.scrollToBufferPosition([newSelectionRanges[0].start.row, 0]);
    });
  }

  // Move lines intersecting the most recent selection or multiple selections
  // down by one row in screen coordinates.
  //
  // * `options` (optional) {Object}
  //   * `bypassReadOnly` (optional) {Boolean} Must be `true` to modify a read-only editor. (default: false)
  moveLineDown(options = {}) {
    if (!this.ensureWritable('moveLineDown', options)) return;

    const selections = this.getSelectedBufferRanges();
    selections.sort((a, b) => b.compare(a));

    this.transact(() => {
      this.consolidateSelections();
      const newSelectionRanges = [];

      while (selections.length > 0) {
        // Find selections spanning a contiguous set of lines
        const selection = selections.shift();
        const selectionsToMove = [selection];

        // if the current selection start row matches the next selections' end row - make them one selection
        while (
          selection.start.row ===
          (selections[0] != null ? selections[0].end.row : undefined)
        ) {
          selectionsToMove.push(selections[0]);
          selection.start.row = selections[0].start.row;
          selections.shift();
        }

        // Compute the buffer range spanned by all these selections, expanding it
        // so that it includes any folded region that intersects them.
        let startRow = selection.start.row;
        let endRow = selection.end.row;
        if (
          selection.end.row > selection.start.row &&
          selection.end.column === 0
        ) {
          // Don't move the last line of a multi-line selection if the selection ends at column 0
          endRow--;
        }

        startRow = this.displayLayer.findBoundaryPrecedingBufferRow(startRow);
        endRow = this.displayLayer.findBoundaryFollowingBufferRow(endRow + 1);
        const linesRange = new Range(Point(startRow, 0), Point(endRow, 0));

        // If selected line range is followed by a fold, one line below on screen
        // could be multiple lines in the buffer. But at the same time, if the
        // next buffer row is wrapped, one line in the buffer can represent many
        // screen rows.
        const followingRow = Math.min(
          this.buffer.getLineCount(),
          this.displayLayer.findBoundaryFollowingBufferRow(endRow + 1)
        );
        const insertDelta = followingRow - linesRange.end.row;

        // Any folds in the text that is moved will need to be re-created.
        // It includes the folds that were intersecting with the selection.
        const rangesToRefold = this.displayLayer
          .destroyFoldsIntersectingBufferRange(linesRange)
          .map(range => range.translate([insertDelta, 0]));

        // Delete lines spanned by selection and insert them on the following correct buffer row
        let lines = this.buffer.getTextInRange(linesRange);
        if (followingRow - 1 === this.buffer.getLastRow()) {
          lines = `\n${lines}`;
        }

        this.buffer.insert([followingRow, 0], lines);
        this.buffer.delete(linesRange);

        // Restore folds that existed before the lines were moved
        for (let rangeToRefold of rangesToRefold) {
          this.displayLayer.foldBufferRange(rangeToRefold);
        }

        for (const selectionToMove of selectionsToMove) {
          newSelectionRanges.push(selectionToMove.translate([insertDelta, 0]));
        }
      }

      this.setSelectedBufferRanges(newSelectionRanges, {
        autoscroll: false,
        preserveFolds: true
      });
      if (this.shouldAutoIndent()) this.autoIndentSelectedRows();
      this.scrollToBufferPosition([newSelectionRanges[0].start.row - 1, 0]);
    });
  }

  // Move any active selections one column to the left.
  //
  // * `options` (optional) {Object}
  //   * `bypassReadOnly` (optional) {Boolean} Must be `true` to modify a read-only editor. (default: false)
  moveSelectionLeft(options = {}) {
    if (!this.ensureWritable('moveSelectionLeft', options)) return;
    const selections = this.getSelectedBufferRanges();
    const noSelectionAtStartOfLine = selections.every(
      selection => selection.start.column !== 0
    );

    const translationDelta = [0, -1];
    const translatedRanges = [];

    if (noSelectionAtStartOfLine) {
      this.transact(() => {
        for (let selection of selections) {
          const charToLeftOfSelection = new Range(
            selection.start.translate(translationDelta),
            selection.start
          );
          const charTextToLeftOfSelection = this.buffer.getTextInRange(
            charToLeftOfSelection
          );

          this.buffer.insert(selection.end, charTextToLeftOfSelection);
          this.buffer.delete(charToLeftOfSelection);
          translatedRanges.push(selection.translate(translationDelta));
        }

        this.setSelectedBufferRanges(translatedRanges);
      });
    }
  }

  // Move any active selections one column to the right.
  //
  // * `options` (optional) {Object}
  //   * `bypassReadOnly` (optional) {Boolean} Must be `true` to modify a read-only editor. (default: false)
  moveSelectionRight(options = {}) {
    if (!this.ensureWritable('moveSelectionRight', options)) return;
    const selections = this.getSelectedBufferRanges();
    const noSelectionAtEndOfLine = selections.every(selection => {
      return (
        selection.end.column !== this.buffer.lineLengthForRow(selection.end.row)
      );
    });

    const translationDelta = [0, 1];
    const translatedRanges = [];

    if (noSelectionAtEndOfLine) {
      this.transact(() => {
        for (let selection of selections) {
          const charToRightOfSelection = new Range(
            selection.end,
            selection.end.translate(translationDelta)
          );
          const charTextToRightOfSelection = this.buffer.getTextInRange(
            charToRightOfSelection
          );

          this.buffer.delete(charToRightOfSelection);
          this.buffer.insert(selection.start, charTextToRightOfSelection);
          translatedRanges.push(selection.translate(translationDelta));
        }

        this.setSelectedBufferRanges(translatedRanges);
      });
    }
  }

  // Duplicate all lines containing active selections.
  //
  // * `options` (optional) {Object}
  //   * `bypassReadOnly` (optional) {Boolean} Must be `true` to modify a read-only editor. (default: false)
  duplicateLines(options = {}) {
    if (!this.ensureWritable('duplicateLines', options)) return;
    this.transact(() => {
      const selections = this.getSelectionsOrderedByBufferPosition();
      const previousSelectionRanges = [];

      let i = selections.length - 1;
      while (i >= 0) {
        const j = i;
        previousSelectionRanges[i] = selections[i].getBufferRange();
        if (selections[i].isEmpty()) {
          const { start } = selections[i].getScreenRange();
          selections[i].setScreenRange([[start.row, 0], [start.row + 1, 0]], {
            preserveFolds: true
          });
        }
        let [startRow, endRow] = selections[i].getBufferRowRange();
        endRow++;
        while (i > 0) {
          const [
            previousSelectionStartRow,
            previousSelectionEndRow
          ] = selections[i - 1].getBufferRowRange();
          if (previousSelectionEndRow === startRow) {
            startRow = previousSelectionStartRow;
            previousSelectionRanges[i - 1] = selections[i - 1].getBufferRange();
            i--;
          } else {
            break;
          }
        }

        const intersectingFolds = this.displayLayer.foldsIntersectingBufferRange(
          [[startRow, 0], [endRow, 0]]
        );
        let textToDuplicate = this.getTextInBufferRange([
          [startRow, 0],
          [endRow, 0]
        ]);
        if (endRow > this.getLastBufferRow())
          textToDuplicate = `\n${textToDuplicate}`;
        this.buffer.insert([endRow, 0], textToDuplicate);

        const insertedRowCount = endRow - startRow;

        for (let k = i; k <= j; k++) {
          selections[k].setBufferRange(
            previousSelectionRanges[k].translate([insertedRowCount, 0])
          );
        }

        for (const fold of intersectingFolds) {
          const foldRange = this.displayLayer.bufferRangeForFold(fold);
          this.displayLayer.foldBufferRange(
            foldRange.translate([insertedRowCount, 0])
          );
        }

        i--;
      }
    });
  }

  replaceSelectedText(options, fn) {
    this.mutateSelectedText(selection => {
      selection.getBufferRange();
      if (options && options.selectWordIfEmpty && selection.isEmpty()) {
        selection.selectWord();
      }
      const text = selection.getText();
      selection.deleteSelectedText();
      const range = selection.insertText(fn(text));
      selection.setBufferRange(range);
    });
  }

  // Split multi-line selections into one selection per line.
  //
  // Operates on all selections. This method breaks apart all multi-line
  // selections to create multiple single-line selections that cumulatively cover
  // the same original area.
  splitSelectionsIntoLines() {
    this.mergeIntersectingSelections(() => {
      for (const selection of this.getSelections()) {
        const range = selection.getBufferRange();
        if (range.isSingleLine()) continue;

        const { start, end } = range;
        this.addSelectionForBufferRange([start, [start.row, Infinity]]);
        let { row } = start;
        while (++row < end.row) {
          this.addSelectionForBufferRange([[row, 0], [row, Infinity]]);
        }
        if (end.column !== 0)
          this.addSelectionForBufferRange([
            [end.row, 0],
            [end.row, end.column]
          ]);
        selection.destroy();
      }
    });
  }

  // Extended: For each selection, transpose the selected text.
  //
  // If the selection is empty, the characters preceding and following the cursor
  // are swapped. Otherwise, the selected characters are reversed.
  //
  // * `options` (optional) {Object}
  //   * `bypassReadOnly` (optional) {Boolean} Must be `true` to modify a read-only editor. (default: false)
  transpose(options = {}) {
    if (!this.ensureWritable('transpose', options)) return;
    this.mutateSelectedText(selection => {
      if (selection.isEmpty()) {
        selection.selectRight();
        const text = selection.getText();
        selection.delete();
        selection.cursor.moveLeft();
        selection.insertText(text);
      } else {
        selection.insertText(
          selection
            .getText()
            .split('')
            .reverse()
            .join('')
        );
      }
    });
  }

  // Extended: Convert the selected text to upper case.
  //
  // For each selection, if the selection is empty, converts the containing word
  // to upper case. Otherwise convert the selected text to upper case.
  //
  // * `options` (optional) {Object}
  //   * `bypassReadOnly` (optional) {Boolean} Must be `true` to modify a read-only editor. (default: false)
  upperCase(options = {}) {
    if (!this.ensureWritable('upperCase', options)) return;
    this.replaceSelectedText({ selectWordIfEmpty: true }, text =>
      text.toUpperCase(options)
    );
  }

  // Extended: Convert the selected text to lower case.
  //
  // For each selection, if the selection is empty, converts the containing word
  // to upper case. Otherwise convert the selected text to upper case.
  //
  // * `options` (optional) {Object}
  //   * `bypassReadOnly` (optional) {Boolean} Must be `true` to modify a read-only editor. (default: false)
  lowerCase(options = {}) {
    if (!this.ensureWritable('lowerCase', options)) return;
    this.replaceSelectedText({ selectWordIfEmpty: true }, text =>
      text.toLowerCase(options)
    );
  }

  // Extended: Toggle line comments for rows intersecting selections.
  //
  // If the current grammar doesn't support comments, does nothing.
  //
  // * `options` (optional) {Object}
  //   * `bypassReadOnly` (optional) {Boolean} Must be `true` to modify a read-only editor. (default: false)
  toggleLineCommentsInSelection(options = {}) {
    if (!this.ensureWritable('toggleLineCommentsInSelection', options)) return;
    this.mutateSelectedText(selection => selection.toggleLineComments(options));
  }

  // Convert multiple lines to a single line.
  //
  // Operates on all selections. If the selection is empty, joins the current
  // line with the next line. Otherwise it joins all lines that intersect the
  // selection.
  //
  // Joining a line means that multiple lines are converted to a single line with
  // the contents of each of the original non-empty lines separated by a space.
  //
  // * `options` (optional) {Object}
  //   * `bypassReadOnly` (optional) {Boolean} Must be `true` to modify a read-only editor. (default: false)
  joinLines(options = {}) {
    if (!this.ensureWritable('joinLines', options)) return;
    this.mutateSelectedText(selection => selection.joinLines());
  }

  // Extended: For each cursor, insert a newline at beginning the following line.
  //
  // * `options` (optional) {Object}
  //   * `bypassReadOnly` (optional) {Boolean} Must be `true` to modify a read-only editor. (default: false)
  insertNewlineBelow(options = {}) {
    if (!this.ensureWritable('insertNewlineBelow', options)) return;
    this.transact(() => {
      this.moveToEndOfLine();
      this.insertNewline(options);
    });
  }

  // Extended: For each cursor, insert a newline at the end of the preceding line.
  //
  // * `options` (optional) {Object}
  //   * `bypassReadOnly` (optional) {Boolean} Must be `true` to modify a read-only editor. (default: false)
  insertNewlineAbove(options = {}) {
    if (!this.ensureWritable('insertNewlineAbove', options)) return;
    this.transact(() => {
      const bufferRow = this.getCursorBufferPosition().row;
      const indentLevel = this.indentationForBufferRow(bufferRow);
      const onFirstLine = bufferRow === 0;

      this.moveToBeginningOfLine();
      this.moveLeft();
      this.insertNewline(options);

      if (
        this.shouldAutoIndent() &&
        this.indentationForBufferRow(bufferRow) < indentLevel
      ) {
        this.setIndentationForBufferRow(bufferRow, indentLevel);
      }

      if (onFirstLine) {
        this.moveUp();
        this.moveToEndOfLine();
      }
    });
  }

  // Extended: For each selection, if the selection is empty, delete all characters
  // of the containing word that precede the cursor. Otherwise delete the
  // selected text.
  //
  // * `options` (optional) {Object}
  //   * `bypassReadOnly` (optional) {Boolean} Must be `true` to modify a read-only editor. (default: false)
  deleteToBeginningOfWord(options = {}) {
    if (!this.ensureWritable('deleteToBeginningOfWord', options)) return;
    this.mutateSelectedText(selection =>
      selection.deleteToBeginningOfWord(options)
    );
  }

  // Extended: Similar to {::deleteToBeginningOfWord}, but deletes only back to the
  // previous word boundary.
  //
  // * `options` (optional) {Object}
  //   * `bypassReadOnly` (optional) {Boolean} Must be `true` to modify a read-only editor. (default: false)
  deleteToPreviousWordBoundary(options = {}) {
    if (!this.ensureWritable('deleteToPreviousWordBoundary', options)) return;
    this.mutateSelectedText(selection =>
      selection.deleteToPreviousWordBoundary(options)
    );
  }

  // Extended: Similar to {::deleteToEndOfWord}, but deletes only up to the
  // next word boundary.
  //
  // * `options` (optional) {Object}
  //   * `bypassReadOnly` (optional) {Boolean} Must be `true` to modify a read-only editor. (default: false)
  deleteToNextWordBoundary(options = {}) {
    if (!this.ensureWritable('deleteToNextWordBoundary', options)) return;
    this.mutateSelectedText(selection =>
      selection.deleteToNextWordBoundary(options)
    );
  }

  // Extended: For each selection, if the selection is empty, delete all characters
  // of the containing subword following the cursor. Otherwise delete the selected
  // text.
  //
  // * `options` (optional) {Object}
  //   * `bypassReadOnly` (optional) {Boolean} Must be `true` to modify a read-only editor. (default: false)
  deleteToBeginningOfSubword(options = {}) {
    if (!this.ensureWritable('deleteToBeginningOfSubword', options)) return;
    this.mutateSelectedText(selection =>
      selection.deleteToBeginningOfSubword(options)
    );
  }

  // Extended: For each selection, if the selection is empty, delete all characters
  // of the containing subword following the cursor. Otherwise delete the selected
  // text.
  //
  // * `options` (optional) {Object}
  //   * `bypassReadOnly` (optional) {Boolean} Must be `true` to modify a read-only editor. (default: false)
  deleteToEndOfSubword(options = {}) {
    if (!this.ensureWritable('deleteToEndOfSubword', options)) return;
    this.mutateSelectedText(selection =>
      selection.deleteToEndOfSubword(options)
    );
  }

  // Extended: For each selection, if the selection is empty, delete all characters
  // of the containing line that precede the cursor. Otherwise delete the
  // selected text.
  //
  // * `options` (optional) {Object}
  //   * `bypassReadOnly` (optional) {Boolean} Must be `true` to modify a read-only editor. (default: false)
  deleteToBeginningOfLine(options = {}) {
    if (!this.ensureWritable('deleteToBeginningOfLine', options)) return;
    this.mutateSelectedText(selection =>
      selection.deleteToBeginningOfLine(options)
    );
  }

  // Extended: For each selection, if the selection is not empty, deletes the
  // selection; otherwise, deletes all characters of the containing line
  // following the cursor. If the cursor is already at the end of the line,
  // deletes the following newline.
  //
  // * `options` (optional) {Object}
  //   * `bypassReadOnly` (optional) {Boolean} Must be `true` to modify a read-only editor. (default: false)
  deleteToEndOfLine(options = {}) {
    if (!this.ensureWritable('deleteToEndOfLine', options)) return;
    this.mutateSelectedText(selection => selection.deleteToEndOfLine(options));
  }

  // Extended: For each selection, if the selection is empty, delete all characters
  // of the containing word following the cursor. Otherwise delete the selected
  // text.
  //
  // * `options` (optional) {Object}
  //   * `bypassReadOnly` (optional) {Boolean} Must be `true` to modify a read-only editor. (default: false)
  deleteToEndOfWord(options = {}) {
    if (!this.ensureWritable('deleteToEndOfWord', options)) return;
    this.mutateSelectedText(selection => selection.deleteToEndOfWord(options));
  }

  // Extended: Delete all lines intersecting selections.
  //
  // * `options` (optional) {Object}
  //   * `bypassReadOnly` (optional) {Boolean} Must be `true` to modify a read-only editor. (default: false)
  deleteLine(options = {}) {
    if (!this.ensureWritable('deleteLine', options)) return;
    this.mergeSelectionsOnSameRows();
    this.mutateSelectedText(selection => selection.deleteLine(options));
  }

  // Private: Ensure that this editor is not marked read-only before allowing a buffer modification to occur. If
  // the editor is read-only, require an explicit opt-in option to proceed (`bypassReadOnly`) or throw an Error.
  ensureWritable(methodName, opts) {
    if (!opts.bypassReadOnly && this.isReadOnly()) {
      if (atom.inDevMode() || atom.inSpecMode()) {
        const e = new Error('Attempt to mutate a read-only TextEditor');
        e.detail =
          `Your package is attempting to call ${methodName} on an editor that has been marked read-only. ` +
          'Pass {bypassReadOnly: true} to modify it anyway, or test editors with .isReadOnly() before attempting ' +
          'modifications.';
        throw e;
      }

      return false;
    }

    return true;
  }

  /*
  Section: History
  */

  // Essential: Undo the last change.
  //
  // * `options` (optional) {Object}
  //   * `bypassReadOnly` (optional) {Boolean} Must be `true` to modify a read-only editor. (default: false)
  undo(options = {}) {
    if (!this.ensureWritable('undo', options)) return;
    this.avoidMergingSelections(() =>
      this.buffer.undo({ selectionsMarkerLayer: this.selectionsMarkerLayer })
    );
    this.getLastSelection().autoscroll();
  }

  // Essential: Redo the last change.
  //
  // * `options` (optional) {Object}
  //   * `bypassReadOnly` (optional) {Boolean} Must be `true` to modify a read-only editor. (default: false)
  redo(options = {}) {
    if (!this.ensureWritable('redo', options)) return;
    this.avoidMergingSelections(() =>
      this.buffer.redo({ selectionsMarkerLayer: this.selectionsMarkerLayer })
    );
    this.getLastSelection().autoscroll();
  }

  // Extended: Batch multiple operations as a single undo/redo step.
  //
  // Any group of operations that are logically grouped from the perspective of
  // undoing and redoing should be performed in a transaction. If you want to
  // abort the transaction, call {::abortTransaction} to terminate the function's
  // execution and revert any changes performed up to the abortion.
  //
  // * `groupingInterval` (optional) The {Number} of milliseconds for which this
  //   transaction should be considered 'groupable' after it begins. If a transaction
  //   with a positive `groupingInterval` is committed while the previous transaction is
  //   still 'groupable', the two transactions are merged with respect to undo and redo.
  // * `fn` A {Function} to call inside the transaction.
  transact(groupingInterval, fn) {
    const options = { selectionsMarkerLayer: this.selectionsMarkerLayer };
    if (typeof groupingInterval === 'function') {
      fn = groupingInterval;
    } else {
      options.groupingInterval = groupingInterval;
    }
    return this.buffer.transact(options, fn);
  }

  // Extended: Abort an open transaction, undoing any operations performed so far
  // within the transaction.
  abortTransaction() {
    return this.buffer.abortTransaction();
  }

  // Extended: Create a pointer to the current state of the buffer for use
  // with {::revertToCheckpoint} and {::groupChangesSinceCheckpoint}.
  //
  // Returns a checkpoint value.
  createCheckpoint() {
    return this.buffer.createCheckpoint({
      selectionsMarkerLayer: this.selectionsMarkerLayer
    });
  }

  // Extended: Revert the buffer to the state it was in when the given
  // checkpoint was created.
  //
  // The redo stack will be empty following this operation, so changes since the
  // checkpoint will be lost. If the given checkpoint is no longer present in the
  // undo history, no changes will be made to the buffer and this method will
  // return `false`.
  //
  // * `checkpoint` The checkpoint to revert to.
  //
  // Returns a {Boolean} indicating whether the operation succeeded.
  revertToCheckpoint(checkpoint) {
    return this.buffer.revertToCheckpoint(checkpoint);
  }

  // Extended: Group all changes since the given checkpoint into a single
  // transaction for purposes of undo/redo.
  //
  // If the given checkpoint is no longer present in the undo history, no
  // grouping will be performed and this method will return `false`.
  //
  // * `checkpoint` The checkpoint from which to group changes.
  //
  // Returns a {Boolean} indicating whether the operation succeeded.
  groupChangesSinceCheckpoint(checkpoint) {
    return this.buffer.groupChangesSinceCheckpoint(checkpoint, {
      selectionsMarkerLayer: this.selectionsMarkerLayer
    });
  }

  /*
  Section: TextEditor Coordinates
  */

  // Essential: Convert a position in buffer-coordinates to screen-coordinates.
  //
  // The position is clipped via {::clipBufferPosition} prior to the conversion.
  // The position is also clipped via {::clipScreenPosition} following the
  // conversion, which only makes a difference when `options` are supplied.
  //
  // * `bufferPosition` A {Point} or {Array} of [row, column].
  // * `options` (optional) An options hash for {::clipScreenPosition}.
  //
  // Returns a {Point}.
  screenPositionForBufferPosition(bufferPosition, options) {
    if (options && options.clip) {
      Grim.deprecate(
        'The `clip` parameter has been deprecated and will be removed soon. Please, use `clipDirection` instead.'
      );
      if (options.clipDirection) options.clipDirection = options.clip;
    }
    if (options && options.wrapAtSoftNewlines != null) {
      Grim.deprecate(
        "The `wrapAtSoftNewlines` parameter has been deprecated and will be removed soon. Please, use `clipDirection: 'forward'` instead."
      );
      if (options.clipDirection)
        options.clipDirection = options.wrapAtSoftNewlines
          ? 'forward'
          : 'backward';
    }
    if (options && options.wrapBeyondNewlines != null) {
      Grim.deprecate(
        "The `wrapBeyondNewlines` parameter has been deprecated and will be removed soon. Please, use `clipDirection: 'forward'` instead."
      );
      if (options.clipDirection)
        options.clipDirection = options.wrapBeyondNewlines
          ? 'forward'
          : 'backward';
    }

    return this.displayLayer.translateBufferPosition(bufferPosition, options);
  }

  // Essential: Convert a position in screen-coordinates to buffer-coordinates.
  //
  // The position is clipped via {::clipScreenPosition} prior to the conversion.
  //
  // * `bufferPosition` A {Point} or {Array} of [row, column].
  // * `options` (optional) An options hash for {::clipScreenPosition}.
  //
  // Returns a {Point}.
  bufferPositionForScreenPosition(screenPosition, options) {
    if (options && options.clip) {
      Grim.deprecate(
        'The `clip` parameter has been deprecated and will be removed soon. Please, use `clipDirection` instead.'
      );
      if (options.clipDirection) options.clipDirection = options.clip;
    }
    if (options && options.wrapAtSoftNewlines != null) {
      Grim.deprecate(
        "The `wrapAtSoftNewlines` parameter has been deprecated and will be removed soon. Please, use `clipDirection: 'forward'` instead."
      );
      if (options.clipDirection)
        options.clipDirection = options.wrapAtSoftNewlines
          ? 'forward'
          : 'backward';
    }
    if (options && options.wrapBeyondNewlines != null) {
      Grim.deprecate(
        "The `wrapBeyondNewlines` parameter has been deprecated and will be removed soon. Please, use `clipDirection: 'forward'` instead."
      );
      if (options.clipDirection)
        options.clipDirection = options.wrapBeyondNewlines
          ? 'forward'
          : 'backward';
    }

    return this.displayLayer.translateScreenPosition(screenPosition, options);
  }

  // Essential: Convert a range in buffer-coordinates to screen-coordinates.
  //
  // * `bufferRange` {Range} in buffer coordinates to translate into screen coordinates.
  //
  // Returns a {Range}.
  screenRangeForBufferRange(bufferRange, options) {
    bufferRange = Range.fromObject(bufferRange);
    const start = this.screenPositionForBufferPosition(
      bufferRange.start,
      options
    );
    const end = this.screenPositionForBufferPosition(bufferRange.end, options);
    return new Range(start, end);
  }

  // Essential: Convert a range in screen-coordinates to buffer-coordinates.
  //
  // * `screenRange` {Range} in screen coordinates to translate into buffer coordinates.
  //
  // Returns a {Range}.
  bufferRangeForScreenRange(screenRange) {
    screenRange = Range.fromObject(screenRange);
    const start = this.bufferPositionForScreenPosition(screenRange.start);
    const end = this.bufferPositionForScreenPosition(screenRange.end);
    return new Range(start, end);
  }

  // Extended: Clip the given {Point} to a valid position in the buffer.
  //
  // If the given {Point} describes a position that is actually reachable by the
  // cursor based on the current contents of the buffer, it is returned
  // unchanged. If the {Point} does not describe a valid position, the closest
  // valid position is returned instead.
  //
  // ## Examples
  //
  // ```js
  // editor.clipBufferPosition([-1, -1]) // -> `[0, 0]`
  //
  // // When the line at buffer row 2 is 10 characters long
  // editor.clipBufferPosition([2, Infinity]) // -> `[2, 10]`
  // ```
  //
  // * `bufferPosition` The {Point} representing the position to clip.
  //
  // Returns a {Point}.
  clipBufferPosition(bufferPosition) {
    return this.buffer.clipPosition(bufferPosition);
  }

  // Extended: Clip the start and end of the given range to valid positions in the
  // buffer. See {::clipBufferPosition} for more information.
  //
  // * `range` The {Range} to clip.
  //
  // Returns a {Range}.
  clipBufferRange(range) {
    return this.buffer.clipRange(range);
  }

  // Extended: Clip the given {Point} to a valid position on screen.
  //
  // If the given {Point} describes a position that is actually reachable by the
  // cursor based on the current contents of the screen, it is returned
  // unchanged. If the {Point} does not describe a valid position, the closest
  // valid position is returned instead.
  //
  // ## Examples
  //
  // ```js
  // editor.clipScreenPosition([-1, -1]) // -> `[0, 0]`
  //
  // // When the line at screen row 2 is 10 characters long
  // editor.clipScreenPosition([2, Infinity]) // -> `[2, 10]`
  // ```
  //
  // * `screenPosition` The {Point} representing the position to clip.
  // * `options` (optional) {Object}
  //   * `clipDirection` {String} If `'backward'`, returns the first valid
  //     position preceding an invalid position. If `'forward'`, returns the
  //     first valid position following an invalid position. If `'closest'`,
  //     returns the first valid position closest to an invalid position.
  //     Defaults to `'closest'`.
  //
  // Returns a {Point}.
  clipScreenPosition(screenPosition, options) {
    if (options && options.clip) {
      Grim.deprecate(
        'The `clip` parameter has been deprecated and will be removed soon. Please, use `clipDirection` instead.'
      );
      if (options.clipDirection) options.clipDirection = options.clip;
    }
    if (options && options.wrapAtSoftNewlines != null) {
      Grim.deprecate(
        "The `wrapAtSoftNewlines` parameter has been deprecated and will be removed soon. Please, use `clipDirection: 'forward'` instead."
      );
      if (options.clipDirection)
        options.clipDirection = options.wrapAtSoftNewlines
          ? 'forward'
          : 'backward';
    }
    if (options && options.wrapBeyondNewlines != null) {
      Grim.deprecate(
        "The `wrapBeyondNewlines` parameter has been deprecated and will be removed soon. Please, use `clipDirection: 'forward'` instead."
      );
      if (options.clipDirection)
        options.clipDirection = options.wrapBeyondNewlines
          ? 'forward'
          : 'backward';
    }

    return this.displayLayer.clipScreenPosition(screenPosition, options);
  }

  // Extended: Clip the start and end of the given range to valid positions on screen.
  // See {::clipScreenPosition} for more information.
  //
  // * `range` The {Range} to clip.
  // * `options` (optional) See {::clipScreenPosition} `options`.
  //
  // Returns a {Range}.
  clipScreenRange(screenRange, options) {
    screenRange = Range.fromObject(screenRange);
    const start = this.displayLayer.clipScreenPosition(
      screenRange.start,
      options
    );
    const end = this.displayLayer.clipScreenPosition(screenRange.end, options);
    return Range(start, end);
  }

  /*
  Section: Decorations
  */

  // Essential: Add a decoration that tracks a {DisplayMarker}. When the
  // marker moves, is invalidated, or is destroyed, the decoration will be
  // updated to reflect the marker's state.
  //
  // The following are the supported decorations types:
  //
  // * __line__: Adds the given CSS `class` to the lines overlapping the rows
  //     spanned by the marker.
  // * __line-number__: Adds the given CSS `class` to the line numbers overlapping
  //     the rows spanned by the marker
  // * __text__: Injects spans into all text overlapping the marked range, then adds
  //     the given `class` or `style` to these spans. Use this to manipulate the foreground
  //     color or styling of text in a range.
  // * __highlight__: Creates an absolutely-positioned `.highlight` div to the editor
  //     containing nested divs that cover the marked region. For example, when the user
  //     selects text, the selection is implemented with a highlight decoration. The structure
  //     of this highlight will be:
  //     ```html
  //     <div class="highlight <your-class>">
  //       <!-- Will be one region for each row in the range. Spans 2 lines? There will be 2 regions. -->
  //       <div class="region"></div>
  //     </div>
  //     ```
  // * __overlay__: Positions the view associated with the given item at the head
  //     or tail of the given `DisplayMarker`, depending on the `position` property.
  // * __gutter__: Tracks a {DisplayMarker} in a {Gutter}. Gutter decorations are created
  //     by calling {Gutter::decorateMarker} on the desired `Gutter` instance.
  // * __block__: Positions the view associated with the given item before or
  //     after the row of the given {DisplayMarker}, depending on the `position` property.
  //     Block decorations at the same screen row are ordered by their `order` property.
  // * __cursor__: Render a cursor at the head of the {DisplayMarker}. If multiple cursor decorations
  //     are created for the same marker, their class strings and style objects are combined
  //     into a single cursor. This decoration type may be used to style existing cursors
  //     by passing in their markers or to render artificial cursors that don't actaully
  //     exist in the model by passing a marker that isn't associated with a real cursor.
  //
  // ## Arguments
  //
  // * `marker` A {DisplayMarker} you want this decoration to follow.
  // * `decorationParams` An {Object} representing the decoration e.g.
  //   `{type: 'line-number', class: 'linter-error'}`
  //   * `type` Determines the behavior and appearance of this {Decoration}. Supported decoration types
  //     and their uses are listed above.
  //   * `class` This CSS class will be applied to the decorated line number,
  //     line, text spans, highlight regions, cursors, or overlay.
  //   * `style` An {Object} containing CSS style properties to apply to the
  //     relevant DOM node. Currently this only works with a `type` of `cursor`
  //     or `text`.
  //   * `item` (optional) An {HTMLElement} or a model {Object} with a
  //     corresponding view registered. Only applicable to the `gutter`,
  //     `overlay` and `block` decoration types.
  //   * `onlyHead` (optional) If `true`, the decoration will only be applied to
  //     the head of the `DisplayMarker`. Only applicable to the `line` and
  //     `line-number` decoration types.
  //   * `onlyEmpty` (optional) If `true`, the decoration will only be applied if
  //     the associated `DisplayMarker` is empty. Only applicable to the `gutter`,
  //     `line`, and `line-number` decoration types.
  //   * `onlyNonEmpty` (optional) If `true`, the decoration will only be applied
  //     if the associated `DisplayMarker` is non-empty. Only applicable to the
  //     `gutter`, `line`, and `line-number` decoration types.
  //   * `omitEmptyLastRow` (optional) If `false`, the decoration will be applied
  //     to the last row of a non-empty range, even if it ends at column 0.
  //     Defaults to `true`. Only applicable to the `gutter`, `line`, and
  //     `line-number` decoration types.
  //   * `position` (optional) Only applicable to decorations of type `overlay` and `block`.
  //     Controls where the view is positioned relative to the `TextEditorMarker`.
  //     Values can be `'head'` (the default) or `'tail'` for overlay decorations, and
  //     `'before'` (the default) or `'after'` for block decorations.
  //   * `order` (optional) Only applicable to decorations of type `block`. Controls
  //      where the view is positioned relative to other block decorations at the
  //      same screen row. If unspecified, block decorations render oldest to newest.
  //   * `avoidOverflow` (optional) Only applicable to decorations of type
  //      `overlay`. Determines whether the decoration adjusts its horizontal or
  //      vertical position to remain fully visible when it would otherwise
  //      overflow the editor. Defaults to `true`.
  //
  // Returns the created {Decoration} object.
  decorateMarker(marker, decorationParams) {
    return this.decorationManager.decorateMarker(marker, decorationParams);
  }

  // Essential: Add a decoration to every marker in the given marker layer. Can
  // be used to decorate a large number of markers without having to create and
  // manage many individual decorations.
  //
  // * `markerLayer` A {DisplayMarkerLayer} or {MarkerLayer} to decorate.
  // * `decorationParams` The same parameters that are passed to
  //   {TextEditor::decorateMarker}, except the `type` cannot be `overlay` or `gutter`.
  //
  // Returns a {LayerDecoration}.
  decorateMarkerLayer(markerLayer, decorationParams) {
    return this.decorationManager.decorateMarkerLayer(
      markerLayer,
      decorationParams
    );
  }

  // Deprecated: Get all the decorations within a screen row range on the default
  // layer.
  //
  // * `startScreenRow` the {Number} beginning screen row
  // * `endScreenRow` the {Number} end screen row (inclusive)
  //
  // Returns an {Object} of decorations in the form
  //  `{1: [{id: 10, type: 'line-number', class: 'someclass'}], 2: ...}`
  //   where the keys are {DisplayMarker} IDs, and the values are an array of decoration
  //   params objects attached to the marker.
  // Returns an empty object when no decorations are found
  decorationsForScreenRowRange(startScreenRow, endScreenRow) {
    return this.decorationManager.decorationsForScreenRowRange(
      startScreenRow,
      endScreenRow
    );
  }

  decorationsStateForScreenRowRange(startScreenRow, endScreenRow) {
    return this.decorationManager.decorationsStateForScreenRowRange(
      startScreenRow,
      endScreenRow
    );
  }

  // Extended: Get all decorations.
  //
  // * `propertyFilter` (optional) An {Object} containing key value pairs that
  //   the returned decorations' properties must match.
  //
  // Returns an {Array} of {Decoration}s.
  getDecorations(propertyFilter) {
    return this.decorationManager.getDecorations(propertyFilter);
  }

  // Extended: Get all decorations of type 'line'.
  //
  // * `propertyFilter` (optional) An {Object} containing key value pairs that
  //   the returned decorations' properties must match.
  //
  // Returns an {Array} of {Decoration}s.
  getLineDecorations(propertyFilter) {
    return this.decorationManager.getLineDecorations(propertyFilter);
  }

  // Extended: Get all decorations of type 'line-number'.
  //
  // * `propertyFilter` (optional) An {Object} containing key value pairs that
  //   the returned decorations' properties must match.
  //
  // Returns an {Array} of {Decoration}s.
  getLineNumberDecorations(propertyFilter) {
    return this.decorationManager.getLineNumberDecorations(propertyFilter);
  }

  // Extended: Get all decorations of type 'highlight'.
  //
  // * `propertyFilter` (optional) An {Object} containing key value pairs that
  //   the returned decorations' properties must match.
  //
  // Returns an {Array} of {Decoration}s.
  getHighlightDecorations(propertyFilter) {
    return this.decorationManager.getHighlightDecorations(propertyFilter);
  }

  // Extended: Get all decorations of type 'overlay'.
  //
  // * `propertyFilter` (optional) An {Object} containing key value pairs that
  //   the returned decorations' properties must match.
  //
  // Returns an {Array} of {Decoration}s.
  getOverlayDecorations(propertyFilter) {
    return this.decorationManager.getOverlayDecorations(propertyFilter);
  }

  /*
  Section: Markers
  */

  // Essential: Create a marker on the default marker layer with the given range
  // in buffer coordinates. This marker will maintain its logical location as the
  // buffer is changed, so if you mark a particular word, the marker will remain
  // over that word even if the word's location in the buffer changes.
  //
  // * `range` A {Range} or range-compatible {Array}
  // * `properties` A hash of key-value pairs to associate with the marker. There
  //   are also reserved property names that have marker-specific meaning.
  //   * `maintainHistory` (optional) {Boolean} Whether to store this marker's
  //     range before and after each change in the undo history. This allows the
  //     marker's position to be restored more accurately for certain undo/redo
  //     operations, but uses more time and memory. (default: false)
  //   * `reversed` (optional) {Boolean} Creates the marker in a reversed
  //     orientation. (default: false)
  //   * `invalidate` (optional) {String} Determines the rules by which changes
  //     to the buffer *invalidate* the marker. (default: 'overlap') It can be
  //     any of the following strategies, in order of fragility:
  //     * __never__: The marker is never marked as invalid. This is a good choice for
  //       markers representing selections in an editor.
  //     * __surround__: The marker is invalidated by changes that completely surround it.
  //     * __overlap__: The marker is invalidated by changes that surround the
  //       start or end of the marker. This is the default.
  //     * __inside__: The marker is invalidated by changes that extend into the
  //       inside of the marker. Changes that end at the marker's start or
  //       start at the marker's end do not invalidate the marker.
  //     * __touch__: The marker is invalidated by a change that touches the marked
  //       region in any way, including changes that end at the marker's
  //       start or start at the marker's end. This is the most fragile strategy.
  //
  // Returns a {DisplayMarker}.
  markBufferRange(bufferRange, options) {
    return this.defaultMarkerLayer.markBufferRange(bufferRange, options);
  }

  // Essential: Create a marker on the default marker layer with the given range
  // in screen coordinates. This marker will maintain its logical location as the
  // buffer is changed, so if you mark a particular word, the marker will remain
  // over that word even if the word's location in the buffer changes.
  //
  // * `range` A {Range} or range-compatible {Array}
  // * `properties` A hash of key-value pairs to associate with the marker. There
  //   are also reserved property names that have marker-specific meaning.
  //   * `maintainHistory` (optional) {Boolean} Whether to store this marker's
  //     range before and after each change in the undo history. This allows the
  //     marker's position to be restored more accurately for certain undo/redo
  //     operations, but uses more time and memory. (default: false)
  //   * `reversed` (optional) {Boolean} Creates the marker in a reversed
  //     orientation. (default: false)
  //   * `invalidate` (optional) {String} Determines the rules by which changes
  //     to the buffer *invalidate* the marker. (default: 'overlap') It can be
  //     any of the following strategies, in order of fragility:
  //     * __never__: The marker is never marked as invalid. This is a good choice for
  //       markers representing selections in an editor.
  //     * __surround__: The marker is invalidated by changes that completely surround it.
  //     * __overlap__: The marker is invalidated by changes that surround the
  //       start or end of the marker. This is the default.
  //     * __inside__: The marker is invalidated by changes that extend into the
  //       inside of the marker. Changes that end at the marker's start or
  //       start at the marker's end do not invalidate the marker.
  //     * __touch__: The marker is invalidated by a change that touches the marked
  //       region in any way, including changes that end at the marker's
  //       start or start at the marker's end. This is the most fragile strategy.
  //
  // Returns a {DisplayMarker}.
  markScreenRange(screenRange, options) {
    return this.defaultMarkerLayer.markScreenRange(screenRange, options);
  }

  // Essential: Create a marker on the default marker layer with the given buffer
  // position and no tail. To group multiple markers together in their own
  // private layer, see {::addMarkerLayer}.
  //
  // * `bufferPosition` A {Point} or point-compatible {Array}
  // * `options` (optional) An {Object} with the following keys:
  //   * `invalidate` (optional) {String} Determines the rules by which changes
  //     to the buffer *invalidate* the marker. (default: 'overlap') It can be
  //     any of the following strategies, in order of fragility:
  //     * __never__: The marker is never marked as invalid. This is a good choice for
  //       markers representing selections in an editor.
  //     * __surround__: The marker is invalidated by changes that completely surround it.
  //     * __overlap__: The marker is invalidated by changes that surround the
  //       start or end of the marker. This is the default.
  //     * __inside__: The marker is invalidated by changes that extend into the
  //       inside of the marker. Changes that end at the marker's start or
  //       start at the marker's end do not invalidate the marker.
  //     * __touch__: The marker is invalidated by a change that touches the marked
  //       region in any way, including changes that end at the marker's
  //       start or start at the marker's end. This is the most fragile strategy.
  //
  // Returns a {DisplayMarker}.
  markBufferPosition(bufferPosition, options) {
    return this.defaultMarkerLayer.markBufferPosition(bufferPosition, options);
  }

  // Essential: Create a marker on the default marker layer with the given screen
  // position and no tail. To group multiple markers together in their own
  // private layer, see {::addMarkerLayer}.
  //
  // * `screenPosition` A {Point} or point-compatible {Array}
  // * `options` (optional) An {Object} with the following keys:
  //   * `invalidate` (optional) {String} Determines the rules by which changes
  //     to the buffer *invalidate* the marker. (default: 'overlap') It can be
  //     any of the following strategies, in order of fragility:
  //     * __never__: The marker is never marked as invalid. This is a good choice for
  //       markers representing selections in an editor.
  //     * __surround__: The marker is invalidated by changes that completely surround it.
  //     * __overlap__: The marker is invalidated by changes that surround the
  //       start or end of the marker. This is the default.
  //     * __inside__: The marker is invalidated by changes that extend into the
  //       inside of the marker. Changes that end at the marker's start or
  //       start at the marker's end do not invalidate the marker.
  //     * __touch__: The marker is invalidated by a change that touches the marked
  //       region in any way, including changes that end at the marker's
  //       start or start at the marker's end. This is the most fragile strategy.
  //   * `clipDirection` {String} If `'backward'`, returns the first valid
  //     position preceding an invalid position. If `'forward'`, returns the
  //     first valid position following an invalid position. If `'closest'`,
  //     returns the first valid position closest to an invalid position.
  //     Defaults to `'closest'`.
  //
  // Returns a {DisplayMarker}.
  markScreenPosition(screenPosition, options) {
    return this.defaultMarkerLayer.markScreenPosition(screenPosition, options);
  }

  // Essential: Find all {DisplayMarker}s on the default marker layer that
  // match the given properties.
  //
  // This method finds markers based on the given properties. Markers can be
  // associated with custom properties that will be compared with basic equality.
  // In addition, there are several special properties that will be compared
  // with the range of the markers rather than their properties.
  //
  // * `properties` An {Object} containing properties that each returned marker
  //   must satisfy. Markers can be associated with custom properties, which are
  //   compared with basic equality. In addition, several reserved properties
  //   can be used to filter markers based on their current range:
  //   * `startBufferRow` Only include markers starting at this row in buffer
  //       coordinates.
  //   * `endBufferRow` Only include markers ending at this row in buffer
  //       coordinates.
  //   * `containsBufferRange` Only include markers containing this {Range} or
  //       in range-compatible {Array} in buffer coordinates.
  //   * `containsBufferPosition` Only include markers containing this {Point}
  //       or {Array} of `[row, column]` in buffer coordinates.
  //
  // Returns an {Array} of {DisplayMarker}s
  findMarkers(params) {
    return this.defaultMarkerLayer.findMarkers(params);
  }

  // Extended: Get the {DisplayMarker} on the default layer for the given
  // marker id.
  //
  // * `id` {Number} id of the marker
  getMarker(id) {
    return this.defaultMarkerLayer.getMarker(id);
  }

  // Extended: Get all {DisplayMarker}s on the default marker layer. Consider
  // using {::findMarkers}
  getMarkers() {
    return this.defaultMarkerLayer.getMarkers();
  }

  // Extended: Get the number of markers in the default marker layer.
  //
  // Returns a {Number}.
  getMarkerCount() {
    return this.defaultMarkerLayer.getMarkerCount();
  }

  destroyMarker(id) {
    const marker = this.getMarker(id);
    if (marker) marker.destroy();
  }

  // Essential: Create a marker layer to group related markers.
  //
  // * `options` An {Object} containing the following keys:
  //   * `maintainHistory` A {Boolean} indicating whether marker state should be
  //     restored on undo/redo. Defaults to `false`.
  //   * `persistent` A {Boolean} indicating whether or not this marker layer
  //     should be serialized and deserialized along with the rest of the
  //     buffer. Defaults to `false`. If `true`, the marker layer's id will be
  //     maintained across the serialization boundary, allowing you to retrieve
  //     it via {::getMarkerLayer}.
  //
  // Returns a {DisplayMarkerLayer}.
  addMarkerLayer(options) {
    return this.displayLayer.addMarkerLayer(options);
  }

  // Essential: Get a {DisplayMarkerLayer} by id.
  //
  // * `id` The id of the marker layer to retrieve.
  //
  // Returns a {DisplayMarkerLayer} or `undefined` if no layer exists with the
  // given id.
  getMarkerLayer(id) {
    return this.displayLayer.getMarkerLayer(id);
  }

  // Essential: Get the default {DisplayMarkerLayer}.
  //
  // All marker APIs not tied to an explicit layer interact with this default
  // layer.
  //
  // Returns a {DisplayMarkerLayer}.
  getDefaultMarkerLayer() {
    return this.defaultMarkerLayer;
  }

  /*
  Section: Cursors
  */

  // Essential: Get the position of the most recently added cursor in buffer
  // coordinates.
  //
  // Returns a {Point}
  getCursorBufferPosition() {
    return this.getLastCursor().getBufferPosition();
  }

  // Essential: Get the position of all the cursor positions in buffer coordinates.
  //
  // Returns {Array} of {Point}s in the order they were added
  getCursorBufferPositions() {
    return this.getCursors().map(cursor => cursor.getBufferPosition());
  }

  // Essential: Move the cursor to the given position in buffer coordinates.
  //
  // If there are multiple cursors, they will be consolidated to a single cursor.
  //
  // * `position` A {Point} or {Array} of `[row, column]`
  // * `options` (optional) An {Object} containing the following keys:
  //   * `autoscroll` Determines whether the editor scrolls to the new cursor's
  //     position. Defaults to true.
  setCursorBufferPosition(position, options) {
    return this.moveCursors(cursor =>
      cursor.setBufferPosition(position, options)
    );
  }

  // Essential: Get a {Cursor} at given screen coordinates {Point}
  //
  // * `position` A {Point} or {Array} of `[row, column]`
  //
  // Returns the first matched {Cursor} or undefined
  getCursorAtScreenPosition(position) {
    const selection = this.getSelectionAtScreenPosition(position);
    if (selection && selection.getHeadScreenPosition().isEqual(position)) {
      return selection.cursor;
    }
  }

  // Essential: Get the position of the most recently added cursor in screen
  // coordinates.
  //
  // Returns a {Point}.
  getCursorScreenPosition() {
    return this.getLastCursor().getScreenPosition();
  }

  // Essential: Get the position of all the cursor positions in screen coordinates.
  //
  // Returns {Array} of {Point}s in the order the cursors were added
  getCursorScreenPositions() {
    return this.getCursors().map(cursor => cursor.getScreenPosition());
  }

  // Essential: Move the cursor to the given position in screen coordinates.
  //
  // If there are multiple cursors, they will be consolidated to a single cursor.
  //
  // * `position` A {Point} or {Array} of `[row, column]`
  // * `options` (optional) An {Object} combining options for {::clipScreenPosition} with:
  //   * `autoscroll` Determines whether the editor scrolls to the new cursor's
  //     position. Defaults to true.
  setCursorScreenPosition(position, options) {
    if (options && options.clip) {
      Grim.deprecate(
        'The `clip` parameter has been deprecated and will be removed soon. Please, use `clipDirection` instead.'
      );
      if (options.clipDirection) options.clipDirection = options.clip;
    }
    if (options && options.wrapAtSoftNewlines != null) {
      Grim.deprecate(
        "The `wrapAtSoftNewlines` parameter has been deprecated and will be removed soon. Please, use `clipDirection: 'forward'` instead."
      );
      if (options.clipDirection)
        options.clipDirection = options.wrapAtSoftNewlines
          ? 'forward'
          : 'backward';
    }
    if (options && options.wrapBeyondNewlines != null) {
      Grim.deprecate(
        "The `wrapBeyondNewlines` parameter has been deprecated and will be removed soon. Please, use `clipDirection: 'forward'` instead."
      );
      if (options.clipDirection)
        options.clipDirection = options.wrapBeyondNewlines
          ? 'forward'
          : 'backward';
    }

    return this.moveCursors(cursor =>
      cursor.setScreenPosition(position, options)
    );
  }

  // Essential: Add a cursor at the given position in buffer coordinates.
  //
  // * `bufferPosition` A {Point} or {Array} of `[row, column]`
  //
  // Returns a {Cursor}.
  addCursorAtBufferPosition(bufferPosition, options) {
    this.selectionsMarkerLayer.markBufferPosition(bufferPosition, {
      invalidate: 'never'
    });
    if (!options || options.autoscroll !== false)
      this.getLastSelection().cursor.autoscroll();
    return this.getLastSelection().cursor;
  }

  // Essential: Add a cursor at the position in screen coordinates.
  //
  // * `screenPosition` A {Point} or {Array} of `[row, column]`
  //
  // Returns a {Cursor}.
  addCursorAtScreenPosition(screenPosition, options) {
    this.selectionsMarkerLayer.markScreenPosition(screenPosition, {
      invalidate: 'never'
    });
    if (!options || options.autoscroll !== false)
      this.getLastSelection().cursor.autoscroll();
    return this.getLastSelection().cursor;
  }

  // Essential: Returns {Boolean} indicating whether or not there are multiple cursors.
  hasMultipleCursors() {
    return this.getCursors().length > 1;
  }

  // Essential: Move every cursor up one row in screen coordinates.
  //
  // * `lineCount` (optional) {Number} number of lines to move
  moveUp(lineCount) {
    return this.moveCursors(cursor =>
      cursor.moveUp(lineCount, { moveToEndOfSelection: true })
    );
  }

  // Essential: Move every cursor down one row in screen coordinates.
  //
  // * `lineCount` (optional) {Number} number of lines to move
  moveDown(lineCount) {
    return this.moveCursors(cursor =>
      cursor.moveDown(lineCount, { moveToEndOfSelection: true })
    );
  }

  // Essential: Move every cursor left one column.
  //
  // * `columnCount` (optional) {Number} number of columns to move (default: 1)
  moveLeft(columnCount) {
    return this.moveCursors(cursor =>
      cursor.moveLeft(columnCount, { moveToEndOfSelection: true })
    );
  }

  // Essential: Move every cursor right one column.
  //
  // * `columnCount` (optional) {Number} number of columns to move (default: 1)
  moveRight(columnCount) {
    return this.moveCursors(cursor =>
      cursor.moveRight(columnCount, { moveToEndOfSelection: true })
    );
  }

  // Essential: Move every cursor to the beginning of its line in buffer coordinates.
  moveToBeginningOfLine() {
    return this.moveCursors(cursor => cursor.moveToBeginningOfLine());
  }

  // Essential: Move every cursor to the beginning of its line in screen coordinates.
  moveToBeginningOfScreenLine() {
    return this.moveCursors(cursor => cursor.moveToBeginningOfScreenLine());
  }

  // Essential: Move every cursor to the first non-whitespace character of its line.
  moveToFirstCharacterOfLine() {
    return this.moveCursors(cursor => cursor.moveToFirstCharacterOfLine());
  }

  // Essential: Move every cursor to the end of its line in buffer coordinates.
  moveToEndOfLine() {
    return this.moveCursors(cursor => cursor.moveToEndOfLine());
  }

  // Essential: Move every cursor to the end of its line in screen coordinates.
  moveToEndOfScreenLine() {
    return this.moveCursors(cursor => cursor.moveToEndOfScreenLine());
  }

  // Essential: Move every cursor to the beginning of its surrounding word.
  moveToBeginningOfWord() {
    return this.moveCursors(cursor => cursor.moveToBeginningOfWord());
  }

  // Essential: Move every cursor to the end of its surrounding word.
  moveToEndOfWord() {
    return this.moveCursors(cursor => cursor.moveToEndOfWord());
  }

  // Cursor Extended

  // Extended: Move every cursor to the top of the buffer.
  //
  // If there are multiple cursors, they will be merged into a single cursor.
  moveToTop() {
    return this.moveCursors(cursor => cursor.moveToTop());
  }

  // Extended: Move every cursor to the bottom of the buffer.
  //
  // If there are multiple cursors, they will be merged into a single cursor.
  moveToBottom() {
    return this.moveCursors(cursor => cursor.moveToBottom());
  }

  // Extended: Move every cursor to the beginning of the next word.
  moveToBeginningOfNextWord() {
    return this.moveCursors(cursor => cursor.moveToBeginningOfNextWord());
  }

  // Extended: Move every cursor to the previous word boundary.
  moveToPreviousWordBoundary() {
    return this.moveCursors(cursor => cursor.moveToPreviousWordBoundary());
  }

  // Extended: Move every cursor to the next word boundary.
  moveToNextWordBoundary() {
    return this.moveCursors(cursor => cursor.moveToNextWordBoundary());
  }

  // Extended: Move every cursor to the previous subword boundary.
  moveToPreviousSubwordBoundary() {
    return this.moveCursors(cursor => cursor.moveToPreviousSubwordBoundary());
  }

  // Extended: Move every cursor to the next subword boundary.
  moveToNextSubwordBoundary() {
    return this.moveCursors(cursor => cursor.moveToNextSubwordBoundary());
  }

  // Extended: Move every cursor to the beginning of the next paragraph.
  moveToBeginningOfNextParagraph() {
    return this.moveCursors(cursor => cursor.moveToBeginningOfNextParagraph());
  }

  // Extended: Move every cursor to the beginning of the previous paragraph.
  moveToBeginningOfPreviousParagraph() {
    return this.moveCursors(cursor =>
      cursor.moveToBeginningOfPreviousParagraph()
    );
  }

  // Extended: Returns the most recently added {Cursor}
  getLastCursor() {
    this.createLastSelectionIfNeeded();
    return _.last(this.cursors);
  }

  // Extended: Returns the word surrounding the most recently added cursor.
  //
  // * `options` (optional) See {Cursor::getBeginningOfCurrentWordBufferPosition}.
  getWordUnderCursor(options) {
    return this.getTextInBufferRange(
      this.getLastCursor().getCurrentWordBufferRange(options)
    );
  }

  // Extended: Get an Array of all {Cursor}s.
  getCursors() {
    this.createLastSelectionIfNeeded();
    return this.cursors.slice();
  }

  // Extended: Get all {Cursor}s, ordered by their position in the buffer
  // instead of the order in which they were added.
  //
  // Returns an {Array} of {Selection}s.
  getCursorsOrderedByBufferPosition() {
    return this.getCursors().sort((a, b) => a.compare(b));
  }

  cursorsForScreenRowRange(startScreenRow, endScreenRow) {
    const cursors = [];
    for (let marker of this.selectionsMarkerLayer.findMarkers({
      intersectsScreenRowRange: [startScreenRow, endScreenRow]
    })) {
      const cursor = this.cursorsByMarkerId.get(marker.id);
      if (cursor) cursors.push(cursor);
    }
    return cursors;
  }

  // Add a cursor based on the given {DisplayMarker}.
  addCursor(marker) {
    const cursor = new Cursor({
      editor: this,
      marker,
      showCursorOnSelection: this.showCursorOnSelection
    });
    this.cursors.push(cursor);
    this.cursorsByMarkerId.set(marker.id, cursor);
    return cursor;
  }

  moveCursors(fn) {
    return this.transact(() => {
      this.getCursors().forEach(fn);
      return this.mergeCursors();
    });
  }

  cursorMoved(event) {
    return this.emitter.emit('did-change-cursor-position', event);
  }

  // Merge cursors that have the same screen position
  mergeCursors() {
    const positions = {};
    for (let cursor of this.getCursors()) {
      const position = cursor.getBufferPosition().toString();
      if (positions.hasOwnProperty(position)) {
        cursor.destroy();
      } else {
        positions[position] = true;
      }
    }
  }

  /*
  Section: Selections
  */

  // Essential: Get the selected text of the most recently added selection.
  //
  // Returns a {String}.
  getSelectedText() {
    return this.getLastSelection().getText();
  }

  // Essential: Get the {Range} of the most recently added selection in buffer
  // coordinates.
  //
  // Returns a {Range}.
  getSelectedBufferRange() {
    return this.getLastSelection().getBufferRange();
  }

  // Essential: Get the {Range}s of all selections in buffer coordinates.
  //
  // The ranges are sorted by when the selections were added. Most recent at the end.
  //
  // Returns an {Array} of {Range}s.
  getSelectedBufferRanges() {
    return this.getSelections().map(selection => selection.getBufferRange());
  }

  // Essential: Set the selected range in buffer coordinates. If there are multiple
  // selections, they are reduced to a single selection with the given range.
  //
  // * `bufferRange` A {Range} or range-compatible {Array}.
  // * `options` (optional) An options {Object}:
  //   * `reversed` A {Boolean} indicating whether to create the selection in a
  //     reversed orientation.
  //   * `preserveFolds` A {Boolean}, which if `true` preserves the fold settings after the
  //     selection is set.
  setSelectedBufferRange(bufferRange, options) {
    return this.setSelectedBufferRanges([bufferRange], options);
  }

  // Essential: Set the selected ranges in buffer coordinates. If there are multiple
  // selections, they are replaced by new selections with the given ranges.
  //
  // * `bufferRanges` An {Array} of {Range}s or range-compatible {Array}s.
  // * `options` (optional) An options {Object}:
  //   * `reversed` A {Boolean} indicating whether to create the selection in a
  //     reversed orientation.
  //   * `preserveFolds` A {Boolean}, which if `true` preserves the fold settings after the
  //     selection is set.
  setSelectedBufferRanges(bufferRanges, options = {}) {
    if (!bufferRanges.length)
      throw new Error('Passed an empty array to setSelectedBufferRanges');

    const selections = this.getSelections();
    for (let selection of selections.slice(bufferRanges.length)) {
      selection.destroy();
    }

    this.mergeIntersectingSelections(options, () => {
      for (let i = 0; i < bufferRanges.length; i++) {
        let bufferRange = bufferRanges[i];
        bufferRange = Range.fromObject(bufferRange);
        if (selections[i]) {
          selections[i].setBufferRange(bufferRange, options);
        } else {
          this.addSelectionForBufferRange(bufferRange, options);
        }
      }
    });
  }

  // Essential: Get the {Range} of the most recently added selection in screen
  // coordinates.
  //
  // Returns a {Range}.
  getSelectedScreenRange() {
    return this.getLastSelection().getScreenRange();
  }

  // Essential: Get the {Range}s of all selections in screen coordinates.
  //
  // The ranges are sorted by when the selections were added. Most recent at the end.
  //
  // Returns an {Array} of {Range}s.
  getSelectedScreenRanges() {
    return this.getSelections().map(selection => selection.getScreenRange());
  }

  // Essential: Set the selected range in screen coordinates. If there are multiple
  // selections, they are reduced to a single selection with the given range.
  //
  // * `screenRange` A {Range} or range-compatible {Array}.
  // * `options` (optional) An options {Object}:
  //   * `reversed` A {Boolean} indicating whether to create the selection in a
  //     reversed orientation.
  setSelectedScreenRange(screenRange, options) {
    return this.setSelectedBufferRange(
      this.bufferRangeForScreenRange(screenRange, options),
      options
    );
  }

  // Essential: Set the selected ranges in screen coordinates. If there are multiple
  // selections, they are replaced by new selections with the given ranges.
  //
  // * `screenRanges` An {Array} of {Range}s or range-compatible {Array}s.
  // * `options` (optional) An options {Object}:
  //   * `reversed` A {Boolean} indicating whether to create the selection in a
  //     reversed orientation.
  setSelectedScreenRanges(screenRanges, options = {}) {
    if (!screenRanges.length)
      throw new Error('Passed an empty array to setSelectedScreenRanges');

    const selections = this.getSelections();
    for (let selection of selections.slice(screenRanges.length)) {
      selection.destroy();
    }

    this.mergeIntersectingSelections(options, () => {
      for (let i = 0; i < screenRanges.length; i++) {
        let screenRange = screenRanges[i];
        screenRange = Range.fromObject(screenRange);
        if (selections[i]) {
          selections[i].setScreenRange(screenRange, options);
        } else {
          this.addSelectionForScreenRange(screenRange, options);
        }
      }
    });
  }

  // Essential: Add a selection for the given range in buffer coordinates.
  //
  // * `bufferRange` A {Range}
  // * `options` (optional) An options {Object}:
  //   * `reversed` A {Boolean} indicating whether to create the selection in a
  //     reversed orientation.
  //   * `preserveFolds` A {Boolean}, which if `true` preserves the fold settings after the
  //     selection is set.
  //
  // Returns the added {Selection}.
  addSelectionForBufferRange(bufferRange, options = {}) {
    bufferRange = Range.fromObject(bufferRange);
    if (!options.preserveFolds) {
      this.displayLayer.destroyFoldsContainingBufferPositions(
        [bufferRange.start, bufferRange.end],
        true
      );
    }
    this.selectionsMarkerLayer.markBufferRange(bufferRange, {
      invalidate: 'never',
      reversed: options.reversed != null ? options.reversed : false
    });
    if (options.autoscroll !== false) this.getLastSelection().autoscroll();
    return this.getLastSelection();
  }

  // Essential: Add a selection for the given range in screen coordinates.
  //
  // * `screenRange` A {Range}
  // * `options` (optional) An options {Object}:
  //   * `reversed` A {Boolean} indicating whether to create the selection in a
  //     reversed orientation.
  //   * `preserveFolds` A {Boolean}, which if `true` preserves the fold settings after the
  //     selection is set.
  // Returns the added {Selection}.
  addSelectionForScreenRange(screenRange, options = {}) {
    return this.addSelectionForBufferRange(
      this.bufferRangeForScreenRange(screenRange),
      options
    );
  }

  // Essential: Select from the current cursor position to the given position in
  // buffer coordinates.
  //
  // This method may merge selections that end up intersecting.
  //
  // * `position` An instance of {Point}, with a given `row` and `column`.
  selectToBufferPosition(position) {
    const lastSelection = this.getLastSelection();
    lastSelection.selectToBufferPosition(position);
    return this.mergeIntersectingSelections({
      reversed: lastSelection.isReversed()
    });
  }

  // Essential: Select from the current cursor position to the given position in
  // screen coordinates.
  //
  // This method may merge selections that end up intersecting.
  //
  // * `position` An instance of {Point}, with a given `row` and `column`.
  selectToScreenPosition(position, options) {
    const lastSelection = this.getLastSelection();
    lastSelection.selectToScreenPosition(position, options);
    if (!options || !options.suppressSelectionMerge) {
      return this.mergeIntersectingSelections({
        reversed: lastSelection.isReversed()
      });
    }
  }

  // Essential: Move the cursor of each selection one character upward while
  // preserving the selection's tail position.
  //
  // * `rowCount` (optional) {Number} number of rows to select (default: 1)
  //
  // This method may merge selections that end up intersecting.
  selectUp(rowCount) {
    return this.expandSelectionsBackward(selection =>
      selection.selectUp(rowCount)
    );
  }

  // Essential: Move the cursor of each selection one character downward while
  // preserving the selection's tail position.
  //
  // * `rowCount` (optional) {Number} number of rows to select (default: 1)
  //
  // This method may merge selections that end up intersecting.
  selectDown(rowCount) {
    return this.expandSelectionsForward(selection =>
      selection.selectDown(rowCount)
    );
  }

  // Essential: Move the cursor of each selection one character leftward while
  // preserving the selection's tail position.
  //
  // * `columnCount` (optional) {Number} number of columns to select (default: 1)
  //
  // This method may merge selections that end up intersecting.
  selectLeft(columnCount) {
    return this.expandSelectionsBackward(selection =>
      selection.selectLeft(columnCount)
    );
  }

  // Essential: Move the cursor of each selection one character rightward while
  // preserving the selection's tail position.
  //
  // * `columnCount` (optional) {Number} number of columns to select (default: 1)
  //
  // This method may merge selections that end up intersecting.
  selectRight(columnCount) {
    return this.expandSelectionsForward(selection =>
      selection.selectRight(columnCount)
    );
  }

  // Essential: Select from the top of the buffer to the end of the last selection
  // in the buffer.
  //
  // This method merges multiple selections into a single selection.
  selectToTop() {
    return this.expandSelectionsBackward(selection => selection.selectToTop());
  }

  // Essential: Selects from the top of the first selection in the buffer to the end
  // of the buffer.
  //
  // This method merges multiple selections into a single selection.
  selectToBottom() {
    return this.expandSelectionsForward(selection =>
      selection.selectToBottom()
    );
  }

  // Essential: Select all text in the buffer.
  //
  // This method merges multiple selections into a single selection.
  selectAll() {
    return this.expandSelectionsForward(selection => selection.selectAll());
  }

  // Essential: Move the cursor of each selection to the beginning of its line
  // while preserving the selection's tail position.
  //
  // This method may merge selections that end up intersecting.
  selectToBeginningOfLine() {
    return this.expandSelectionsBackward(selection =>
      selection.selectToBeginningOfLine()
    );
  }

  // Essential: Move the cursor of each selection to the first non-whitespace
  // character of its line while preserving the selection's tail position. If the
  // cursor is already on the first character of the line, move it to the
  // beginning of the line.
  //
  // This method may merge selections that end up intersecting.
  selectToFirstCharacterOfLine() {
    return this.expandSelectionsBackward(selection =>
      selection.selectToFirstCharacterOfLine()
    );
  }

  // Essential: Move the cursor of each selection to the end of its line while
  // preserving the selection's tail position.
  //
  // This method may merge selections that end up intersecting.
  selectToEndOfLine() {
    return this.expandSelectionsForward(selection =>
      selection.selectToEndOfLine()
    );
  }

  // Essential: Expand selections to the beginning of their containing word.
  //
  // Operates on all selections. Moves the cursor to the beginning of the
  // containing word while preserving the selection's tail position.
  selectToBeginningOfWord() {
    return this.expandSelectionsBackward(selection =>
      selection.selectToBeginningOfWord()
    );
  }

  // Essential: Expand selections to the end of their containing word.
  //
  // Operates on all selections. Moves the cursor to the end of the containing
  // word while preserving the selection's tail position.
  selectToEndOfWord() {
    return this.expandSelectionsForward(selection =>
      selection.selectToEndOfWord()
    );
  }

  // Extended: For each selection, move its cursor to the preceding subword
  // boundary while maintaining the selection's tail position.
  //
  // This method may merge selections that end up intersecting.
  selectToPreviousSubwordBoundary() {
    return this.expandSelectionsBackward(selection =>
      selection.selectToPreviousSubwordBoundary()
    );
  }

  // Extended: For each selection, move its cursor to the next subword boundary
  // while maintaining the selection's tail position.
  //
  // This method may merge selections that end up intersecting.
  selectToNextSubwordBoundary() {
    return this.expandSelectionsForward(selection =>
      selection.selectToNextSubwordBoundary()
    );
  }

  // Essential: For each cursor, select the containing line.
  //
  // This method merges selections on successive lines.
  selectLinesContainingCursors() {
    return this.expandSelectionsForward(selection => selection.selectLine());
  }

  // Essential: Select the word surrounding each cursor.
  selectWordsContainingCursors() {
    return this.expandSelectionsForward(selection => selection.selectWord());
  }

  // Selection Extended

  // Extended: For each selection, move its cursor to the preceding word boundary
  // while maintaining the selection's tail position.
  //
  // This method may merge selections that end up intersecting.
  selectToPreviousWordBoundary() {
    return this.expandSelectionsBackward(selection =>
      selection.selectToPreviousWordBoundary()
    );
  }

  // Extended: For each selection, move its cursor to the next word boundary while
  // maintaining the selection's tail position.
  //
  // This method may merge selections that end up intersecting.
  selectToNextWordBoundary() {
    return this.expandSelectionsForward(selection =>
      selection.selectToNextWordBoundary()
    );
  }

  // Extended: Expand selections to the beginning of the next word.
  //
  // Operates on all selections. Moves the cursor to the beginning of the next
  // word while preserving the selection's tail position.
  selectToBeginningOfNextWord() {
    return this.expandSelectionsForward(selection =>
      selection.selectToBeginningOfNextWord()
    );
  }

  // Extended: Expand selections to the beginning of the next paragraph.
  //
  // Operates on all selections. Moves the cursor to the beginning of the next
  // paragraph while preserving the selection's tail position.
  selectToBeginningOfNextParagraph() {
    return this.expandSelectionsForward(selection =>
      selection.selectToBeginningOfNextParagraph()
    );
  }

  // Extended: Expand selections to the beginning of the next paragraph.
  //
  // Operates on all selections. Moves the cursor to the beginning of the next
  // paragraph while preserving the selection's tail position.
  selectToBeginningOfPreviousParagraph() {
    return this.expandSelectionsBackward(selection =>
      selection.selectToBeginningOfPreviousParagraph()
    );
  }

  // Extended: For each selection, select the syntax node that contains
  // that selection.
  selectLargerSyntaxNode() {
    const languageMode = this.buffer.getLanguageMode();
    if (!languageMode.getRangeForSyntaxNodeContainingRange) return;

    this.expandSelectionsForward(selection => {
      const currentRange = selection.getBufferRange();
      const newRange = languageMode.getRangeForSyntaxNodeContainingRange(
        currentRange
      );
      if (newRange) {
        if (!selection._rangeStack) selection._rangeStack = [];
        selection._rangeStack.push(currentRange);
        selection.setBufferRange(newRange);
      }
    });
  }

  // Extended: Undo the effect a preceding call to {::selectLargerSyntaxNode}.
  selectSmallerSyntaxNode() {
    this.expandSelectionsForward(selection => {
      if (selection._rangeStack) {
        const lastRange =
          selection._rangeStack[selection._rangeStack.length - 1];
        if (lastRange && selection.getBufferRange().containsRange(lastRange)) {
          selection._rangeStack.length--;
          selection.setBufferRange(lastRange);
        }
      }
    });
  }

  // Extended: Select the range of the given marker if it is valid.
  //
  // * `marker` A {DisplayMarker}
  //
  // Returns the selected {Range} or `undefined` if the marker is invalid.
  selectMarker(marker) {
    if (marker.isValid()) {
      const range = marker.getBufferRange();
      this.setSelectedBufferRange(range);
      return range;
    }
  }

  // Extended: Get the most recently added {Selection}.
  //
  // Returns a {Selection}.
  getLastSelection() {
    this.createLastSelectionIfNeeded();
    return _.last(this.selections);
  }

  getSelectionAtScreenPosition(position) {
    const markers = this.selectionsMarkerLayer.findMarkers({
      containsScreenPosition: position
    });
    if (markers.length > 0)
      return this.cursorsByMarkerId.get(markers[0].id).selection;
  }

  // Extended: Get current {Selection}s.
  //
  // Returns: An {Array} of {Selection}s.
  getSelections() {
    this.createLastSelectionIfNeeded();
    return this.selections.slice();
  }

  // Extended: Get all {Selection}s, ordered by their position in the buffer
  // instead of the order in which they were added.
  //
  // Returns an {Array} of {Selection}s.
  getSelectionsOrderedByBufferPosition() {
    return this.getSelections().sort((a, b) => a.compare(b));
  }

  // Extended: Determine if a given range in buffer coordinates intersects a
  // selection.
  //
  // * `bufferRange` A {Range} or range-compatible {Array}.
  //
  // Returns a {Boolean}.
  selectionIntersectsBufferRange(bufferRange) {
    return this.getSelections().some(selection =>
      selection.intersectsBufferRange(bufferRange)
    );
  }

  // Selections Private

  // Add a similarly-shaped selection to the next eligible line below
  // each selection.
  //
  // Operates on all selections. If the selection is empty, adds an empty
  // selection to the next following non-empty line as close to the current
  // selection's column as possible. If the selection is non-empty, adds a
  // selection to the next line that is long enough for a non-empty selection
  // starting at the same column as the current selection to be added to it.
  addSelectionBelow() {
    return this.expandSelectionsForward(selection =>
      selection.addSelectionBelow()
    );
  }

  // Add a similarly-shaped selection to the next eligible line above
  // each selection.
  //
  // Operates on all selections. If the selection is empty, adds an empty
  // selection to the next preceding non-empty line as close to the current
  // selection's column as possible. If the selection is non-empty, adds a
  // selection to the next line that is long enough for a non-empty selection
  // starting at the same column as the current selection to be added to it.
  addSelectionAbove() {
    return this.expandSelectionsBackward(selection =>
      selection.addSelectionAbove()
    );
  }

  // Calls the given function with each selection, then merges selections
  expandSelectionsForward(fn) {
    this.mergeIntersectingSelections(() => this.getSelections().forEach(fn));
  }

  // Calls the given function with each selection, then merges selections in the
  // reversed orientation
  expandSelectionsBackward(fn) {
    this.mergeIntersectingSelections({ reversed: true }, () =>
      this.getSelections().forEach(fn)
    );
  }

  finalizeSelections() {
    for (let selection of this.getSelections()) {
      selection.finalize();
    }
  }

  selectionsForScreenRows(startRow, endRow) {
    return this.getSelections().filter(selection =>
      selection.intersectsScreenRowRange(startRow, endRow)
    );
  }

  // Merges intersecting selections. If passed a function, it executes
  // the function with merging suppressed, then merges intersecting selections
  // afterward.
  mergeIntersectingSelections(...args) {
    return this.mergeSelections(
      ...args,
      (previousSelection, currentSelection) => {
        const exclusive =
          !currentSelection.isEmpty() && !previousSelection.isEmpty();
        return previousSelection.intersectsWith(currentSelection, exclusive);
      }
    );
  }

  mergeSelectionsOnSameRows(...args) {
    return this.mergeSelections(
      ...args,
      (previousSelection, currentSelection) => {
        const screenRange = currentSelection.getScreenRange();
        return previousSelection.intersectsScreenRowRange(
          screenRange.start.row,
          screenRange.end.row
        );
      }
    );
  }

  avoidMergingSelections(...args) {
    return this.mergeSelections(...args, () => false);
  }

  mergeSelections(...args) {
    const mergePredicate = args.pop();
    let fn = args.pop();
    let options = args.pop();
    if (typeof fn !== 'function') {
      options = fn;
      fn = () => {};
    }

    if (this.suppressSelectionMerging) return fn();

    this.suppressSelectionMerging = true;
    const result = fn();
    this.suppressSelectionMerging = false;

    const selections = this.getSelectionsOrderedByBufferPosition();
    let lastSelection = selections.shift();
    for (const selection of selections) {
      if (mergePredicate(lastSelection, selection)) {
        lastSelection.merge(selection, options);
      } else {
        lastSelection = selection;
      }
    }

    return result;
  }

  // Add a {Selection} based on the given {DisplayMarker}.
  //
  // * `marker` The {DisplayMarker} to highlight
  // * `options` (optional) An {Object} that pertains to the {Selection} constructor.
  //
  // Returns the new {Selection}.
  addSelection(marker, options = {}) {
    const cursor = this.addCursor(marker);
    let selection = new Selection(
      Object.assign({ editor: this, marker, cursor }, options)
    );
    this.selections.push(selection);
    const selectionBufferRange = selection.getBufferRange();
    this.mergeIntersectingSelections({ preserveFolds: options.preserveFolds });

    if (selection.destroyed) {
      for (selection of this.getSelections()) {
        if (selection.intersectsBufferRange(selectionBufferRange))
          return selection;
      }
    } else {
      this.emitter.emit('did-add-cursor', cursor);
      this.emitter.emit('did-add-selection', selection);
      return selection;
    }
  }

  // Remove the given selection.
  removeSelection(selection) {
    _.remove(this.cursors, selection.cursor);
    _.remove(this.selections, selection);
    this.cursorsByMarkerId.delete(selection.cursor.marker.id);
    this.emitter.emit('did-remove-cursor', selection.cursor);
    return this.emitter.emit('did-remove-selection', selection);
  }

  // Reduce one or more selections to a single empty selection based on the most
  // recently added cursor.
  clearSelections(options) {
    this.consolidateSelections();
    this.getLastSelection().clear(options);
  }

  // Reduce multiple selections to the least recently added selection.
  consolidateSelections() {
    const selections = this.getSelections();
    if (selections.length > 1) {
      for (let selection of selections.slice(1, selections.length)) {
        selection.destroy();
      }
      selections[0].autoscroll({ center: true });
      return true;
    } else {
      return false;
    }
  }

  // Called by the selection
  selectionRangeChanged(event) {
    if (this.component) this.component.didChangeSelectionRange();
    this.emitter.emit('did-change-selection-range', event);
  }

  createLastSelectionIfNeeded() {
    if (this.selections.length === 0) {
      this.addSelectionForBufferRange([[0, 0], [0, 0]], {
        autoscroll: false,
        preserveFolds: true
      });
    }
  }

  /*
  Section: Searching and Replacing
  */

  // Essential: Scan regular expression matches in the entire buffer, calling the
  // given iterator function on each match.
  //
  // `::scan` functions as the replace method as well via the `replace`
  //
  // If you're programmatically modifying the results, you may want to try
  // {::backwardsScanInBufferRange} to avoid tripping over your own changes.
  //
  // * `regex` A {RegExp} to search for.
  // * `options` (optional) {Object}
  //   * `leadingContextLineCount` {Number} default `0`; The number of lines
  //      before the matched line to include in the results object.
  //   * `trailingContextLineCount` {Number} default `0`; The number of lines
  //      after the matched line to include in the results object.
  // * `iterator` A {Function} that's called on each match
  //   * `object` {Object}
  //     * `match` The current regular expression match.
  //     * `matchText` A {String} with the text of the match.
  //     * `range` The {Range} of the match.
  //     * `stop` Call this {Function} to terminate the scan.
  //     * `replace` Call this {Function} with a {String} to replace the match.
  scan(regex, options = {}, iterator) {
    if (_.isFunction(options)) {
      iterator = options;
      options = {};
    }

    return this.buffer.scan(regex, options, iterator);
  }

  // Essential: Scan regular expression matches in a given range, calling the given
  // iterator function on each match.
  //
  // * `regex` A {RegExp} to search for.
  // * `range` A {Range} in which to search.
  // * `iterator` A {Function} that's called on each match with an {Object}
  //   containing the following keys:
  //   * `match` The current regular expression match.
  //   * `matchText` A {String} with the text of the match.
  //   * `range` The {Range} of the match.
  //   * `stop` Call this {Function} to terminate the scan.
  //   * `replace` Call this {Function} with a {String} to replace the match.
  scanInBufferRange(regex, range, iterator) {
    return this.buffer.scanInRange(regex, range, iterator);
  }

  // Essential: Scan regular expression matches in a given range in reverse order,
  // calling the given iterator function on each match.
  //
  // * `regex` A {RegExp} to search for.
  // * `range` A {Range} in which to search.
  // * `iterator` A {Function} that's called on each match with an {Object}
  //   containing the following keys:
  //   * `match` The current regular expression match.
  //   * `matchText` A {String} with the text of the match.
  //   * `range` The {Range} of the match.
  //   * `stop` Call this {Function} to terminate the scan.
  //   * `replace` Call this {Function} with a {String} to replace the match.
  backwardsScanInBufferRange(regex, range, iterator) {
    return this.buffer.backwardsScanInRange(regex, range, iterator);
  }

  /*
  Section: Tab Behavior
  */

  // Essential: Returns a {Boolean} indicating whether softTabs are enabled for this
  // editor.
  getSoftTabs() {
    return this.softTabs;
  }

  // Essential: Enable or disable soft tabs for this editor.
  //
  // * `softTabs` A {Boolean}
  setSoftTabs(softTabs) {
    this.softTabs = softTabs;
    this.update({ softTabs: this.softTabs });
  }

  // Returns a {Boolean} indicating whether atomic soft tabs are enabled for this editor.
  hasAtomicSoftTabs() {
    return this.displayLayer.atomicSoftTabs;
  }

  // Essential: Toggle soft tabs for this editor
  toggleSoftTabs() {
    this.setSoftTabs(!this.getSoftTabs());
  }

  // Essential: Get the on-screen length of tab characters.
  //
  // Returns a {Number}.
  getTabLength() {
    return this.displayLayer.tabLength;
  }

  // Essential: Set the on-screen length of tab characters. Setting this to a
  // {Number} This will override the `editor.tabLength` setting.
  //
  // * `tabLength` {Number} length of a single tab. Setting to `null` will
  //   fallback to using the `editor.tabLength` config setting
  setTabLength(tabLength) {
    this.update({ tabLength });
  }

  // Returns an {Object} representing the current invisible character
  // substitutions for this editor. See {::setInvisibles}.
  getInvisibles() {
    if (!this.mini && this.showInvisibles && this.invisibles != null) {
      return this.invisibles;
    } else {
      return {};
    }
  }

  doesShowIndentGuide() {
    return this.showIndentGuide && !this.mini;
  }

  getSoftWrapHangingIndentLength() {
    return this.displayLayer.softWrapHangingIndent;
  }

  // Extended: Determine if the buffer uses hard or soft tabs.
  //
  // Returns `true` if the first non-comment line with leading whitespace starts
  // with a space character. Returns `false` if it starts with a hard tab (`\t`).
  //
  // Returns a {Boolean} or undefined if no non-comment lines had leading
  // whitespace.
  usesSoftTabs() {
    const languageMode = this.buffer.getLanguageMode();
    const hasIsRowCommented = languageMode.isRowCommented;
    for (
      let bufferRow = 0, end = Math.min(1000, this.buffer.getLastRow());
      bufferRow <= end;
      bufferRow++
    ) {
      if (hasIsRowCommented && languageMode.isRowCommented(bufferRow)) continue;
      const line = this.buffer.lineForRow(bufferRow);
      if (line[0] === ' ') return true;
      if (line[0] === '\t') return false;
    }
  }

  // Extended: Get the text representing a single level of indent.
  //
  // If soft tabs are enabled, the text is composed of N spaces, where N is the
  // tab length. Otherwise the text is a tab character (`\t`).
  //
  // Returns a {String}.
  getTabText() {
    return this.buildIndentString(1);
  }

  // If soft tabs are enabled, convert all hard tabs to soft tabs in the given
  // {Range}.
  normalizeTabsInBufferRange(bufferRange) {
    if (!this.getSoftTabs()) {
      return;
    }
    return this.scanInBufferRange(/\t/g, bufferRange, ({ replace }) =>
      replace(this.getTabText())
    );
  }

  /*
  Section: Soft Wrap Behavior
  */

  // Essential: Determine whether lines in this editor are soft-wrapped.
  //
  // Returns a {Boolean}.
<<<<<<< HEAD
  isSoftWrapped () { return this.softWrapped !== 'disabled' }
=======
  isSoftWrapped() {
    return this.softWrapped;
  }
>>>>>>> 1d9a4caf

  // Essential: Enable or disable soft wrapping for this editor.
  //
  // * `softWrapped` A {String}
  //
  // Returns a {Boolean}.
  setSoftWrapped(softWrapped) {
    this.update({ softWrapped });
    return this.isSoftWrapped();
  }

  getPreferredLineLength() {
    return this.preferredLineLength;
  }

  // Essential: Disables soft wrapping for this editor
  //
  // Returns a {Boolean}.
<<<<<<< HEAD
  disableSoftWrapped () { return this.setSoftWrapped('disabled') }
=======
  toggleSoftWrapped() {
    return this.setSoftWrapped(!this.isSoftWrapped());
  }
>>>>>>> 1d9a4caf

  // Essential: Gets the column at which column will soft wrap
  getSoftWrapColumn() {
    if (this.isSoftWrapped() && !this.mini) {
<<<<<<< HEAD
      switch (this.softWrapped) {
        case 'window':
          return this.getEditorWidthInChars()
        case 'preferredLineLength':
          return this.preferredLineLength
        case 'minWindowOrPll':
          return Math.min(this.getEditorWidthInChars(), this.preferredLineLength)
        case 'maxWindowOrPll':
          return Math.max(this.getEditorWidthInChars(), this.preferredLineLength)
        default:
          return this.maxScreenLineLength
=======
      if (this.softWrapAtPreferredLineLength) {
        return Math.min(this.getEditorWidthInChars(), this.preferredLineLength);
      } else {
        return this.getEditorWidthInChars();
>>>>>>> 1d9a4caf
      }
    } else {
      return this.maxScreenLineLength;
    }
  }

  /*
  Section: Indentation
  */

  // Essential: Get the indentation level of the given buffer row.
  //
  // Determines how deeply the given row is indented based on the soft tabs and
  // tab length settings of this editor. Note that if soft tabs are enabled and
  // the tab length is 2, a row with 4 leading spaces would have an indentation
  // level of 2.
  //
  // * `bufferRow` A {Number} indicating the buffer row.
  //
  // Returns a {Number}.
  indentationForBufferRow(bufferRow) {
    return this.indentLevelForLine(this.lineTextForBufferRow(bufferRow));
  }

  // Essential: Set the indentation level for the given buffer row.
  //
  // Inserts or removes hard tabs or spaces based on the soft tabs and tab length
  // settings of this editor in order to bring it to the given indentation level.
  // Note that if soft tabs are enabled and the tab length is 2, a row with 4
  // leading spaces would have an indentation level of 2.
  //
  // * `bufferRow` A {Number} indicating the buffer row.
  // * `newLevel` A {Number} indicating the new indentation level.
  // * `options` (optional) An {Object} with the following keys:
  //   * `preserveLeadingWhitespace` `true` to preserve any whitespace already at
  //      the beginning of the line (default: false).
  setIndentationForBufferRow(
    bufferRow,
    newLevel,
    { preserveLeadingWhitespace } = {}
  ) {
    let endColumn;
    if (preserveLeadingWhitespace) {
      endColumn = 0;
    } else {
      endColumn = this.lineTextForBufferRow(bufferRow).match(/^\s*/)[0].length;
    }
    const newIndentString = this.buildIndentString(newLevel);
    return this.buffer.setTextInRange(
      [[bufferRow, 0], [bufferRow, endColumn]],
      newIndentString
    );
  }

  // Extended: Indent rows intersecting selections by one level.
  //
  // * `options` (optional) {Object}
  //   * `bypassReadOnly` (optional) {Boolean} Must be `true` to modify a read-only editor.
  indentSelectedRows(options = {}) {
    if (!this.ensureWritable('indentSelectedRows', options)) return;
    return this.mutateSelectedText(selection =>
      selection.indentSelectedRows(options)
    );
  }

  // Extended: Outdent rows intersecting selections by one level.
  //
  // * `options` (optional) {Object}
  //   * `bypassReadOnly` (optional) {Boolean} Must be `true` to modify a read-only editor.
  outdentSelectedRows(options = {}) {
    if (!this.ensureWritable('outdentSelectedRows', options)) return;
    return this.mutateSelectedText(selection =>
      selection.outdentSelectedRows(options)
    );
  }

  // Extended: Get the indentation level of the given line of text.
  //
  // Determines how deeply the given line is indented based on the soft tabs and
  // tab length settings of this editor. Note that if soft tabs are enabled and
  // the tab length is 2, a row with 4 leading spaces would have an indentation
  // level of 2.
  //
  // * `line` A {String} representing a line of text.
  //
  // Returns a {Number}.
  indentLevelForLine(line) {
    const tabLength = this.getTabLength();
    let indentLength = 0;
    for (let i = 0, { length } = line; i < length; i++) {
      const char = line[i];
      if (char === '\t') {
        indentLength += tabLength - (indentLength % tabLength);
      } else if (char === ' ') {
        indentLength++;
      } else {
        break;
      }
    }
    return indentLength / tabLength;
  }

  // Extended: Indent rows intersecting selections based on the grammar's suggested
  // indent level.
  //
  // * `options` (optional) {Object}
  //   * `bypassReadOnly` (optional) {Boolean} Must be `true` to modify a read-only editor.
  autoIndentSelectedRows(options = {}) {
    if (!this.ensureWritable('autoIndentSelectedRows', options)) return;
    return this.mutateSelectedText(selection =>
      selection.autoIndentSelectedRows(options)
    );
  }

  // Indent all lines intersecting selections. See {Selection::indent} for more
  // information.
  //
  // * `options` (optional) {Object}
  //   * `bypassReadOnly` (optional) {Boolean} Must be `true` to modify a read-only editor.
  indent(options = {}) {
    if (!this.ensureWritable('indent', options)) return;
    if (options.autoIndent == null)
      options.autoIndent = this.shouldAutoIndent();
    this.mutateSelectedText(selection => selection.indent(options));
  }

  // Constructs the string used for indents.
  buildIndentString(level, column = 0) {
    if (this.getSoftTabs()) {
      const tabStopViolation = column % this.getTabLength();
      return _.multiplyString(
        ' ',
        Math.floor(level * this.getTabLength()) - tabStopViolation
      );
    } else {
      const excessWhitespace = _.multiplyString(
        ' ',
        Math.round((level - Math.floor(level)) * this.getTabLength())
      );
      return _.multiplyString('\t', Math.floor(level)) + excessWhitespace;
    }
  }

  /*
  Section: Grammars
  */

  // Essential: Get the current {Grammar} of this editor.
  getGrammar() {
    const languageMode = this.buffer.getLanguageMode();
    return (
      (languageMode.getGrammar && languageMode.getGrammar()) || NullGrammar
    );
  }

  // Deprecated: Set the current {Grammar} of this editor.
  //
  // Assigning a grammar will cause the editor to re-tokenize based on the new
  // grammar.
  //
  // * `grammar` {Grammar}
  setGrammar(grammar) {
    const buffer = this.getBuffer();
    buffer.setLanguageMode(
      atom.grammars.languageModeForGrammarAndBuffer(grammar, buffer)
    );
  }

  // Experimental: Get a notification when async tokenization is completed.
  onDidTokenize(callback) {
    return this.emitter.on('did-tokenize', callback);
  }

  /*
  Section: Managing Syntax Scopes
  */

  // Essential: Returns a {ScopeDescriptor} that includes this editor's language.
  // e.g. `['.source.ruby']`, or `['.source.coffee']`. You can use this with
  // {Config::get} to get language specific config values.
  getRootScopeDescriptor() {
    return this.buffer.getLanguageMode().rootScopeDescriptor;
  }

  // Essential: Get the syntactic {ScopeDescriptor} for the given position in buffer
  // coordinates. Useful with {Config::get}.
  //
  // For example, if called with a position inside the parameter list of an
  // anonymous CoffeeScript function, this method returns a {ScopeDescriptor} with
  // the following scopes array:
  // `["source.coffee", "meta.function.inline.coffee", "meta.parameters.coffee", "variable.parameter.function.coffee"]`
  //
  // * `bufferPosition` A {Point} or {Array} of `[row, column]`.
  //
  // Returns a {ScopeDescriptor}.
  scopeDescriptorForBufferPosition(bufferPosition) {
    const languageMode = this.buffer.getLanguageMode();
    return languageMode.scopeDescriptorForPosition
      ? languageMode.scopeDescriptorForPosition(bufferPosition)
      : new ScopeDescriptor({ scopes: ['text'] });
  }

  // Essential: Get the syntactic tree {ScopeDescriptor} for the given position in buffer
  // coordinates or the syntactic {ScopeDescriptor} for TextMate language mode
  //
  // For example, if called with a position inside the parameter list of a
  // JavaScript class function, this method returns a {ScopeDescriptor} with
  // the following syntax nodes array:
  // `["source.js", "program", "expression_statement", "assignment_expression", "class", "class_body", "method_definition", "formal_parameters", "identifier"]`
  // if tree-sitter is used
  // and the following scopes array:
  // `["source.js"]`
  // if textmate is used
  //
  // * `bufferPosition` A {Point} or {Array} of `[row, column]`.
  //
  // Returns a {ScopeDescriptor}.
  syntaxTreeScopeDescriptorForBufferPosition(bufferPosition) {
    const languageMode = this.buffer.getLanguageMode();
    return languageMode.syntaxTreeScopeDescriptorForPosition
      ? languageMode.syntaxTreeScopeDescriptorForPosition(bufferPosition)
      : this.scopeDescriptorForBufferPosition(bufferPosition);
  }

  // Extended: Get the range in buffer coordinates of all tokens surrounding the
  // cursor that match the given scope selector.
  //
  // For example, if you wanted to find the string surrounding the cursor, you
  // could call `editor.bufferRangeForScopeAtCursor(".string.quoted")`.
  //
  // * `scopeSelector` {String} selector. e.g. `'.source.ruby'`
  //
  // Returns a {Range}.
  bufferRangeForScopeAtCursor(scopeSelector) {
    return this.bufferRangeForScopeAtPosition(
      scopeSelector,
      this.getCursorBufferPosition()
    );
  }

  bufferRangeForScopeAtPosition(scopeSelector, position) {
    return this.buffer
      .getLanguageMode()
      .bufferRangeForScopeAtPosition(scopeSelector, position);
  }

  // Extended: Determine if the given row is entirely a comment
  isBufferRowCommented(bufferRow) {
    const match = this.lineTextForBufferRow(bufferRow).match(/\S/);
    if (match) {
      if (!this.commentScopeSelector)
        this.commentScopeSelector = new TextMateScopeSelector('comment.*');
      return this.commentScopeSelector.matches(
        this.scopeDescriptorForBufferPosition([bufferRow, match.index]).scopes
      );
    }
  }

  // Get the scope descriptor at the cursor.
  getCursorScope() {
    return this.getLastCursor().getScopeDescriptor();
  }

  // Get the syntax nodes at the cursor.
  getCursorSyntaxTreeScope() {
    return this.getLastCursor().getSyntaxTreeScopeDescriptor();
  }

  tokenForBufferPosition(bufferPosition) {
    return this.buffer.getLanguageMode().tokenForPosition(bufferPosition);
  }

  /*
  Section: Clipboard Operations
  */

  // Essential: For each selection, copy the selected text.
  copySelectedText() {
    let maintainClipboard = false;
    for (let selection of this.getSelectionsOrderedByBufferPosition()) {
      if (selection.isEmpty()) {
        const previousRange = selection.getBufferRange();
        selection.selectLine();
        selection.copy(maintainClipboard, true);
        selection.setBufferRange(previousRange);
      } else {
        selection.copy(maintainClipboard, false);
      }
      maintainClipboard = true;
    }
  }

  // Private: For each selection, only copy highlighted text.
  copyOnlySelectedText() {
    let maintainClipboard = false;
    for (let selection of this.getSelectionsOrderedByBufferPosition()) {
      if (!selection.isEmpty()) {
        selection.copy(maintainClipboard, false);
        maintainClipboard = true;
      }
    }
  }

  // Essential: For each selection, cut the selected text.
  //
  // * `options` (optional) {Object}
  //   * `bypassReadOnly` (optional) {Boolean} Must be `true` to modify a read-only editor.
  cutSelectedText(options = {}) {
    if (!this.ensureWritable('cutSelectedText', options)) return;
    let maintainClipboard = false;
    this.mutateSelectedText(selection => {
      if (selection.isEmpty()) {
        selection.selectLine();
        selection.cut(maintainClipboard, true, options.bypassReadOnly);
      } else {
        selection.cut(maintainClipboard, false, options.bypassReadOnly);
      }
      maintainClipboard = true;
    });
  }

  // Essential: For each selection, replace the selected text with the contents of
  // the clipboard.
  //
  // If the clipboard contains the same number of selections as the current
  // editor, each selection will be replaced with the content of the
  // corresponding clipboard selection text.
  //
  // * `options` (optional) See {Selection::insertText}.
  pasteText(options = {}) {
    if (!this.ensureWritable('parseText', options)) return;
    options = Object.assign({}, options);
    let {
      text: clipboardText,
      metadata
    } = this.constructor.clipboard.readWithMetadata();
    if (!this.emitWillInsertTextEvent(clipboardText)) return false;

    if (!metadata) metadata = {};
    if (options.autoIndent == null)
      options.autoIndent = this.shouldAutoIndentOnPaste();

    this.mutateSelectedText((selection, index) => {
      let fullLine, indentBasis, text;
      if (
        metadata.selections &&
        metadata.selections.length === this.getSelections().length
      ) {
        ({ text, indentBasis, fullLine } = metadata.selections[index]);
      } else {
        ({ indentBasis, fullLine } = metadata);
        text = clipboardText;
      }

      if (
        indentBasis != null &&
        (text.includes('\n') ||
          !selection.cursor.hasPrecedingCharactersOnLine())
      ) {
        options.indentBasis = indentBasis;
      } else {
        options.indentBasis = null;
      }

      let range;
      if (fullLine && selection.isEmpty()) {
        const oldPosition = selection.getBufferRange().start;
        selection.setBufferRange([[oldPosition.row, 0], [oldPosition.row, 0]]);
        range = selection.insertText(text, options);
        const newPosition = oldPosition.translate([1, 0]);
        selection.setBufferRange([newPosition, newPosition]);
      } else {
        range = selection.insertText(text, options);
      }

      this.emitter.emit('did-insert-text', { text, range });
    });
  }

  // Essential: For each selection, if the selection is empty, cut all characters
  // of the containing screen line following the cursor. Otherwise cut the selected
  // text.
  //
  // * `options` (optional) {Object}
  //   * `bypassReadOnly` (optional) {Boolean} Must be `true` to modify a read-only editor.
  cutToEndOfLine(options = {}) {
    if (!this.ensureWritable('cutToEndOfLine', options)) return;
    let maintainClipboard = false;
    this.mutateSelectedText(selection => {
      selection.cutToEndOfLine(maintainClipboard, options);
      maintainClipboard = true;
    });
  }

  // Essential: For each selection, if the selection is empty, cut all characters
  // of the containing buffer line following the cursor. Otherwise cut the
  // selected text.
  //
  // * `options` (optional) {Object}
  //   * `bypassReadOnly` (optional) {Boolean} Must be `true` to modify a read-only editor.
  cutToEndOfBufferLine(options = {}) {
    if (!this.ensureWritable('cutToEndOfBufferLine', options)) return;
    let maintainClipboard = false;
    this.mutateSelectedText(selection => {
      selection.cutToEndOfBufferLine(maintainClipboard, options);
      maintainClipboard = true;
    });
  }

  /*
  Section: Folds
  */

  // Essential: Fold the most recent cursor's row based on its indentation level.
  //
  // The fold will extend from the nearest preceding line with a lower
  // indentation level up to the nearest following row with a lower indentation
  // level.
  foldCurrentRow() {
    const { row } = this.getCursorBufferPosition();
    const languageMode = this.buffer.getLanguageMode();
    const range =
      languageMode.getFoldableRangeContainingPoint &&
      languageMode.getFoldableRangeContainingPoint(
        Point(row, Infinity),
        this.getTabLength()
      );
    if (range) return this.displayLayer.foldBufferRange(range);
  }

  // Essential: Unfold the most recent cursor's row by one level.
  unfoldCurrentRow() {
    const { row } = this.getCursorBufferPosition();
    return this.displayLayer.destroyFoldsContainingBufferPositions(
      [Point(row, Infinity)],
      false
    );
  }

  // Essential: Fold the given row in buffer coordinates based on its indentation
  // level.
  //
  // If the given row is foldable, the fold will begin there. Otherwise, it will
  // begin at the first foldable row preceding the given row.
  //
  // * `bufferRow` A {Number}.
  foldBufferRow(bufferRow) {
    let position = Point(bufferRow, Infinity);
    const languageMode = this.buffer.getLanguageMode();
    while (true) {
      const foldableRange =
        languageMode.getFoldableRangeContainingPoint &&
        languageMode.getFoldableRangeContainingPoint(
          position,
          this.getTabLength()
        );
      if (foldableRange) {
        const existingFolds = this.displayLayer.foldsIntersectingBufferRange(
          Range(foldableRange.start, foldableRange.start)
        );
        if (existingFolds.length === 0) {
          this.displayLayer.foldBufferRange(foldableRange);
        } else {
          const firstExistingFoldRange = this.displayLayer.bufferRangeForFold(
            existingFolds[0]
          );
          if (firstExistingFoldRange.start.isLessThan(position)) {
            position = Point(firstExistingFoldRange.start.row, 0);
            continue;
          }
        }
      }
      break;
    }
  }

  // Essential: Unfold all folds containing the given row in buffer coordinates.
  //
  // * `bufferRow` A {Number}
  unfoldBufferRow(bufferRow) {
    const position = Point(bufferRow, Infinity);
    return this.displayLayer.destroyFoldsContainingBufferPositions([position]);
  }

  // Extended: For each selection, fold the rows it intersects.
  foldSelectedLines() {
    for (let selection of this.selections) {
      selection.fold();
    }
  }

  // Extended: Fold all foldable lines.
  foldAll() {
    const languageMode = this.buffer.getLanguageMode();
    const foldableRanges =
      languageMode.getFoldableRanges &&
      languageMode.getFoldableRanges(this.getTabLength());
    this.displayLayer.destroyAllFolds();
    for (let range of foldableRanges || []) {
      this.displayLayer.foldBufferRange(range);
    }
  }

  // Extended: Unfold all existing folds.
  unfoldAll() {
    const result = this.displayLayer.destroyAllFolds();
    if (result.length > 0) this.scrollToCursorPosition();
    return result;
  }

  // Extended: Fold all foldable lines at the given indent level.
  //
  // * `level` A {Number} starting at 0.
  foldAllAtIndentLevel(level) {
    const languageMode = this.buffer.getLanguageMode();
    const foldableRanges =
      languageMode.getFoldableRangesAtIndentLevel &&
      languageMode.getFoldableRangesAtIndentLevel(level, this.getTabLength());
    this.displayLayer.destroyAllFolds();
    for (let range of foldableRanges || []) {
      this.displayLayer.foldBufferRange(range);
    }
  }

  // Extended: Determine whether the given row in buffer coordinates is foldable.
  //
  // A *foldable* row is a row that *starts* a row range that can be folded.
  //
  // * `bufferRow` A {Number}
  //
  // Returns a {Boolean}.
  isFoldableAtBufferRow(bufferRow) {
    const languageMode = this.buffer.getLanguageMode();
    return (
      languageMode.isFoldableAtRow && languageMode.isFoldableAtRow(bufferRow)
    );
  }

  // Extended: Determine whether the given row in screen coordinates is foldable.
  //
  // A *foldable* row is a row that *starts* a row range that can be folded.
  //
  // * `bufferRow` A {Number}
  //
  // Returns a {Boolean}.
  isFoldableAtScreenRow(screenRow) {
    return this.isFoldableAtBufferRow(this.bufferRowForScreenRow(screenRow));
  }

  // Extended: Fold the given buffer row if it isn't currently folded, and unfold
  // it otherwise.
  toggleFoldAtBufferRow(bufferRow) {
    if (this.isFoldedAtBufferRow(bufferRow)) {
      return this.unfoldBufferRow(bufferRow);
    } else {
      return this.foldBufferRow(bufferRow);
    }
  }

  // Extended: Determine whether the most recently added cursor's row is folded.
  //
  // Returns a {Boolean}.
  isFoldedAtCursorRow() {
    return this.isFoldedAtBufferRow(this.getCursorBufferPosition().row);
  }

  // Extended: Determine whether the given row in buffer coordinates is folded.
  //
  // * `bufferRow` A {Number}
  //
  // Returns a {Boolean}.
  isFoldedAtBufferRow(bufferRow) {
    const range = Range(
      Point(bufferRow, 0),
      Point(bufferRow, this.buffer.lineLengthForRow(bufferRow))
    );
    return this.displayLayer.foldsIntersectingBufferRange(range).length > 0;
  }

  // Extended: Determine whether the given row in screen coordinates is folded.
  //
  // * `screenRow` A {Number}
  //
  // Returns a {Boolean}.
  isFoldedAtScreenRow(screenRow) {
    return this.isFoldedAtBufferRow(this.bufferRowForScreenRow(screenRow));
  }

  // Creates a new fold between two row numbers.
  //
  // startRow - The row {Number} to start folding at
  // endRow - The row {Number} to end the fold
  //
  // Returns the new {Fold}.
  foldBufferRowRange(startRow, endRow) {
    return this.foldBufferRange(
      Range(Point(startRow, Infinity), Point(endRow, Infinity))
    );
  }

  foldBufferRange(range) {
    return this.displayLayer.foldBufferRange(range);
  }

  // Remove any {Fold}s found that intersect the given buffer range.
  destroyFoldsIntersectingBufferRange(bufferRange) {
    return this.displayLayer.destroyFoldsIntersectingBufferRange(bufferRange);
  }

  // Remove any {Fold}s found that contain the given array of buffer positions.
  destroyFoldsContainingBufferPositions(bufferPositions, excludeEndpoints) {
    return this.displayLayer.destroyFoldsContainingBufferPositions(
      bufferPositions,
      excludeEndpoints
    );
  }

  /*
  Section: Gutters
  */

  // Essential: Add a custom {Gutter}.
  //
  // * `options` An {Object} with the following fields:
  //   * `name` (required) A unique {String} to identify this gutter.
  //   * `priority` (optional) A {Number} that determines stacking order between
  //       gutters. Lower priority items are forced closer to the edges of the
  //       window. (default: -100)
  //   * `visible` (optional) {Boolean} specifying whether the gutter is visible
  //       initially after being created. (default: true)
  //   * `type` (optional) {String} specifying the type of gutter to create. `'decorated'`
  //       gutters are useful as a destination for decorations created with {Gutter::decorateMarker}.
  //       `'line-number'` gutters.
  //   * `class` (optional) {String} added to the CSS classnames of the gutter's root DOM element.
  //   * `labelFn` (optional) {Function} called by a `'line-number'` gutter to generate the label for each line number
  //       element. Should return a {String} that will be used to label the corresponding line.
  //     * `lineData` an {Object} containing information about each line to label.
  //       * `bufferRow` {Number} indicating the zero-indexed buffer index of this line.
  //       * `screenRow` {Number} indicating the zero-indexed screen index.
  //       * `foldable` {Boolean} that is `true` if a fold may be created here.
  //       * `softWrapped` {Boolean} if this screen row is the soft-wrapped continuation of the same buffer row.
  //       * `maxDigits` {Number} the maximum number of digits necessary to represent any known screen row.
  //   * `onMouseDown` (optional) {Function} to be called when a mousedown event is received by a line-number
  //        element within this `type: 'line-number'` {Gutter}. If unspecified, the default behavior is to select the
  //        clicked buffer row.
  //     * `lineData` an {Object} containing information about the line that's being clicked.
  //       * `bufferRow` {Number} of the originating line element
  //       * `screenRow` {Number}
  //   * `onMouseMove` (optional) {Function} to be called when a mousemove event occurs on a line-number element within
  //        within this `type: 'line-number'` {Gutter}.
  //     * `lineData` an {Object} containing information about the line that's being clicked.
  //       * `bufferRow` {Number} of the originating line element
  //       * `screenRow` {Number}
  //
  // Returns the newly-created {Gutter}.
  addGutter(options) {
    return this.gutterContainer.addGutter(options);
  }

  // Essential: Get this editor's gutters.
  //
  // Returns an {Array} of {Gutter}s.
  getGutters() {
    return this.gutterContainer.getGutters();
  }

  getLineNumberGutter() {
    return this.lineNumberGutter;
  }

  // Essential: Get the gutter with the given name.
  //
  // Returns a {Gutter}, or `null` if no gutter exists for the given name.
  gutterWithName(name) {
    return this.gutterContainer.gutterWithName(name);
  }

  /*
  Section: Scrolling the TextEditor
  */

  // Essential: Scroll the editor to reveal the most recently added cursor if it is
  // off-screen.
  //
  // * `options` (optional) {Object}
  //   * `center` Center the editor around the cursor if possible. (default: true)
  scrollToCursorPosition(options) {
    this.getLastCursor().autoscroll({
      center: options && options.center !== false
    });
  }

  // Essential: Scrolls the editor to the given buffer position.
  //
  // * `bufferPosition` An object that represents a buffer position. It can be either
  //   an {Object} (`{row, column}`), {Array} (`[row, column]`), or {Point}
  // * `options` (optional) {Object}
  //   * `center` Center the editor around the position if possible. (default: false)
  scrollToBufferPosition(bufferPosition, options) {
    return this.scrollToScreenPosition(
      this.screenPositionForBufferPosition(bufferPosition),
      options
    );
  }

  // Essential: Scrolls the editor to the given screen position.
  //
  // * `screenPosition` An object that represents a screen position. It can be either
  //    an {Object} (`{row, column}`), {Array} (`[row, column]`), or {Point}
  // * `options` (optional) {Object}
  //   * `center` Center the editor around the position if possible. (default: false)
  scrollToScreenPosition(screenPosition, options) {
    this.scrollToScreenRange(
      new Range(screenPosition, screenPosition),
      options
    );
  }

  scrollToTop() {
    Grim.deprecate(
      'This is now a view method. Call TextEditorElement::scrollToTop instead.'
    );
    this.getElement().scrollToTop();
  }

  scrollToBottom() {
    Grim.deprecate(
      'This is now a view method. Call TextEditorElement::scrollToTop instead.'
    );
    this.getElement().scrollToBottom();
  }

  scrollToScreenRange(screenRange, options = {}) {
    if (options.clip !== false) screenRange = this.clipScreenRange(screenRange);
    const scrollEvent = { screenRange, options };
    if (this.component) this.component.didRequestAutoscroll(scrollEvent);
    this.emitter.emit('did-request-autoscroll', scrollEvent);
  }

  getHorizontalScrollbarHeight() {
    Grim.deprecate(
      'This is now a view method. Call TextEditorElement::getHorizontalScrollbarHeight instead.'
    );
    return this.getElement().getHorizontalScrollbarHeight();
  }

  getVerticalScrollbarWidth() {
    Grim.deprecate(
      'This is now a view method. Call TextEditorElement::getVerticalScrollbarWidth instead.'
    );
    return this.getElement().getVerticalScrollbarWidth();
  }

  pageUp() {
    this.moveUp(this.getRowsPerPage());
  }

  pageDown() {
    this.moveDown(this.getRowsPerPage());
  }

  selectPageUp() {
    this.selectUp(this.getRowsPerPage());
  }

  selectPageDown() {
    this.selectDown(this.getRowsPerPage());
  }

  // Returns the number of rows per page
  getRowsPerPage() {
    if (this.component) {
      const clientHeight = this.component.getScrollContainerClientHeight();
      const lineHeight = this.component.getLineHeight();
      return Math.max(1, Math.ceil(clientHeight / lineHeight));
    } else {
      return 1;
    }
  }

  /*
  Section: Config
  */

  // Experimental: Is auto-indentation enabled for this editor?
  //
  // Returns a {Boolean}.
  shouldAutoIndent() {
    return this.autoIndent;
  }

  // Experimental: Is auto-indentation on paste enabled for this editor?
  //
  // Returns a {Boolean}.
  shouldAutoIndentOnPaste() {
    return this.autoIndentOnPaste;
  }

  // Experimental: Does this editor allow scrolling past the last line?
  //
  // Returns a {Boolean}.
  getScrollPastEnd() {
    if (this.getAutoHeight()) {
      return false;
    } else {
      return this.scrollPastEnd;
    }
  }

  // Experimental: How fast does the editor scroll in response to mouse wheel
  // movements?
  //
  // Returns a positive {Number}.
  getScrollSensitivity() {
    return this.scrollSensitivity;
  }

  // Experimental: Does this editor show cursors while there is a selection?
  //
  // Returns a positive {Boolean}.
  getShowCursorOnSelection() {
    return this.showCursorOnSelection;
  }

  // Experimental: Are line numbers enabled for this editor?
  //
  // Returns a {Boolean}
  doesShowLineNumbers() {
    return this.showLineNumbers;
  }

  // Experimental: Get the time interval within which text editing operations
  // are grouped together in the editor's undo history.
  //
  // Returns the time interval {Number} in milliseconds.
  getUndoGroupingInterval() {
    return this.undoGroupingInterval;
  }

  // Experimental: Get the characters that are *not* considered part of words,
  // for the purpose of word-based cursor movements.
  //
  // Returns a {String} containing the non-word characters.
  getNonWordCharacters(position) {
    const languageMode = this.buffer.getLanguageMode();
    return (
      (languageMode.getNonWordCharacters &&
        languageMode.getNonWordCharacters(position || Point(0, 0))) ||
      DEFAULT_NON_WORD_CHARACTERS
    );
  }

  /*
  Section: Event Handlers
  */

  handleLanguageModeChange() {
    this.unfoldAll();
    if (this.languageModeSubscription) {
      this.languageModeSubscription.dispose();
      this.disposables.remove(this.languageModeSubscription);
    }
    const languageMode = this.buffer.getLanguageMode();

    if (
      this.component &&
      this.component.visible &&
      languageMode.startTokenizing
    ) {
      languageMode.startTokenizing();
    }
    this.languageModeSubscription =
      languageMode.onDidTokenize &&
      languageMode.onDidTokenize(() => {
        this.emitter.emit('did-tokenize');
      });
    if (this.languageModeSubscription)
      this.disposables.add(this.languageModeSubscription);
    this.emitter.emit('did-change-grammar', languageMode.grammar);
  }

  /*
  Section: TextEditor Rendering
  */

  // Get the Element for the editor.
  getElement() {
    if (!this.component) {
      if (!TextEditorComponent)
        TextEditorComponent = require('./text-editor-component');
      if (!TextEditorElement)
        TextEditorElement = require('./text-editor-element');
      this.component = new TextEditorComponent({
        model: this,
        updatedSynchronously: TextEditorElement.prototype.updatedSynchronously,
        initialScrollTopRow: this.initialScrollTopRow,
        initialScrollLeftColumn: this.initialScrollLeftColumn
      });
    }
    return this.component.element;
  }

  getAllowedLocations() {
    return ['center'];
  }

  // Essential: Retrieves the greyed out placeholder of a mini editor.
  //
  // Returns a {String}.
  getPlaceholderText() {
    return this.placeholderText;
  }

  // Essential: Set the greyed out placeholder of a mini editor. Placeholder text
  // will be displayed when the editor has no content.
  //
  // * `placeholderText` {String} text that is displayed when the editor has no content.
  setPlaceholderText(placeholderText) {
    this.update({ placeholderText });
  }

  pixelPositionForBufferPosition(bufferPosition) {
    Grim.deprecate(
      'This method is deprecated on the model layer. Use `TextEditorElement::pixelPositionForBufferPosition` instead'
    );
    return this.getElement().pixelPositionForBufferPosition(bufferPosition);
  }

  pixelPositionForScreenPosition(screenPosition) {
    Grim.deprecate(
      'This method is deprecated on the model layer. Use `TextEditorElement::pixelPositionForScreenPosition` instead'
    );
    return this.getElement().pixelPositionForScreenPosition(screenPosition);
  }

  getVerticalScrollMargin() {
    const maxScrollMargin = Math.floor(
      (this.height / this.getLineHeightInPixels() - 1) / 2
    );
    return Math.min(this.verticalScrollMargin, maxScrollMargin);
  }

  setVerticalScrollMargin(verticalScrollMargin) {
    this.verticalScrollMargin = verticalScrollMargin;
    return this.verticalScrollMargin;
  }

  getHorizontalScrollMargin() {
    return Math.min(
      this.horizontalScrollMargin,
      Math.floor((this.width / this.getDefaultCharWidth() - 1) / 2)
    );
  }
  setHorizontalScrollMargin(horizontalScrollMargin) {
    this.horizontalScrollMargin = horizontalScrollMargin;
    return this.horizontalScrollMargin;
  }

  getLineHeightInPixels() {
    return this.lineHeightInPixels;
  }
  setLineHeightInPixels(lineHeightInPixels) {
    this.lineHeightInPixels = lineHeightInPixels;
    return this.lineHeightInPixels;
  }

  getKoreanCharWidth() {
    return this.koreanCharWidth;
  }
  getHalfWidthCharWidth() {
    return this.halfWidthCharWidth;
  }
  getDoubleWidthCharWidth() {
    return this.doubleWidthCharWidth;
  }
  getDefaultCharWidth() {
    return this.defaultCharWidth;
  }

  ratioForCharacter(character) {
    if (isKoreanCharacter(character)) {
      return this.getKoreanCharWidth() / this.getDefaultCharWidth();
    } else if (isHalfWidthCharacter(character)) {
      return this.getHalfWidthCharWidth() / this.getDefaultCharWidth();
    } else if (isDoubleWidthCharacter(character)) {
      return this.getDoubleWidthCharWidth() / this.getDefaultCharWidth();
    } else {
      return 1;
    }
  }

  setDefaultCharWidth(
    defaultCharWidth,
    doubleWidthCharWidth,
    halfWidthCharWidth,
    koreanCharWidth
  ) {
    if (doubleWidthCharWidth == null) {
      doubleWidthCharWidth = defaultCharWidth;
    }
    if (halfWidthCharWidth == null) {
      halfWidthCharWidth = defaultCharWidth;
    }
    if (koreanCharWidth == null) {
      koreanCharWidth = defaultCharWidth;
    }
    if (
      defaultCharWidth !== this.defaultCharWidth ||
      (doubleWidthCharWidth !== this.doubleWidthCharWidth &&
        halfWidthCharWidth !== this.halfWidthCharWidth &&
        koreanCharWidth !== this.koreanCharWidth)
    ) {
      this.defaultCharWidth = defaultCharWidth;
      this.doubleWidthCharWidth = doubleWidthCharWidth;
      this.halfWidthCharWidth = halfWidthCharWidth;
      this.koreanCharWidth = koreanCharWidth;
      if (this.isSoftWrapped()) {
        this.displayLayer.reset({
          softWrapColumn: this.getSoftWrapColumn()
        });
      }
    }
    return defaultCharWidth;
  }

  setHeight(height) {
    Grim.deprecate(
      'This is now a view method. Call TextEditorElement::setHeight instead.'
    );
    this.getElement().setHeight(height);
  }

  getHeight() {
    Grim.deprecate(
      'This is now a view method. Call TextEditorElement::getHeight instead.'
    );
    return this.getElement().getHeight();
  }

  getAutoHeight() {
    return this.autoHeight != null ? this.autoHeight : true;
  }

  getAutoWidth() {
    return this.autoWidth != null ? this.autoWidth : false;
  }

  setWidth(width) {
    Grim.deprecate(
      'This is now a view method. Call TextEditorElement::setWidth instead.'
    );
    this.getElement().setWidth(width);
  }

  getWidth() {
    Grim.deprecate(
      'This is now a view method. Call TextEditorElement::getWidth instead.'
    );
    return this.getElement().getWidth();
  }

  // Use setScrollTopRow instead of this method
  setFirstVisibleScreenRow(screenRow) {
    this.setScrollTopRow(screenRow);
  }

  getFirstVisibleScreenRow() {
    return this.getElement().component.getFirstVisibleRow();
  }

  getLastVisibleScreenRow() {
    return this.getElement().component.getLastVisibleRow();
  }

  getVisibleRowRange() {
    return [this.getFirstVisibleScreenRow(), this.getLastVisibleScreenRow()];
  }

  // Use setScrollLeftColumn instead of this method
  setFirstVisibleScreenColumn(column) {
    return this.setScrollLeftColumn(column);
  }

  getFirstVisibleScreenColumn() {
    return this.getElement().component.getFirstVisibleColumn();
  }

  getScrollTop() {
    Grim.deprecate(
      'This is now a view method. Call TextEditorElement::getScrollTop instead.'
    );
    return this.getElement().getScrollTop();
  }

  setScrollTop(scrollTop) {
    Grim.deprecate(
      'This is now a view method. Call TextEditorElement::setScrollTop instead.'
    );
    this.getElement().setScrollTop(scrollTop);
  }

  getScrollBottom() {
    Grim.deprecate(
      'This is now a view method. Call TextEditorElement::getScrollBottom instead.'
    );
    return this.getElement().getScrollBottom();
  }

  setScrollBottom(scrollBottom) {
    Grim.deprecate(
      'This is now a view method. Call TextEditorElement::setScrollBottom instead.'
    );
    this.getElement().setScrollBottom(scrollBottom);
  }

  getScrollLeft() {
    Grim.deprecate(
      'This is now a view method. Call TextEditorElement::getScrollLeft instead.'
    );
    return this.getElement().getScrollLeft();
  }

  setScrollLeft(scrollLeft) {
    Grim.deprecate(
      'This is now a view method. Call TextEditorElement::setScrollLeft instead.'
    );
    this.getElement().setScrollLeft(scrollLeft);
  }

  getScrollRight() {
    Grim.deprecate(
      'This is now a view method. Call TextEditorElement::getScrollRight instead.'
    );
    return this.getElement().getScrollRight();
  }

  setScrollRight(scrollRight) {
    Grim.deprecate(
      'This is now a view method. Call TextEditorElement::setScrollRight instead.'
    );
    this.getElement().setScrollRight(scrollRight);
  }

  getScrollHeight() {
    Grim.deprecate(
      'This is now a view method. Call TextEditorElement::getScrollHeight instead.'
    );
    return this.getElement().getScrollHeight();
  }

  getScrollWidth() {
    Grim.deprecate(
      'This is now a view method. Call TextEditorElement::getScrollWidth instead.'
    );
    return this.getElement().getScrollWidth();
  }

  getMaxScrollTop() {
    Grim.deprecate(
      'This is now a view method. Call TextEditorElement::getMaxScrollTop instead.'
    );
    return this.getElement().getMaxScrollTop();
  }

  getScrollTopRow() {
    return this.getElement().component.getScrollTopRow();
  }

  setScrollTopRow(scrollTopRow) {
    this.getElement().component.setScrollTopRow(scrollTopRow);
  }

  getScrollLeftColumn() {
    return this.getElement().component.getScrollLeftColumn();
  }

  setScrollLeftColumn(scrollLeftColumn) {
    this.getElement().component.setScrollLeftColumn(scrollLeftColumn);
  }

  intersectsVisibleRowRange(startRow, endRow) {
    Grim.deprecate(
      'This is now a view method. Call TextEditorElement::intersectsVisibleRowRange instead.'
    );
    return this.getElement().intersectsVisibleRowRange(startRow, endRow);
  }

  selectionIntersectsVisibleRowRange(selection) {
    Grim.deprecate(
      'This is now a view method. Call TextEditorElement::selectionIntersectsVisibleRowRange instead.'
    );
    return this.getElement().selectionIntersectsVisibleRowRange(selection);
  }

  screenPositionForPixelPosition(pixelPosition) {
    Grim.deprecate(
      'This is now a view method. Call TextEditorElement::screenPositionForPixelPosition instead.'
    );
    return this.getElement().screenPositionForPixelPosition(pixelPosition);
  }

  pixelRectForScreenRange(screenRange) {
    Grim.deprecate(
      'This is now a view method. Call TextEditorElement::pixelRectForScreenRange instead.'
    );
    return this.getElement().pixelRectForScreenRange(screenRange);
  }

  /*
  Section: Utility
  */

  inspect() {
    return `<TextEditor ${this.id}>`;
  }

  emitWillInsertTextEvent(text) {
    let result = true;
    const cancel = () => {
      result = false;
    };
    this.emitter.emit('will-insert-text', { cancel, text });
    return result;
  }

  /*
  Section: Language Mode Delegated Methods
  */

  suggestedIndentForBufferRow(bufferRow, options) {
    const languageMode = this.buffer.getLanguageMode();
    return (
      languageMode.suggestedIndentForBufferRow &&
      languageMode.suggestedIndentForBufferRow(
        bufferRow,
        this.getTabLength(),
        options
      )
    );
  }

  // Given a buffer row, indent it.
  //
  // * bufferRow - The row {Number}.
  // * options - An options {Object} to pass through to {TextEditor::setIndentationForBufferRow}.
  autoIndentBufferRow(bufferRow, options) {
    const indentLevel = this.suggestedIndentForBufferRow(bufferRow, options);
    return this.setIndentationForBufferRow(bufferRow, indentLevel, options);
  }

  // Indents all the rows between two buffer row numbers.
  //
  // * startRow - The row {Number} to start at
  // * endRow - The row {Number} to end at
  autoIndentBufferRows(startRow, endRow) {
    let row = startRow;
    while (row <= endRow) {
      this.autoIndentBufferRow(row);
      row++;
    }
  }

  autoDecreaseIndentForBufferRow(bufferRow) {
    const languageMode = this.buffer.getLanguageMode();
    const indentLevel =
      languageMode.suggestedIndentForEditedBufferRow &&
      languageMode.suggestedIndentForEditedBufferRow(
        bufferRow,
        this.getTabLength()
      );
    if (indentLevel != null)
      this.setIndentationForBufferRow(bufferRow, indentLevel);
  }

  toggleLineCommentForBufferRow(row) {
    this.toggleLineCommentsForBufferRows(row, row);
  }

  toggleLineCommentsForBufferRows(start, end, options = {}) {
    const languageMode = this.buffer.getLanguageMode();
    let { commentStartString, commentEndString } =
      (languageMode.commentStringsForPosition &&
        languageMode.commentStringsForPosition(new Point(start, 0))) ||
      {};
    if (!commentStartString) return;
    commentStartString = commentStartString.trim();

    if (commentEndString) {
      commentEndString = commentEndString.trim();
      const startDelimiterColumnRange = columnRangeForStartDelimiter(
        this.buffer.lineForRow(start),
        commentStartString
      );
      if (startDelimiterColumnRange) {
        const endDelimiterColumnRange = columnRangeForEndDelimiter(
          this.buffer.lineForRow(end),
          commentEndString
        );
        if (endDelimiterColumnRange) {
          this.buffer.transact(() => {
            this.buffer.delete([
              [end, endDelimiterColumnRange[0]],
              [end, endDelimiterColumnRange[1]]
            ]);
            this.buffer.delete([
              [start, startDelimiterColumnRange[0]],
              [start, startDelimiterColumnRange[1]]
            ]);
          });
        }
      } else {
        this.buffer.transact(() => {
          const indentLength = this.buffer.lineForRow(start).match(/^\s*/)[0]
            .length;
          this.buffer.insert([start, indentLength], commentStartString + ' ');
          this.buffer.insert(
            [end, this.buffer.lineLengthForRow(end)],
            ' ' + commentEndString
          );

          // Prevent the cursor from selecting / passing the delimiters
          // See https://github.com/atom/atom/pull/17519
          if (options.correctSelection && options.selection) {
            const endLineLength = this.buffer.lineLengthForRow(end);
            const oldRange = options.selection.getBufferRange();
            if (oldRange.isEmpty()) {
              if (oldRange.start.column === endLineLength) {
                const endCol = endLineLength - commentEndString.length - 1;
                options.selection.setBufferRange(
                  [[end, endCol], [end, endCol]],
                  { autoscroll: false }
                );
              }
            } else {
              const startDelta =
                oldRange.start.column === indentLength
                  ? [0, commentStartString.length + 1]
                  : [0, 0];
              const endDelta =
                oldRange.end.column === endLineLength
                  ? [0, -commentEndString.length - 1]
                  : [0, 0];
              options.selection.setBufferRange(
                oldRange.translate(startDelta, endDelta),
                { autoscroll: false }
              );
            }
          }
        });
      }
    } else {
      let hasCommentedLines = false;
      let hasUncommentedLines = false;
      for (let row = start; row <= end; row++) {
        const line = this.buffer.lineForRow(row);
        if (NON_WHITESPACE_REGEXP.test(line)) {
          if (columnRangeForStartDelimiter(line, commentStartString)) {
            hasCommentedLines = true;
          } else {
            hasUncommentedLines = true;
          }
        }
      }

      const shouldUncomment = hasCommentedLines && !hasUncommentedLines;

      if (shouldUncomment) {
        for (let row = start; row <= end; row++) {
          const columnRange = columnRangeForStartDelimiter(
            this.buffer.lineForRow(row),
            commentStartString
          );
          if (columnRange)
            this.buffer.delete([[row, columnRange[0]], [row, columnRange[1]]]);
        }
      } else {
        let minIndentLevel = Infinity;
        let minBlankIndentLevel = Infinity;
        for (let row = start; row <= end; row++) {
          const line = this.buffer.lineForRow(row);
          const indentLevel = this.indentLevelForLine(line);
          if (NON_WHITESPACE_REGEXP.test(line)) {
            if (indentLevel < minIndentLevel) minIndentLevel = indentLevel;
          } else {
            if (indentLevel < minBlankIndentLevel)
              minBlankIndentLevel = indentLevel;
          }
        }
        minIndentLevel = Number.isFinite(minIndentLevel)
          ? minIndentLevel
          : Number.isFinite(minBlankIndentLevel)
          ? minBlankIndentLevel
          : 0;

        const indentString = this.buildIndentString(minIndentLevel);
        for (let row = start; row <= end; row++) {
          const line = this.buffer.lineForRow(row);
          if (NON_WHITESPACE_REGEXP.test(line)) {
            const indentColumn = columnForIndentLevel(
              line,
              minIndentLevel,
              this.getTabLength()
            );
            this.buffer.insert(
              Point(row, indentColumn),
              commentStartString + ' '
            );
          } else {
            this.buffer.setTextInRange(
              new Range(new Point(row, 0), new Point(row, Infinity)),
              indentString + commentStartString + ' '
            );
          }
        }
      }
    }
  }

  rowRangeForParagraphAtBufferRow(bufferRow) {
    if (!NON_WHITESPACE_REGEXP.test(this.lineTextForBufferRow(bufferRow)))
      return;

    const languageMode = this.buffer.getLanguageMode();
    const isCommented = languageMode.isRowCommented(bufferRow);

    let startRow = bufferRow;
    while (startRow > 0) {
      if (!NON_WHITESPACE_REGEXP.test(this.lineTextForBufferRow(startRow - 1)))
        break;
      if (languageMode.isRowCommented(startRow - 1) !== isCommented) break;
      startRow--;
    }

    let endRow = bufferRow;
    const rowCount = this.getLineCount();
    while (endRow + 1 < rowCount) {
      if (!NON_WHITESPACE_REGEXP.test(this.lineTextForBufferRow(endRow + 1)))
        break;
      if (languageMode.isRowCommented(endRow + 1) !== isCommented) break;
      endRow++;
    }

    return new Range(
      new Point(startRow, 0),
      new Point(endRow, this.buffer.lineLengthForRow(endRow))
    );
  }
};

function columnForIndentLevel(line, indentLevel, tabLength) {
  let column = 0;
  let indentLength = 0;
  const goalIndentLength = indentLevel * tabLength;
  while (indentLength < goalIndentLength) {
    const char = line[column];
    if (char === '\t') {
      indentLength += tabLength - (indentLength % tabLength);
    } else if (char === ' ') {
      indentLength++;
    } else {
      break;
    }
    column++;
  }
  return column;
}

function columnRangeForStartDelimiter(line, delimiter) {
  const startColumn = line.search(NON_WHITESPACE_REGEXP);
  if (startColumn === -1) return null;
  if (!line.startsWith(delimiter, startColumn)) return null;

  let endColumn = startColumn + delimiter.length;
  if (line[endColumn] === ' ') endColumn++;
  return [startColumn, endColumn];
}

function columnRangeForEndDelimiter(line, delimiter) {
  let startColumn = line.lastIndexOf(delimiter);
  if (startColumn === -1) return null;

  const endColumn = startColumn + delimiter.length;
  if (NON_WHITESPACE_REGEXP.test(line.slice(endColumn))) return null;
  if (line[startColumn - 1] === ' ') startColumn--;
  return [startColumn, endColumn];
}

class ChangeEvent {
  constructor({ oldRange, newRange }) {
    this.oldRange = oldRange;
    this.newRange = newRange;
  }

  get start() {
    return this.newRange.start;
  }

  get oldExtent() {
    return this.oldRange.getExtent();
  }

  get newExtent() {
    return this.newRange.getExtent();
  }
}<|MERGE_RESOLUTION|>--- conflicted
+++ resolved
@@ -146,7 +146,6 @@
       // Ensure that new editors get unique ids:
       nextId = this.id + 1;
     }
-<<<<<<< HEAD
     this.initialScrollTopRow = params.initialScrollTopRow
     this.initialScrollLeftColumn = params.initialScrollLeftColumn
     this.decorationManager = params.decorationManager
@@ -198,77 +197,6 @@
     this.cursorsByMarkerId = new Map()
     this.selections = []
     this.hasTerminatedPendingState = false
-=======
-    this.initialScrollTopRow = params.initialScrollTopRow;
-    this.initialScrollLeftColumn = params.initialScrollLeftColumn;
-    this.decorationManager = params.decorationManager;
-    this.selectionsMarkerLayer = params.selectionsMarkerLayer;
-    this.mini = params.mini != null ? params.mini : false;
-    this.keyboardInputEnabled =
-      params.keyboardInputEnabled != null ? params.keyboardInputEnabled : true;
-    this.readOnly = params.readOnly != null ? params.readOnly : false;
-    this.placeholderText = params.placeholderText;
-    this.showLineNumbers = params.showLineNumbers;
-    this.assert = params.assert || (condition => condition);
-    this.showInvisibles =
-      params.showInvisibles != null ? params.showInvisibles : true;
-    this.autoHeight = params.autoHeight;
-    this.autoWidth = params.autoWidth;
-    this.scrollPastEnd =
-      params.scrollPastEnd != null ? params.scrollPastEnd : false;
-    this.scrollSensitivity =
-      params.scrollSensitivity != null ? params.scrollSensitivity : 40;
-    this.editorWidthInChars = params.editorWidthInChars;
-    this.invisibles = params.invisibles;
-    this.showIndentGuide = params.showIndentGuide;
-    this.softWrapped = params.softWrapped;
-    this.softWrapAtPreferredLineLength = params.softWrapAtPreferredLineLength;
-    this.preferredLineLength = params.preferredLineLength;
-    this.showCursorOnSelection =
-      params.showCursorOnSelection != null
-        ? params.showCursorOnSelection
-        : true;
-    this.maxScreenLineLength = params.maxScreenLineLength;
-    this.softTabs = params.softTabs != null ? params.softTabs : true;
-    this.autoIndent = params.autoIndent != null ? params.autoIndent : true;
-    this.autoIndentOnPaste =
-      params.autoIndentOnPaste != null ? params.autoIndentOnPaste : true;
-    this.undoGroupingInterval =
-      params.undoGroupingInterval != null ? params.undoGroupingInterval : 300;
-    this.softWrapped = params.softWrapped != null ? params.softWrapped : false;
-    this.softWrapAtPreferredLineLength =
-      params.softWrapAtPreferredLineLength != null
-        ? params.softWrapAtPreferredLineLength
-        : false;
-    this.preferredLineLength =
-      params.preferredLineLength != null ? params.preferredLineLength : 80;
-    this.maxScreenLineLength =
-      params.maxScreenLineLength != null ? params.maxScreenLineLength : 500;
-    this.showLineNumbers =
-      params.showLineNumbers != null ? params.showLineNumbers : true;
-    const { tabLength = 2 } = params;
-
-    this.alive = true;
-    this.doBackgroundWork = this.doBackgroundWork.bind(this);
-    this.serializationVersion = 1;
-    this.suppressSelectionMerging = false;
-    this.selectionFlashDuration = 500;
-    this.gutterContainer = null;
-    this.verticalScrollMargin = 2;
-    this.horizontalScrollMargin = 6;
-    this.lineHeightInPixels = null;
-    this.defaultCharWidth = null;
-    this.height = null;
-    this.width = null;
-    this.registered = false;
-    this.atomicSoftTabs = true;
-    this.emitter = new Emitter();
-    this.disposables = new CompositeDisposable();
-    this.cursors = [];
-    this.cursorsByMarkerId = new Map();
-    this.selections = [];
-    this.hasTerminatedPendingState = false;
->>>>>>> 1d9a4caf
 
     if (params.buffer) {
       this.buffer = params.buffer;
@@ -501,16 +429,6 @@
           }
           break;
 
-<<<<<<< HEAD
-=======
-        case 'softWrapAtPreferredLineLength':
-          if (value !== this.softWrapAtPreferredLineLength) {
-            this.softWrapAtPreferredLineLength = value;
-            displayLayerParams.softWrapColumn = this.getSoftWrapColumn();
-          }
-          break;
-
->>>>>>> 1d9a4caf
         case 'preferredLineLength':
           if (value !== this.preferredLineLength) {
             this.preferredLineLength = value;
@@ -4207,13 +4125,7 @@
   // Essential: Determine whether lines in this editor are soft-wrapped.
   //
   // Returns a {Boolean}.
-<<<<<<< HEAD
   isSoftWrapped () { return this.softWrapped !== 'disabled' }
-=======
-  isSoftWrapped() {
-    return this.softWrapped;
-  }
->>>>>>> 1d9a4caf
 
   // Essential: Enable or disable soft wrapping for this editor.
   //
@@ -4232,18 +4144,11 @@
   // Essential: Disables soft wrapping for this editor
   //
   // Returns a {Boolean}.
-<<<<<<< HEAD
   disableSoftWrapped () { return this.setSoftWrapped('disabled') }
-=======
-  toggleSoftWrapped() {
-    return this.setSoftWrapped(!this.isSoftWrapped());
-  }
->>>>>>> 1d9a4caf
 
   // Essential: Gets the column at which column will soft wrap
   getSoftWrapColumn() {
     if (this.isSoftWrapped() && !this.mini) {
-<<<<<<< HEAD
       switch (this.softWrapped) {
         case 'window':
           return this.getEditorWidthInChars()
@@ -4255,12 +4160,6 @@
           return Math.max(this.getEditorWidthInChars(), this.preferredLineLength)
         default:
           return this.maxScreenLineLength
-=======
-      if (this.softWrapAtPreferredLineLength) {
-        return Math.min(this.getEditorWidthInChars(), this.preferredLineLength);
-      } else {
-        return this.getEditorWidthInChars();
->>>>>>> 1d9a4caf
       }
     } else {
       return this.maxScreenLineLength;
