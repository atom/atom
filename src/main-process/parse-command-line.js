'use strict';

const dedent = require('dedent');
const yargs = require('yargs');
const { app } = require('electron');

module.exports = function parseCommandLine(processArgs) {
  // macOS Gatekeeper adds a flag ("-psn_0_[six or seven digits here]") when it intercepts Atom launches.
  // (This happens for fresh downloads, new installs, or first launches after upgrading).
  // We don't need this flag, and yargs interprets it as many short flags. So, we filter it out.
  const filteredArgs = processArgs.filter(arg => !arg.startsWith('-psn_'));

  const options = yargs(filteredArgs).wrap(yargs.terminalWidth());
  const version = app.getVersion();
  options.usage(
    dedent`Atom Editor v${version}

    Usage:
      atom
      atom [options] [path ...]
      atom file[:line[:column]]

    One or more paths to files or folders may be specified. If there is an
    existing Atom window that contains all of the given folders, the paths
    will be opened in that window. Otherwise, they will be opened in a new
    window.

    A file may be opened at the desired line (and optionally column) by
    appending the numbers right after the file name, e.g. \`atom file:5:8\`.

    Paths that start with \`atom://\` will be interpreted as URLs.

    Environment Variables:

      ATOM_DEV_RESOURCE_PATH  The path from which Atom loads source code in dev mode.
                              Defaults to \`~/github/atom\`.

      ATOM_HOME               The root path for all configuration files and folders.
                              Defaults to \`~/.atom\`.`
  );
  // Deprecated 1.0 API preview flag
  options
    .alias('1', 'one')
    .boolean('1')
    .describe('1', 'This option is no longer supported.');
  options
    .boolean('include-deprecated-apis')
    .describe(
      'include-deprecated-apis',
      'This option is not currently supported.'
    );
  options
    .alias('d', 'dev')
    .boolean('d')
    .describe('d', 'Run in development mode.');
  options
    .alias('f', 'foreground')
    .boolean('f')
    .describe('f', 'Keep the main process in the foreground.');
  options
    .alias('h', 'help')
    .boolean('h')
    .describe('h', 'Print this usage message.');
  options
    .alias('l', 'log-file')
    .string('l')
    .describe('l', 'Log all output to file when running tests.');
  options
    .alias('n', 'new-window')
    .boolean('n')
    .describe('n', 'Open a new window.');
  options
    .boolean('profile-startup')
    .describe(
      'profile-startup',
      'Create a profile of the startup execution time.'
    );
  options
    .alias('r', 'resource-path')
    .string('r')
    .describe(
      'r',
      'Set the path to the Atom source directory and enable dev-mode.'
    );
  options
    .boolean('safe')
    .describe(
      'safe',
      'Do not load packages from ~/.atom/packages or ~/.atom/dev/packages.'
    );
  options
    .boolean('benchmark')
    .describe(
      'benchmark',
      'Open a new window that runs the specified benchmarks.'
    );
  options
    .boolean('benchmark-test')
    .describe(
      'benchmark-test',
      'Run a faster version of the benchmarks in headless mode.'
    );
  options
    .alias('t', 'test')
    .boolean('t')
    .describe(
      't',
      'Run the specified specs and exit with error code on failures.'
    );
  options
    .alias('m', 'main-process')
    .boolean('m')
    .describe('m', 'Run the specified specs in the main process.');
  options
    .string('timeout')
    .describe(
      'timeout',
      'When in test mode, waits until the specified time (in minutes) and kills the process (exit code: 130).'
    );
  options
    .alias('w', 'wait')
    .boolean('w')
    .describe('w', 'Wait for window to be closed before returning.');
  options
    .alias('a', 'add')
    .boolean('a')
    .describe('add', 'Open path as a new project in last used window.');
  options.string('user-data-dir');
  options
    .boolean('clear-window-state')
    .describe('clear-window-state', 'Delete all Atom environment state.');
  options
    .boolean('enable-electron-logging')
    .describe(
      'enable-electron-logging',
      'Enable low-level logging messages from Electron.'
    );
  options.boolean('uri-handler');

  let args = options.argv;

  // If --uri-handler is set, then we parse NOTHING else
  if (args.uriHandler) {
    args = {
      uriHandler: true,
      'uri-handler': true,
      _: args._.filter(str => str.startsWith('atom://')).slice(0, 1)
    };
  }

  if (args.help) {
    process.stdout.write(options.help());
    process.exit(0);
  }

  const addToLastWindow = args['add'];
  const safeMode = args['safe'];
  const benchmark = args['benchmark'];
  const benchmarkTest = args['benchmark-test'];
  const test = args['test'];
  const mainProcess = args['main-process'];
  const timeout = args['timeout'];
  const newWindow = args['new-window'];
  let executedFrom = null;
  if (args['executed-from'] && args['executed-from'].toString()) {
    executedFrom = args['executed-from'].toString();
  } else {
    executedFrom = process.cwd();
  }

  if (newWindow && addToLastWindow) {
    process.stderr.write(
      `Only one of the --add and --new-window options may be specified at the same time.\n\n${options.help()}`
    );

    // Exiting the main process with a nonzero exit code on MacOS causes the app open to fail with the mysterious
    // message "LSOpenURLsWithRole() failed for the application /Applications/Atom Dev.app with error -10810."
    process.exit(0);
  }

  let pidToKillWhenClosed = null;
  if (args['wait']) {
    pidToKillWhenClosed = args['pid'];
  }

  const logFile = args['log-file'];
  const userDataDir = args['user-data-dir'];
  const profileStartup = args['profile-startup'];
  const clearWindowState = args['clear-window-state'];
  let pathsToOpen = [];
  let urlsToOpen = [];
  let devMode = args['dev'];

  for (const path of args._) {
    if (typeof path !== 'string') {
      // Sometimes non-strings (such as numbers or boolean true) get into args._
      // In the next block, .startsWith() only works on strings. So, skip non-string arguments.
      continue;
    }
    if (path.startsWith('atom://')) {
      urlsToOpen.push(path);
    } else {
      pathsToOpen.push(path);
    }
  }

  if (args.resourcePath || test) {
    devMode = true;
  }

  if (args['path-environment']) {
    // On Yosemite the $PATH is not inherited by the "open" command, so we have to
    // explicitly pass it by command line, see http://git.io/YC8_Ew.
    process.env.PATH = args['path-environment'];
  }

  return {
<<<<<<< HEAD
=======
    resourcePath,
    devResourcePath,
>>>>>>> a27d50a6
    pathsToOpen,
    urlsToOpen,
    executedFrom,
    test,
    version,
    pidToKillWhenClosed,
    devMode,
    safeMode,
    newWindow,
    logFile,
<<<<<<< HEAD
    userDataDir,
    profileStartup,
    timeout,
    clearWindowState,
    addToLastWindow,
    mainProcess,
    benchmark,
    benchmarkTest,
    env: process.env
  };
};
=======
    socketPath,
    userDataDir,
    profileStartup,
    timeout,
    setPortable,
    clearWindowState,
    addToLastWindow,
    mainProcess,
    env: process.env
  }
}

function normalizeDriveLetterName (filePath) {
  if (process.platform === 'win32') {
    return filePath.replace(/^([a-z]):/, ([driveLetter]) => driveLetter.toUpperCase() + ':')
  } else {
    return filePath
  }
}
>>>>>>> a27d50a6
<|MERGE_RESOLUTION|>--- conflicted
+++ resolved
@@ -1,34 +1,23 @@
-'use strict';
+'use strict'
 
-const dedent = require('dedent');
-const yargs = require('yargs');
-const { app } = require('electron');
+const dedent = require('dedent')
+const yargs = require('yargs')
+const {app} = require('electron')
+const path = require('path')
+const fs = require('fs-plus')
 
-module.exports = function parseCommandLine(processArgs) {
-  // macOS Gatekeeper adds a flag ("-psn_0_[six or seven digits here]") when it intercepts Atom launches.
-  // (This happens for fresh downloads, new installs, or first launches after upgrading).
-  // We don't need this flag, and yargs interprets it as many short flags. So, we filter it out.
-  const filteredArgs = processArgs.filter(arg => !arg.startsWith('-psn_'));
-
-  const options = yargs(filteredArgs).wrap(yargs.terminalWidth());
-  const version = app.getVersion();
+module.exports = function parseCommandLine (processArgs) {
+  const options = yargs(processArgs).wrap(yargs.terminalWidth())
+  const version = app.getVersion()
   options.usage(
     dedent`Atom Editor v${version}
 
-    Usage:
-      atom
-      atom [options] [path ...]
-      atom file[:line[:column]]
+    Usage: atom [options] [path ...]
 
     One or more paths to files or folders may be specified. If there is an
     existing Atom window that contains all of the given folders, the paths
     will be opened in that window. Otherwise, they will be opened in a new
     window.
-
-    A file may be opened at the desired line (and optionally column) by
-    appending the numbers right after the file name, e.g. \`atom file:5:8\`.
-
-    Paths that start with \`atom://\` will be interpreted as URLs.
 
     Environment Variables:
 
@@ -37,189 +26,114 @@
 
       ATOM_HOME               The root path for all configuration files and folders.
                               Defaults to \`~/.atom\`.`
-  );
+  )
   // Deprecated 1.0 API preview flag
-  options
-    .alias('1', 'one')
-    .boolean('1')
-    .describe('1', 'This option is no longer supported.');
-  options
-    .boolean('include-deprecated-apis')
-    .describe(
-      'include-deprecated-apis',
-      'This option is not currently supported.'
-    );
-  options
-    .alias('d', 'dev')
-    .boolean('d')
-    .describe('d', 'Run in development mode.');
-  options
-    .alias('f', 'foreground')
-    .boolean('f')
-    .describe('f', 'Keep the main process in the foreground.');
-  options
-    .alias('h', 'help')
-    .boolean('h')
-    .describe('h', 'Print this usage message.');
-  options
-    .alias('l', 'log-file')
-    .string('l')
-    .describe('l', 'Log all output to file when running tests.');
-  options
-    .alias('n', 'new-window')
-    .boolean('n')
-    .describe('n', 'Open a new window.');
-  options
-    .boolean('profile-startup')
-    .describe(
-      'profile-startup',
-      'Create a profile of the startup execution time.'
-    );
-  options
-    .alias('r', 'resource-path')
-    .string('r')
-    .describe(
-      'r',
-      'Set the path to the Atom source directory and enable dev-mode.'
-    );
-  options
-    .boolean('safe')
-    .describe(
-      'safe',
-      'Do not load packages from ~/.atom/packages or ~/.atom/dev/packages.'
-    );
-  options
-    .boolean('benchmark')
-    .describe(
-      'benchmark',
-      'Open a new window that runs the specified benchmarks.'
-    );
-  options
-    .boolean('benchmark-test')
-    .describe(
-      'benchmark-test',
-      'Run a faster version of the benchmarks in headless mode.'
-    );
-  options
-    .alias('t', 'test')
-    .boolean('t')
-    .describe(
-      't',
-      'Run the specified specs and exit with error code on failures.'
-    );
-  options
-    .alias('m', 'main-process')
-    .boolean('m')
-    .describe('m', 'Run the specified specs in the main process.');
-  options
-    .string('timeout')
-    .describe(
-      'timeout',
-      'When in test mode, waits until the specified time (in minutes) and kills the process (exit code: 130).'
-    );
-  options
-    .alias('w', 'wait')
-    .boolean('w')
-    .describe('w', 'Wait for window to be closed before returning.');
-  options
-    .alias('a', 'add')
-    .boolean('a')
-    .describe('add', 'Open path as a new project in last used window.');
-  options.string('user-data-dir');
-  options
-    .boolean('clear-window-state')
-    .describe('clear-window-state', 'Delete all Atom environment state.');
-  options
-    .boolean('enable-electron-logging')
-    .describe(
-      'enable-electron-logging',
-      'Enable low-level logging messages from Electron.'
-    );
-  options.boolean('uri-handler');
+  options.alias('1', 'one').boolean('1').describe('1', 'This option is no longer supported.')
+  options.boolean('include-deprecated-apis').describe('include-deprecated-apis', 'This option is not currently supported.')
+  options.alias('d', 'dev').boolean('d').describe('d', 'Run in development mode.')
+  options.alias('f', 'foreground').boolean('f').describe('f', 'Keep the main process in the foreground.')
+  options.alias('h', 'help').boolean('h').describe('h', 'Print this usage message.')
+  options.alias('l', 'log-file').string('l').describe('l', 'Log all output to file.')
+  options.alias('n', 'new-window').boolean('n').describe('n', 'Open a new window.')
+  options.boolean('profile-startup').describe('profile-startup', 'Create a profile of the startup execution time.')
+  options.alias('r', 'resource-path').string('r').describe('r', 'Set the path to the Atom source directory and enable dev-mode.')
+  options.boolean('safe').describe(
+    'safe',
+    'Do not load packages from ~/.atom/packages or ~/.atom/dev/packages.'
+  )
+  options.boolean('portable').describe(
+    'portable',
+    'Set portable mode. Copies the ~/.atom folder to be a sibling of the installed Atom location if a .atom folder is not already there.'
+  )
+  options.alias('t', 'test').boolean('t').describe('t', 'Run the specified specs and exit with error code on failures.')
+  options.alias('m', 'main-process').boolean('m').describe('m', 'Run the specified specs in the main process.')
+  options.string('timeout').describe(
+    'timeout',
+    'When in test mode, waits until the specified time (in minutes) and kills the process (exit code: 130).'
+  )
+  options.alias('v', 'version').boolean('v').describe('v', 'Print the version information.')
+  options.alias('w', 'wait').boolean('w').describe('w', 'Wait for window to be closed before returning.')
+  options.alias('a', 'add').boolean('a').describe('add', 'Open path as a new project in last used window.')
+  options.string('socket-path')
+  options.string('user-data-dir')
+  options.boolean('clear-window-state').describe('clear-window-state', 'Delete all Atom environment state.')
 
-  let args = options.argv;
+  const args = options.argv
 
-  // If --uri-handler is set, then we parse NOTHING else
-  if (args.uriHandler) {
-    args = {
-      uriHandler: true,
-      'uri-handler': true,
-      _: args._.filter(str => str.startsWith('atom://')).slice(0, 1)
-    };
+  if (args.help) {
+    process.stdout.write(options.help())
+    process.exit(0)
   }
 
-  if (args.help) {
-    process.stdout.write(options.help());
-    process.exit(0);
+  if (args.version) {
+    process.stdout.write(
+      `Atom    : ${app.getVersion()}\n` +
+      `Electron: ${process.versions.electron}\n` +
+      `Chrome  : ${process.versions.chrome}\n` +
+      `Node    : ${process.versions.node}\n`
+    )
+    process.exit(0)
   }
 
-  const addToLastWindow = args['add'];
-  const safeMode = args['safe'];
-  const benchmark = args['benchmark'];
-  const benchmarkTest = args['benchmark-test'];
-  const test = args['test'];
-  const mainProcess = args['main-process'];
-  const timeout = args['timeout'];
-  const newWindow = args['new-window'];
-  let executedFrom = null;
+  const addToLastWindow = args['add']
+  const safeMode = args['safe']
+  const pathsToOpen = args._
+  const test = args['test']
+  const mainProcess = args['main-process']
+  const timeout = args['timeout']
+  const newWindow = args['new-window']
+  let executedFrom = null
   if (args['executed-from'] && args['executed-from'].toString()) {
-    executedFrom = args['executed-from'].toString();
+    executedFrom = args['executed-from'].toString()
   } else {
-    executedFrom = process.cwd();
+    executedFrom = process.cwd()
   }
 
-  if (newWindow && addToLastWindow) {
-    process.stderr.write(
-      `Only one of the --add and --new-window options may be specified at the same time.\n\n${options.help()}`
-    );
-
-    // Exiting the main process with a nonzero exit code on MacOS causes the app open to fail with the mysterious
-    // message "LSOpenURLsWithRole() failed for the application /Applications/Atom Dev.app with error -10810."
-    process.exit(0);
+  let pidToKillWhenClosed = null
+  if (args['wait']) {
+    pidToKillWhenClosed = args['pid']
   }
 
-  let pidToKillWhenClosed = null;
-  if (args['wait']) {
-    pidToKillWhenClosed = args['pid'];
+  const logFile = args['log-file']
+  const socketPath = args['socket-path']
+  const userDataDir = args['user-data-dir']
+  const profileStartup = args['profile-startup']
+  const clearWindowState = args['clear-window-state']
+  const urlsToOpen = []
+  const setPortable = args.portable
+  let devMode = args['dev']
+  let devResourcePath = process.env.ATOM_DEV_RESOURCE_PATH || path.join(app.getPath('home'), 'github', 'atom')
+  let resourcePath = null
+
+  if (args['resource-path']) {
+    devMode = true
+    resourcePath = args['resource-path']
   }
 
-  const logFile = args['log-file'];
-  const userDataDir = args['user-data-dir'];
-  const profileStartup = args['profile-startup'];
-  const clearWindowState = args['clear-window-state'];
-  let pathsToOpen = [];
-  let urlsToOpen = [];
-  let devMode = args['dev'];
-
-  for (const path of args._) {
-    if (typeof path !== 'string') {
-      // Sometimes non-strings (such as numbers or boolean true) get into args._
-      // In the next block, .startsWith() only works on strings. So, skip non-string arguments.
-      continue;
-    }
-    if (path.startsWith('atom://')) {
-      urlsToOpen.push(path);
-    } else {
-      pathsToOpen.push(path);
-    }
+  if (test) {
+    devMode = true
   }
 
-  if (args.resourcePath || test) {
-    devMode = true;
+  if (devMode && !resourcePath) {
+    resourcePath = devResourcePath
+  }
+
+  if (!fs.statSyncNoException(resourcePath)) {
+    resourcePath = path.dirname(path.dirname(__dirname))
   }
 
   if (args['path-environment']) {
     // On Yosemite the $PATH is not inherited by the "open" command, so we have to
     // explicitly pass it by command line, see http://git.io/YC8_Ew.
-    process.env.PATH = args['path-environment'];
+    process.env.PATH = args['path-environment']
   }
 
+  resourcePath = normalizeDriveLetterName(resourcePath)
+  devResourcePath = normalizeDriveLetterName(devResourcePath)
+
   return {
-<<<<<<< HEAD
-=======
     resourcePath,
     devResourcePath,
->>>>>>> a27d50a6
     pathsToOpen,
     urlsToOpen,
     executedFrom,
@@ -230,19 +144,6 @@
     safeMode,
     newWindow,
     logFile,
-<<<<<<< HEAD
-    userDataDir,
-    profileStartup,
-    timeout,
-    clearWindowState,
-    addToLastWindow,
-    mainProcess,
-    benchmark,
-    benchmarkTest,
-    env: process.env
-  };
-};
-=======
     socketPath,
     userDataDir,
     profileStartup,
@@ -261,5 +162,4 @@
   } else {
     return filePath
   }
-}
->>>>>>> a27d50a6
+}