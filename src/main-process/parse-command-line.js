--- conflicted
+++ resolved
@@ -162,7 +162,6 @@
     process.exit(0);
   }
 
-<<<<<<< HEAD
   const addToLastWindow = args['add']
   const safeMode = args['safe']
   const benchmark = args['benchmark']
@@ -173,17 +172,6 @@
   const newWindow = args['new-window']
   const versionRequested = args['version']
   let executedFrom = null
-=======
-  const addToLastWindow = args['add'];
-  const safeMode = args['safe'];
-  const benchmark = args['benchmark'];
-  const benchmarkTest = args['benchmark-test'];
-  const test = args['test'];
-  const mainProcess = args['main-process'];
-  const timeout = args['timeout'];
-  const newWindow = args['new-window'];
-  let executedFrom = null;
->>>>>>> 1d9a4caf
   if (args['executed-from'] && args['executed-from'].toString()) {
     executedFrom = args['executed-from'].toString();
   } else {
