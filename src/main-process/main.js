if (typeof snapshotResult !== 'undefined') {
  snapshotResult.setGlobals(global, process, global, {}, console, require);
}

const startTime = Date.now();
const StartupTime = require('../startup-time');
StartupTime.setStartTime();

const path = require('path');
const fs = require('fs-plus');
const CSON = require('season');
const yargs = require('yargs');
const electron = require('electron');

const args = yargs(process.argv)
  .alias('d', 'dev')
  .alias('t', 'test')
  .alias('r', 'resource-path').argv;

function isAtomRepoPath(repoPath) {
  let packageJsonPath = path.join(repoPath, 'package.json');
  if (fs.statSyncNoException(packageJsonPath)) {
    try {
      let packageJson = CSON.readFileSync(packageJsonPath);
      return packageJson.name === 'atom';
    } catch (e) {
      return false;
    }
  }

  return false;
}

let resourcePath;
let devResourcePath;

<<<<<<< HEAD
if (args.resourcePath && Object.prototype.toString.call(args.resourcePath) === '[object String]') {
  resourcePath = args.resourcePath
  devResourcePath = resourcePath
=======
if (args.resourcePath) {
  resourcePath = args.resourcePath;
  devResourcePath = resourcePath;
>>>>>>> 1d9a4caf
} else {
  const stableResourcePath = path.dirname(path.dirname(__dirname));
  const defaultRepositoryPath = path.join(
    electron.app.getPath('home'),
    'github',
    'atom'
  );

  if (process.env.ATOM_DEV_RESOURCE_PATH) {
    devResourcePath = process.env.ATOM_DEV_RESOURCE_PATH;
  } else if (isAtomRepoPath(process.cwd())) {
    devResourcePath = process.cwd();
  } else if (fs.statSyncNoException(defaultRepositoryPath)) {
    devResourcePath = defaultRepositoryPath;
  } else {
    devResourcePath = stableResourcePath;
  }

  if (args.dev || args.test || args.benchmark || args.benchmarkTest) {
    resourcePath = devResourcePath;
  } else {
    resourcePath = stableResourcePath;
  }
}

const start = require(path.join(resourcePath, 'src', 'main-process', 'start'));
start(resourcePath, devResourcePath, startTime);<|MERGE_RESOLUTION|>--- conflicted
+++ resolved
@@ -34,15 +34,9 @@
 let resourcePath;
 let devResourcePath;
 
-<<<<<<< HEAD
 if (args.resourcePath && Object.prototype.toString.call(args.resourcePath) === '[object String]') {
   resourcePath = args.resourcePath
   devResourcePath = resourcePath
-=======
-if (args.resourcePath) {
-  resourcePath = args.resourcePath;
-  devResourcePath = resourcePath;
->>>>>>> 1d9a4caf
 } else {
   const stableResourcePath = path.dirname(path.dirname(__dirname));
   const defaultRepositoryPath = path.join(
