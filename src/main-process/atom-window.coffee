{BrowserWindow, app, dialog, ipcMain} = require 'electron'
path = require 'path'
fs = require 'fs'
url = require 'url'
{EventEmitter} = require 'events'

module.exports =
class AtomWindow
  Object.assign @prototype, EventEmitter.prototype

  @iconPath: path.resolve(__dirname, '..', '..', 'resources', 'atom.png')
  @includeShellLoadTime: true

  browserWindow: null
  loaded: null
  isSpec: null

  constructor: (@atomApplication, @fileRecoveryService, settings={}) ->
    {@resourcePath, pathToOpen, locationsToOpen, @isSpec, @headless, @safeMode, @devMode} = settings
    locationsToOpen ?= [{pathToOpen}] if pathToOpen
    locationsToOpen ?= []

    @loadedPromise = new Promise((@resolveLoadedPromise) =>)
    @closedPromise = new Promise((@resolveClosedPromise) =>)

    options =
      show: false
      title: 'Atom'
      # Add an opaque backgroundColor (instead of keeping the default
      # transparent one) to prevent subpixel anti-aliasing from being disabled.
      # We believe this is a regression introduced with Electron 0.37.3, and
      # thus we should remove this as soon as a fix gets released.
      backgroundColor: "#fff"
      webPreferences:
        # Prevent specs from throttling when the window is in the background:
        # this should result in faster CI builds, and an improvement in the
        # local development experience when running specs through the UI (which
        # now won't pause when e.g. minimizing the window).
        backgroundThrottling: not @isSpec

    # Don't set icon on Windows so the exe's ico will be used as window and
    # taskbar's icon. See https://github.com/atom/atom/issues/4811 for more.
    if process.platform is 'linux'
      options.icon = @constructor.iconPath

    if @shouldAddCustomTitleBar()
      options.titleBarStyle = 'hidden'

<<<<<<< HEAD
    if @shouldAddCustomInsetTitleBar()
      options.titleBarStyle = 'hidden-inset'

    if @shouldHideTitleBar()
      options.frame = false

    @browserWindow = new BrowserWindow options
    @atomApplication.addWindow(this)

=======
    @browserWindow = new BrowserWindow(options)
>>>>>>> b0d7a8a7
    @handleEvents()

    loadSettings = Object.assign({}, settings)
    loadSettings.appVersion = app.getVersion()
    loadSettings.resourcePath = @resourcePath
    loadSettings.devMode ?= false
    loadSettings.safeMode ?= false
    loadSettings.atomHome = process.env.ATOM_HOME
    loadSettings.clearWindowState ?= false
    loadSettings.initialPaths ?=
      for {pathToOpen} in locationsToOpen when pathToOpen
        stat = fs.statSyncNoException(pathToOpen) or null
        if stat?.isDirectory()
          pathToOpen
        else
          parentDirectory = path.dirname(pathToOpen)
          if stat?.isFile() or fs.existsSync(parentDirectory)
            parentDirectory
          else
            pathToOpen
    loadSettings.initialPaths.sort()

    # Only send to the first non-spec window created
    if @constructor.includeShellLoadTime and not @isSpec
      @constructor.includeShellLoadTime = false
      loadSettings.shellLoadTime ?= Date.now() - global.shellStartTime

    @representedDirectoryPaths = loadSettings.initialPaths
    @env = loadSettings.env if loadSettings.env?

    @browserWindow.loadSettings = loadSettings

    @browserWindow.on 'window:loaded', =>
      @emit 'window:loaded'
      @resolveLoadedPromise()

    @browserWindow.loadURL url.format
      protocol: 'file'
      pathname: "#{@resourcePath}/static/index.html"
      slashes: true

    @browserWindow.showSaveDialog = @showSaveDialog.bind(this)

    @browserWindow.focusOnWebView() if @isSpec
    @browserWindow.temporaryState = {windowDimensions} if windowDimensions?

    hasPathToOpen = not (locationsToOpen.length is 1 and not locationsToOpen[0].pathToOpen?)
    @openLocations(locationsToOpen) if hasPathToOpen and not @isSpecWindow()

    @atomApplication.addWindow(this)

  hasProjectPath: -> @representedDirectoryPaths.length > 0

  setupContextMenu: ->
    ContextMenu = require './context-menu'

    @browserWindow.on 'context-menu', (menuTemplate) =>
      new ContextMenu(menuTemplate, this)

  containsPaths: (paths) ->
    for pathToCheck in paths
      return false unless @containsPath(pathToCheck)
    true

  containsPath: (pathToCheck) ->
    @representedDirectoryPaths.some (projectPath) ->
      if not projectPath
        false
      else if not pathToCheck
        false
      else if pathToCheck is projectPath
        true
      else if fs.statSyncNoException(pathToCheck).isDirectory?()
        false
      else if pathToCheck.indexOf(path.join(projectPath, path.sep)) is 0
        true
      else
        false

  handleEvents: ->
    @browserWindow.on 'close', (event) =>
      unless @atomApplication.quitting or @unloading
        event.preventDefault()
        @unloading = true
        @atomApplication.saveState(false)
        @saveState().then(=> @close())

    @browserWindow.on 'closed', =>
      @fileRecoveryService.didCloseWindow(this)
      @atomApplication.removeWindow(this)
      @resolveClosedPromise()

    @browserWindow.on 'unresponsive', =>
      return if @isSpec

      chosen = dialog.showMessageBox @browserWindow,
        type: 'warning'
        buttons: ['Close', 'Keep Waiting']
        message: 'Editor is not responding'
        detail: 'The editor is not responding. Would you like to force close it or just keep waiting?'
      @browserWindow.destroy() if chosen is 0

    @browserWindow.webContents.on 'crashed', =>
      if @headless
        console.log "Renderer process crashed, exiting"
        @atomApplication.exit(100)
        return

      @fileRecoveryService.didCrashWindow(this)
      chosen = dialog.showMessageBox @browserWindow,
        type: 'warning'
        buttons: ['Close Window', 'Reload', 'Keep It Open']
        message: 'The editor has crashed'
        detail: 'Please report this issue to https://github.com/atom/atom'
      switch chosen
        when 0 then @browserWindow.destroy()
        when 1 then @browserWindow.reload()

    @browserWindow.webContents.on 'will-navigate', (event, url) =>
      unless url is @browserWindow.webContents.getURL()
        event.preventDefault()

    @setupContextMenu()

    if @isSpec
      # Spec window's web view should always have focus
      @browserWindow.on 'blur', =>
        @browserWindow.focusOnWebView()

  didCancelWindowUnload: ->
    @unloading = false

  saveState: ->
    if @isSpecWindow()
      return Promise.resolve()

    @lastSaveStatePromise = new Promise (resolve) =>
      callback = (event) =>
        if BrowserWindow.fromWebContents(event.sender) is @browserWindow
          ipcMain.removeListener('did-save-window-state', callback)
          resolve()
      ipcMain.on('did-save-window-state', callback)
      @browserWindow.webContents.send('save-window-state')
    @lastSaveStatePromise

  openPath: (pathToOpen, initialLine, initialColumn) ->
    @openLocations([{pathToOpen, initialLine, initialColumn}])

  openLocations: (locationsToOpen) ->
    @loadedPromise.then => @sendMessage 'open-locations', locationsToOpen

  replaceEnvironment: (env) ->
    @browserWindow.webContents.send 'environment', env

  sendMessage: (message, detail) ->
    @browserWindow.webContents.send 'message', message, detail

  sendCommand: (command, args...) ->
    if @isSpecWindow()
      unless @atomApplication.sendCommandToFirstResponder(command)
        switch command
          when 'window:reload' then @reload()
          when 'window:toggle-dev-tools' then @toggleDevTools()
          when 'window:close' then @close()
    else if @isWebViewFocused()
      @sendCommandToBrowserWindow(command, args...)
    else
      unless @atomApplication.sendCommandToFirstResponder(command)
        @sendCommandToBrowserWindow(command, args...)

  sendCommandToBrowserWindow: (command, args...) ->
    action = if args[0]?.contextCommand then 'context-command' else 'command'
    @browserWindow.webContents.send action, command, args...

  getDimensions: ->
    [x, y] = @browserWindow.getPosition()
    [width, height] = @browserWindow.getSize()
    {x, y, width, height}

  shouldAddCustomTitleBar: ->
    not @isSpec and
    process.platform is 'darwin' and
    @atomApplication.config.get('core.titleBar') is 'custom'

  shouldAddCustomInsetTitleBar: ->
    not @isSpec and
    process.platform is 'darwin' and
    @atomApplication.config.get('core.titleBar') is 'custom-inset'

  shouldHideTitleBar: ->
    not @isSpec and
    process.platform is 'darwin' and
    @atomApplication.config.get('core.titleBar') is 'hidden'

  close: -> @browserWindow.close()

  focus: -> @browserWindow.focus()

  minimize: -> @browserWindow.minimize()

  maximize: -> @browserWindow.maximize()

  unmaximize: -> @browserWindow.unmaximize()

  restore: -> @browserWindow.restore()

  setFullScreen: (fullScreen) -> @browserWindow.setFullScreen(fullScreen)

  setAutoHideMenuBar: (autoHideMenuBar) -> @browserWindow.setAutoHideMenuBar(autoHideMenuBar)

  handlesAtomCommands: ->
    not @isSpecWindow() and @isWebViewFocused()

  isFocused: -> @browserWindow.isFocused()

  isMaximized: -> @browserWindow.isMaximized()

  isMinimized: -> @browserWindow.isMinimized()

  isWebViewFocused: -> @browserWindow.isWebViewFocused()

  isSpecWindow: -> @isSpec

  reload: ->
    @loadedPromise = new Promise((@resolveLoadedPromise) =>)
    @saveState().then => @browserWindow.reload()
    @loadedPromise

  showSaveDialog: (params) ->
    params = Object.assign({
      title: 'Save File',
      defaultPath: @representedDirectoryPaths[0]
    }, params)
    dialog.showSaveDialog(this, params)

  toggleDevTools: -> @browserWindow.toggleDevTools()

  openDevTools: -> @browserWindow.openDevTools()

  closeDevTools: -> @browserWindow.closeDevTools()

  setDocumentEdited: (documentEdited) -> @browserWindow.setDocumentEdited(documentEdited)

  setRepresentedFilename: (representedFilename) -> @browserWindow.setRepresentedFilename(representedFilename)

  setRepresentedDirectoryPaths: (@representedDirectoryPaths) ->
    @representedDirectoryPaths.sort()
    @atomApplication.saveState()

  copy: -> @browserWindow.copy()<|MERGE_RESOLUTION|>--- conflicted
+++ resolved
@@ -46,19 +46,13 @@
     if @shouldAddCustomTitleBar()
       options.titleBarStyle = 'hidden'
 
-<<<<<<< HEAD
     if @shouldAddCustomInsetTitleBar()
       options.titleBarStyle = 'hidden-inset'
 
     if @shouldHideTitleBar()
       options.frame = false
 
-    @browserWindow = new BrowserWindow options
-    @atomApplication.addWindow(this)
-
-=======
     @browserWindow = new BrowserWindow(options)
->>>>>>> b0d7a8a7
     @handleEvents()
 
     loadSettings = Object.assign({}, settings)
