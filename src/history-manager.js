--- conflicted
+++ resolved
@@ -1,50 +1,36 @@
-const { Emitter, CompositeDisposable } = require('event-kit');
+/** @babel */
+
+import {Emitter} from 'event-kit'
 
 // Extended: History manager for remembering which projects have been opened.
 //
 // An instance of this class is always available as the `atom.history` global.
 //
 // The project history is used to enable the 'Reopen Project' menu.
-class HistoryManager {
-  constructor({ project, commands, stateStore }) {
-    this.stateStore = stateStore;
-    this.emitter = new Emitter();
-    this.projects = [];
-    this.disposables = new CompositeDisposable();
-    this.disposables.add(
-      commands.add(
-        'atom-workspace',
-        { 'application:clear-project-history': this.clearProjects.bind(this) },
-        false
-      )
-    );
-    this.disposables.add(
-      project.onDidChangePaths(projectPaths => this.addProject(projectPaths))
-    );
-  }
-
-  destroy() {
-    this.disposables.dispose();
+export class HistoryManager {
+  constructor ({project, commands, localStorage}) {
+    this.localStorage = localStorage
+    commands.add('atom-workspace', {'application:clear-project-history': this.clearProjects.bind(this)})
+    this.emitter = new Emitter()
+    this.loadState()
+    project.onDidChangePaths((projectPaths) => this.addProject(projectPaths))
   }
 
   // Public: Obtain a list of previously opened projects.
   //
   // Returns an {Array} of {HistoryProject} objects, most recent first.
-  getProjects() {
-    return this.projects.map(p => new HistoryProject(p.paths, p.lastOpened));
+  getProjects () {
+    return this.projects.map(p => new HistoryProject(p.paths, p.lastOpened))
   }
 
   // Public: Clear all projects from the history.
   //
   // Note: This is not a privacy function - other traces will still exist,
   // e.g. window state.
-  //
-  // Return a {Promise} that resolves when the history has been successfully
-  // cleared.
-  async clearProjects() {
-    this.projects = [];
-    await this.saveState();
-    this.didChangeProjects();
+  clearProjects () {
+    this.projects = []
+    this.saveState()
+    this.didChangeProjects()
   }
 
   // Public: Invoke the given callback when the list of projects changes.
@@ -52,46 +38,29 @@
   // * `callback` {Function}
   //
   // Returns a {Disposable} on which `.dispose()` can be called to unsubscribe.
-  onDidChangeProjects(callback) {
-    return this.emitter.on('did-change-projects', callback);
+  onDidChangeProjects (callback) {
+    return this.emitter.on('did-change-projects', callback)
   }
 
-  didChangeProjects(args = { reloaded: false }) {
-    this.emitter.emit('did-change-projects', args);
+  didChangeProjects (args) {
+    this.emitter.emit('did-change-projects', args || { reloaded: false })
   }
 
-  async addProject(paths, lastOpened) {
-    if (paths.length === 0) return;
+  addProject (paths, lastOpened) {
+    if (paths.length === 0) return
 
-    let project = this.getProject(paths);
+    let project = this.getProject(paths)
     if (!project) {
-      project = new HistoryProject(paths);
-      this.projects.push(project);
+      project = new HistoryProject(paths)
+      this.projects.push(project)
     }
-    project.lastOpened = lastOpened || new Date();
-    this.projects.sort((a, b) => b.lastOpened - a.lastOpened);
+    project.lastOpened = lastOpened || new Date()
+    this.projects.sort((a, b) => b.lastOpened - a.lastOpened)
 
-    await this.saveState();
-    this.didChangeProjects();
+    this.saveState()
+    this.didChangeProjects()
   }
 
-  async removeProject(paths) {
-    if (paths.length === 0) return;
-
-    let project = this.getProject(paths);
-    if (!project) return;
-
-    let index = this.projects.indexOf(project);
-    this.projects.splice(index, 1);
-
-    await this.saveState();
-    this.didChangeProjects();
-  }
-
-<<<<<<< HEAD
-  getProject(paths) {
-    for (let i = 0; i < this.projects.length; i++) {
-=======
   removeProject (paths) {
     if (paths.length === 0) return
 
@@ -107,63 +76,88 @@
 
   getProject (paths) {
     for (var i = 0; i < this.projects.length; i++) {
->>>>>>> 4a165e23
       if (arrayEquivalent(paths, this.projects[i].paths)) {
-        return this.projects[i];
+        return this.projects[i]
       }
     }
 
-    return null;
+    return null
   }
 
-  async loadState() {
-    const history = await this.stateStore.load('history-manager');
-    if (history && history.projects) {
-      this.projects = history.projects
-        .filter(p => Array.isArray(p.paths) && p.paths.length > 0)
-        .map(p => new HistoryProject(p.paths, new Date(p.lastOpened)));
-      this.didChangeProjects({ reloaded: true });
+  loadState () {
+    const state = JSON.parse(this.localStorage.getItem('history'))
+    if (state && state.projects) {
+      this.projects = state.projects.filter(p => Array.isArray(p.paths) && p.paths.length > 0).map(p => new HistoryProject(p.paths, new Date(p.lastOpened)))
+      this.didChangeProjects({ reloaded: true })
     } else {
-      this.projects = [];
+      this.projects = []
     }
   }
 
-  async saveState() {
-    const projects = this.projects.map(p => ({
-      paths: p.paths,
-      lastOpened: p.lastOpened
-    }));
-    await this.stateStore.save('history-manager', { projects });
+  saveState () {
+    const state = JSON.stringify({
+      projects: this.projects.map(p => ({
+        paths: p.paths, lastOpened: p.lastOpened
+      }))
+    })
+    this.localStorage.setItem('history', state)
+  }
+
+  async importProjectHistory () {
+    for (let project of await HistoryImporter.getAllProjects()) {
+      this.addProject(project.paths, project.lastOpened)
+    }
+    this.saveState()
+    this.didChangeProjects()
   }
 }
 
-function arrayEquivalent(a, b) {
-  if (a.length !== b.length) return false;
-  for (let i = 0; i < a.length; i++) {
-    if (a[i] !== b[i]) return false;
+function arrayEquivalent (a, b) {
+  if (a.length !== b.length) return false
+  for (var i = 0; i < a.length; i++) {
+    if (a[i] !== b[i]) return false
   }
-  return true;
+  return true
 }
 
-class HistoryProject {
-  constructor(paths, lastOpened) {
-    this.paths = paths;
-    this.lastOpened = lastOpened || new Date();
+export class HistoryProject {
+  constructor (paths, lastOpened) {
+    this.paths = paths
+    this.lastOpened = lastOpened || new Date()
   }
 
-  set paths(paths) {
-    this._paths = paths;
-  }
-  get paths() {
-    return this._paths;
+  set paths (paths) { this._paths = paths }
+  get paths () { return this._paths }
+
+  set lastOpened (lastOpened) { this._lastOpened = lastOpened }
+  get lastOpened () { return this._lastOpened }
+}
+
+class HistoryImporter {
+  static async getStateStoreCursor () {
+    const db = await atom.stateStore.dbPromise
+    const store = db.transaction(['states']).objectStore('states')
+    return store.openCursor()
   }
 
-  set lastOpened(lastOpened) {
-    this._lastOpened = lastOpened;
+  static async getAllProjects (stateStore) {
+    const request = await HistoryImporter.getStateStoreCursor()
+    return new Promise((resolve, reject) => {
+      const rows = []
+      request.onerror = reject
+      request.onsuccess = event => {
+        const cursor = event.target.result
+        if (cursor) {
+          let project = cursor.value.value.project
+          let storedAt = cursor.value.storedAt
+          if (project && project.paths && storedAt) {
+            rows.push(new HistoryProject(project.paths, new Date(Date.parse(storedAt))))
+          }
+          cursor.continue()
+        } else {
+          resolve(rows)
+        }
+      }
+    })
   }
-  get lastOpened() {
-    return this._lastOpened;
-  }
-}
-
-module.exports = { HistoryManager, HistoryProject };+}