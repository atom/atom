const path = require('path');

const _ = require('underscore-plus');
const fs = require('fs-plus');
const { Emitter, Disposable, CompositeDisposable } = require('event-kit');
const TextBuffer = require('text-buffer');
const { watchPath } = require('./path-watcher');

const DefaultDirectoryProvider = require('./default-directory-provider');
const Model = require('./model');
const GitRepositoryProvider = require('./git-repository-provider');

// Extended: Represents a project that's opened in Atom.
//
// An instance of this class is always available as the `atom.project` global.
module.exports = class Project extends Model {
  /*
  Section: Construction and Destruction
  */

  constructor({
    notificationManager,
    packageManager,
    config,
    applicationDelegate,
    grammarRegistry
  }) {
    super();
    this.notificationManager = notificationManager;
    this.applicationDelegate = applicationDelegate;
    this.grammarRegistry = grammarRegistry;

    this.emitter = new Emitter();
    this.buffers = [];
    this.rootDirectories = [];
    this.repositories = [];
    this.directoryProviders = [];
    this.defaultDirectoryProvider = new DefaultDirectoryProvider();
    this.repositoryPromisesByPath = new Map();
    this.repositoryProviders = [new GitRepositoryProvider(this, config)];
    this.loadPromisesByPath = {};
    this.watcherPromisesByPath = {};
    this.retiredBufferIDs = new Set();
    this.retiredBufferPaths = new Set();
    this.subscriptions = new CompositeDisposable();
    this.consumeServices(packageManager);
  }

  destroyed() {
    for (let buffer of this.buffers.slice()) {
      buffer.destroy();
    }
    for (let repository of this.repositories.slice()) {
      if (repository != null) repository.destroy();
    }
    for (let path in this.watcherPromisesByPath) {
      this.watcherPromisesByPath[path].then(watcher => {
        watcher.dispose();
      });
    }
    this.rootDirectories = [];
    this.repositories = [];
  }

  reset(packageManager) {
    this.emitter.dispose();
    this.emitter = new Emitter();

    this.subscriptions.dispose();
    this.subscriptions = new CompositeDisposable();

    for (let buffer of this.buffers) {
      if (buffer != null) buffer.destroy();
    }
    this.buffers = [];
    this.setPaths([]);
    this.loadPromisesByPath = {};
    this.retiredBufferIDs = new Set();
    this.retiredBufferPaths = new Set();
    this.consumeServices(packageManager);
  }

  destroyUnretainedBuffers() {
    for (let buffer of this.getBuffers()) {
      if (!buffer.isRetained()) buffer.destroy();
    }
  }

  // Layers the contents of a project's file's config
  // on top of the current global config.
  replace(projectSpecification) {
    if (projectSpecification == null) {
      atom.config.clearProjectSettings();
      this.setPaths([]);
    } else {
      if (projectSpecification.originPath == null) {
        return;
      }

      // If no path is specified, set to directory of originPath.
      if (!Array.isArray(projectSpecification.paths)) {
        projectSpecification.paths = [
          path.dirname(projectSpecification.originPath)
        ];
      }
      atom.config.resetProjectSettings(
        projectSpecification.config,
        projectSpecification.originPath
      );
      this.setPaths(projectSpecification.paths);
    }
    this.emitter.emit('did-replace', projectSpecification);
  }

  onDidReplace(callback) {
    return this.emitter.on('did-replace', callback);
  }

  /*
  Section: Serialization
  */

  deserialize(state) {
    this.retiredBufferIDs = new Set();
    this.retiredBufferPaths = new Set();

    const handleBufferState = bufferState => {
      if (bufferState.shouldDestroyOnFileDelete == null) {
        bufferState.shouldDestroyOnFileDelete = () =>
          atom.config.get('core.closeDeletedFileTabs');
      }

      // Use a little guilty knowledge of the way TextBuffers are serialized.
      // This allows TextBuffers that have never been saved (but have filePaths) to be deserialized, but prevents
      // TextBuffers backed by files that have been deleted from being saved.
      bufferState.mustExist = bufferState.digestWhenLastPersisted !== false;

      return TextBuffer.deserialize(bufferState).catch(_ => {
        this.retiredBufferIDs.add(bufferState.id);
        this.retiredBufferPaths.add(bufferState.filePath);
        return null;
      });
    };

    const bufferPromises = [];
    for (let bufferState of state.buffers) {
      bufferPromises.push(handleBufferState(bufferState));
    }

    return Promise.all(bufferPromises).then(buffers => {
      this.buffers = buffers.filter(Boolean);
      for (let buffer of this.buffers) {
        this.grammarRegistry.maintainLanguageMode(buffer);
        this.subscribeToBuffer(buffer);
      }
      this.setPaths(state.paths || [], { mustExist: true, exact: true });
    });
  }

  serialize(options = {}) {
    return {
      deserializer: 'Project',
      paths: this.getPaths(),
      buffers: _.compact(
        this.buffers.map(function(buffer) {
          if (buffer.isRetained()) {
            const isUnloading = options.isUnloading === true;
            return buffer.serialize({
              markerLayers: isUnloading,
              history: isUnloading
            });
          }
        })
      )
    };
  }

  /*
  Section: Event Subscription
  */

  // Public: Invoke the given callback when the project paths change.
  //
  // * `callback` {Function} to be called after the project paths change.
  //    * `projectPaths` An {Array} of {String} project paths.
  //
  // Returns a {Disposable} on which `.dispose()` can be called to unsubscribe.
  onDidChangePaths(callback) {
    return this.emitter.on('did-change-paths', callback);
  }

  // Public: Invoke the given callback when a text buffer is added to the
  // project.
  //
  // * `callback` {Function} to be called when a text buffer is added.
  //   * `buffer` A {TextBuffer} item.
  //
  // Returns a {Disposable} on which `.dispose()` can be called to unsubscribe.
  onDidAddBuffer(callback) {
    return this.emitter.on('did-add-buffer', callback);
  }

  // Public: Invoke the given callback with all current and future text
  // buffers in the project.
  //
  // * `callback` {Function} to be called with current and future text buffers.
  //   * `buffer` A {TextBuffer} item.
  //
  // Returns a {Disposable} on which `.dispose()` can be called to unsubscribe.
  observeBuffers(callback) {
    for (let buffer of this.getBuffers()) {
      callback(buffer);
    }
    return this.onDidAddBuffer(callback);
  }

  // Extended: Invoke a callback when a filesystem change occurs within any open
  // project path.
  //
  // ```js
  // const disposable = atom.project.onDidChangeFiles(events => {
  //   for (const event of events) {
  //     // "created", "modified", "deleted", or "renamed"
  //     console.log(`Event action: ${event.action}`)
  //
  //     // absolute path to the filesystem entry that was touched
  //     console.log(`Event path: ${event.path}`)
  //
  //     if (event.action === 'renamed') {
  //       console.log(`.. renamed from: ${event.oldPath}`)
  //     }
  //   }
  // })
  //
  // disposable.dispose()
  // ```
  //
  // To watch paths outside of open projects, use the `watchPaths` function instead; see {PathWatcher}.
  //
  // When writing tests against functionality that uses this method, be sure to wait for the
  // {Promise} returned by {::getWatcherPromise} before manipulating the filesystem to ensure that
  // the watcher is receiving events.
  //
  // * `callback` {Function} to be called with batches of filesystem events reported by
  //   the operating system.
  //    * `events` An {Array} of objects that describe a batch of filesystem events.
  //     * `action` {String} describing the filesystem action that occurred. One of `"created"`,
  //       `"modified"`, `"deleted"`, or `"renamed"`.
  //     * `path` {String} containing the absolute path to the filesystem entry
  //       that was acted upon.
  //     * `oldPath` For rename events, {String} containing the filesystem entry's
  //       former absolute path.
  //
  // Returns a {Disposable} to manage this event subscription.
  onDidChangeFiles(callback) {
    return this.emitter.on('did-change-files', callback);
  }

  // Public: Invoke the given callback with all current and future
  // repositories in the project.
  //
  // * `callback` {Function} to be called with current and future
  //    repositories.
  //   * `repository` A {GitRepository} that is present at the time of
  //     subscription or that is added at some later time.
  //
  // Returns a {Disposable} on which `.dispose()` can be called to
  // unsubscribe.
  observeRepositories(callback) {
    for (const repo of this.repositories) {
      if (repo != null) {
        callback(repo);
      }
    }

    return this.onDidAddRepository(callback);
  }

  // Public: Invoke the given callback when a repository is added to the
  // project.
  //
  // * `callback` {Function} to be called when a repository is added.
  //   * `repository` A {GitRepository}.
  //
  // Returns a {Disposable} on which `.dispose()` can be called to
  // unsubscribe.
  onDidAddRepository(callback) {
    return this.emitter.on('did-add-repository', callback);
  }

  /*
  Section: Accessing the git repository
  */

  // Public: Get an {Array} of {GitRepository}s associated with the project's
  // directories.
  //
  // This method will be removed in 2.0 because it does synchronous I/O.
  // Prefer the following, which evaluates to a {Promise} that resolves to an
  // {Array} of {GitRepository} objects:
  // ```
  // Promise.all(atom.project.getDirectories().map(
  //     atom.project.repositoryForDirectory.bind(atom.project)))
  // ```
  getRepositories() {
    return this.repositories;
  }

  // Public: Get the repository for a given directory asynchronously.
  //
  // * `directory` {Directory} for which to get a {GitRepository}.
  //
  // Returns a {Promise} that resolves with either:
  // * {GitRepository} if a repository can be created for the given directory
  // * `null` if no repository can be created for the given directory.
  repositoryForDirectory(directory) {
    const pathForDirectory = directory.getRealPathSync();
    let promise = this.repositoryPromisesByPath.get(pathForDirectory);
    if (!promise) {
      const promises = this.repositoryProviders.map(provider =>
        provider.repositoryForDirectory(directory)
      );
      promise = Promise.all(promises).then(repositories => {
        const repo = repositories.find(repo => repo != null) || null;

        // If no repository is found, remove the entry for the directory in
        // @repositoryPromisesByPath in case some other RepositoryProvider is
        // registered in the future that could supply a Repository for the
        // directory.
        if (repo == null)
          this.repositoryPromisesByPath.delete(pathForDirectory);

        if (repo && repo.onDidDestroy) {
          repo.onDidDestroy(() =>
            this.repositoryPromisesByPath.delete(pathForDirectory)
          );
        }

        return repo;
      });
      this.repositoryPromisesByPath.set(pathForDirectory, promise);
    }
    return promise;
  }

  /*
  Section: Managing Paths
  */

  // Public: Get an {Array} of {String}s containing the paths of the project's
  // directories.
<<<<<<< HEAD
  getPaths () {
    try {
      return this.rootDirectories.map((rootDirectory) => rootDirectory.getPath())
    } catch (e) {
      console.log("Please clear Atom's window state with: atom --clear-window-state")
    }
=======
  getPaths() {
    return this.rootDirectories.map(rootDirectory => rootDirectory.getPath());
>>>>>>> 1f9e0c01
  }

  // Public: Set the paths of the project's directories.
  //
  // * `projectPaths` {Array} of {String} paths.
  // * `options` An optional {Object} that may contain the following keys:
  //   * `mustExist` If `true`, throw an Error if any `projectPaths` do not exist. Any remaining `projectPaths` that
  //     do exist will still be added to the project. Default: `false`.
  //   * `exact` If `true`, only add a `projectPath` if it names an existing directory. If `false` and any `projectPath`
  //     is a file or does not exist, its parent directory will be added instead. Default: `false`.
  setPaths(projectPaths, options = {}) {
    for (let repository of this.repositories) {
      if (repository != null) repository.destroy();
    }
    this.rootDirectories = [];
    this.repositories = [];

    for (let path in this.watcherPromisesByPath) {
      this.watcherPromisesByPath[path].then(watcher => {
        watcher.dispose();
      });
    }
    this.watcherPromisesByPath = {};

    const missingProjectPaths = [];
    for (let projectPath of projectPaths) {
      try {
        this.addPath(projectPath, {
          emitEvent: false,
          mustExist: true,
          exact: options.exact === true
        });
      } catch (e) {
        if (e.missingProjectPaths != null) {
          missingProjectPaths.push(...e.missingProjectPaths);
        } else {
          throw e;
        }
      }
    }

    this.emitter.emit('did-change-paths', projectPaths);

    if (options.mustExist === true && missingProjectPaths.length > 0) {
      const err = new Error('One or more project directories do not exist');
      err.missingProjectPaths = missingProjectPaths;
      throw err;
    }
  }

  // Public: Add a path to the project's list of root paths
  //
  // * `projectPath` {String} The path to the directory to add.
  // * `options` An optional {Object} that may contain the following keys:
  //   * `mustExist` If `true`, throw an Error if the `projectPath` does not exist. If `false`, a `projectPath` that does
  //     not exist is ignored. Default: `false`.
  //   * `exact` If `true`, only add `projectPath` if it names an existing directory. If `false`, if `projectPath` is a
  //     a file or does not exist, its parent directory will be added instead.
  addPath(projectPath, options = {}) {
    const directory = this.getDirectoryForProjectPath(projectPath);
    let ok = true;
    if (options.exact === true) {
      ok = directory.getPath() === projectPath;
    }
    ok = ok && directory.existsSync();

    if (!ok) {
      if (options.mustExist === true) {
        const err = new Error(`Project directory ${directory} does not exist`);
        err.missingProjectPaths = [projectPath];
        throw err;
      } else {
        return;
      }
    }

    for (let existingDirectory of this.getDirectories()) {
      if (existingDirectory.getPath() === directory.getPath()) {
        return;
      }
    }

    this.rootDirectories.push(directory);

    const didChangeCallback = events => {
      // Stop event delivery immediately on removal of a rootDirectory, even if its watcher
      // promise has yet to resolve at the time of removal
      if (this.rootDirectories.includes(directory)) {
        this.emitter.emit('did-change-files', events);
      }
    };

    // We'll use the directory's custom onDidChangeFiles callback, if available.
    // CustomDirectory::onDidChangeFiles should match the signature of
    // Project::onDidChangeFiles below (although it may resolve asynchronously)
    this.watcherPromisesByPath[directory.getPath()] =
      directory.onDidChangeFiles != null
        ? Promise.resolve(directory.onDidChangeFiles(didChangeCallback))
        : watchPath(directory.getPath(), {}, didChangeCallback);

    for (let watchedPath in this.watcherPromisesByPath) {
      if (!this.rootDirectories.find(dir => dir.getPath() === watchedPath)) {
        this.watcherPromisesByPath[watchedPath].then(watcher => {
          watcher.dispose();
        });
      }
    }

    let repo = null;
    for (let provider of this.repositoryProviders) {
      if (provider.repositoryForDirectorySync) {
        repo = provider.repositoryForDirectorySync(directory);
      }
      if (repo) {
        break;
      }
    }
    this.repositories.push(repo != null ? repo : null);
    if (repo != null) {
      this.emitter.emit('did-add-repository', repo);
    }

    if (options.emitEvent !== false) {
      this.emitter.emit('did-change-paths', this.getPaths());
    }
  }

  getProvidedDirectoryForProjectPath(projectPath) {
    for (let provider of this.directoryProviders) {
      if (typeof provider.directoryForURISync === 'function') {
        const directory = provider.directoryForURISync(projectPath);
        if (directory) {
          return directory;
        }
      }
    }
    return null;
  }

  getDirectoryForProjectPath(projectPath) {
    let directory = this.getProvidedDirectoryForProjectPath(projectPath);
    if (directory == null) {
      directory = this.defaultDirectoryProvider.directoryForURISync(
        projectPath
      );
    }
    return directory;
  }

  // Extended: Access a {Promise} that resolves when the filesystem watcher associated with a project
  // root directory is ready to begin receiving events.
  //
  // This is especially useful in test cases, where it's important to know that the watcher is
  // ready before manipulating the filesystem to produce events.
  //
  // * `projectPath` {String} One of the project's root directories.
  //
  // Returns a {Promise} that resolves with the {PathWatcher} associated with this project root
  // once it has initialized and is ready to start sending events. The Promise will reject with
  // an error instead if `projectPath` is not currently a root directory.
  getWatcherPromise(projectPath) {
    return (
      this.watcherPromisesByPath[projectPath] ||
      Promise.reject(new Error(`${projectPath} is not a project root`))
    );
  }

  // Public: remove a path from the project's list of root paths.
  //
  // * `projectPath` {String} The path to remove.
  removePath(projectPath) {
    // The projectPath may be a URI, in which case it should not be normalized.
    if (!this.getPaths().includes(projectPath)) {
      projectPath = this.defaultDirectoryProvider.normalizePath(projectPath);
    }

    let indexToRemove = null;
    for (let i = 0; i < this.rootDirectories.length; i++) {
      const directory = this.rootDirectories[i];
      if (directory.getPath() === projectPath) {
        indexToRemove = i;
        break;
      }
    }

    if (indexToRemove != null) {
      this.rootDirectories.splice(indexToRemove, 1);
      const [removedRepository] = this.repositories.splice(indexToRemove, 1);
      if (!this.repositories.includes(removedRepository)) {
        if (removedRepository) removedRepository.destroy();
      }
      if (this.watcherPromisesByPath[projectPath] != null) {
        this.watcherPromisesByPath[projectPath].then(w => w.dispose());
      }
      delete this.watcherPromisesByPath[projectPath];
      this.emitter.emit('did-change-paths', this.getPaths());
      return true;
    } else {
      return false;
    }
  }

  // Public: Get an {Array} of {Directory}s associated with this project.
  getDirectories() {
    return this.rootDirectories;
  }

  resolvePath(uri) {
    if (!uri) {
      return;
    }

    if (uri.match(/[A-Za-z0-9+-.]+:\/\//)) {
      // leave path alone if it has a scheme
      return uri;
    } else {
      let projectPath;
      if (fs.isAbsolute(uri)) {
        return this.defaultDirectoryProvider.normalizePath(fs.resolveHome(uri));
        // TODO: what should we do here when there are multiple directories?
      } else if ((projectPath = this.getPaths()[0])) {
        return this.defaultDirectoryProvider.normalizePath(
          fs.resolveHome(path.join(projectPath, uri))
        );
      } else {
        return undefined;
      }
    }
  }

  relativize(fullPath) {
    return this.relativizePath(fullPath)[1];
  }

  // Public: Get the path to the project directory that contains the given path,
  // and the relative path from that project directory to the given path.
  //
  // * `fullPath` {String} An absolute path.
  //
  // Returns an {Array} with two elements:
  // * `projectPath` The {String} path to the project directory that contains the
  //   given path, or `null` if none is found.
  // * `relativePath` {String} The relative path from the project directory to
  //   the given path.
  relativizePath(fullPath) {
    let result = [null, fullPath];
    if (fullPath != null) {
      for (let rootDirectory of this.rootDirectories) {
        const relativePath = rootDirectory.relativize(fullPath);
        if (relativePath != null && relativePath.length < result[1].length) {
          result = [rootDirectory.getPath(), relativePath];
        }
      }
    }
    return result;
  }

  // Public: Determines whether the given path (real or symbolic) is inside the
  // project's directory.
  //
  // This method does not actually check if the path exists, it just checks their
  // locations relative to each other.
  //
  // ## Examples
  //
  // Basic operation
  //
  // ```coffee
  // # Project's root directory is /foo/bar
  // project.contains('/foo/bar/baz')        # => true
  // project.contains('/usr/lib/baz')        # => false
  // ```
  //
  // Existence of the path is not required
  //
  // ```coffee
  // # Project's root directory is /foo/bar
  // fs.existsSync('/foo/bar/baz')           # => false
  // project.contains('/foo/bar/baz')        # => true
  // ```
  //
  // * `pathToCheck` {String} path
  //
  // Returns whether the path is inside the project's root directory.
  contains(pathToCheck) {
    return this.rootDirectories.some(dir => dir.contains(pathToCheck));
  }

  /*
  Section: Private
  */

  consumeServices({ serviceHub }) {
    serviceHub.consume('atom.directory-provider', '^0.1.0', provider => {
      this.directoryProviders.unshift(provider);
      return new Disposable(() => {
        return this.directoryProviders.splice(
          this.directoryProviders.indexOf(provider),
          1
        );
      });
    });

    return serviceHub.consume(
      'atom.repository-provider',
      '^0.1.0',
      provider => {
        this.repositoryProviders.unshift(provider);
        if (this.repositories.includes(null)) {
          this.setPaths(this.getPaths());
        }
        return new Disposable(() => {
          return this.repositoryProviders.splice(
            this.repositoryProviders.indexOf(provider),
            1
          );
        });
      }
    );
  }

  // Retrieves all the {TextBuffer}s in the project; that is, the
  // buffers for all open files.
  //
  // Returns an {Array} of {TextBuffer}s.
  getBuffers() {
    return this.buffers.slice();
  }

  // Is the buffer for the given path modified?
  isPathModified(filePath) {
    const bufferForPath = this.findBufferForPath(this.resolvePath(filePath));
    return bufferForPath && bufferForPath.isModified();
  }

  findBufferForPath(filePath) {
    return _.find(this.buffers, buffer => buffer.getPath() === filePath);
  }

  findBufferForId(id) {
    return _.find(this.buffers, buffer => buffer.getId() === id);
  }

  // Only to be used in specs
  bufferForPathSync(filePath) {
    const absoluteFilePath = this.resolvePath(filePath);
    if (this.retiredBufferPaths.has(absoluteFilePath)) {
      return null;
    }

    let existingBuffer;
    if (filePath) {
      existingBuffer = this.findBufferForPath(absoluteFilePath);
    }
    return existingBuffer != null
      ? existingBuffer
      : this.buildBufferSync(absoluteFilePath);
  }

  // Only to be used when deserializing
  bufferForIdSync(id) {
    if (this.retiredBufferIDs.has(id)) {
      return null;
    }

    let existingBuffer;
    if (id) {
      existingBuffer = this.findBufferForId(id);
    }
    return existingBuffer != null ? existingBuffer : this.buildBufferSync();
  }

  // Given a file path, this retrieves or creates a new {TextBuffer}.
  //
  // If the `filePath` already has a `buffer`, that value is used instead. Otherwise,
  // `text` is used as the contents of the new buffer.
  //
  // * `filePath` A {String} representing a path. If `null`, an "Untitled" buffer is created.
  //
  // Returns a {Promise} that resolves to the {TextBuffer}.
  bufferForPath(absoluteFilePath) {
    let existingBuffer;
    if (absoluteFilePath != null) {
      existingBuffer = this.findBufferForPath(absoluteFilePath);
    }
    if (existingBuffer) {
      return Promise.resolve(existingBuffer);
    } else {
      return this.buildBuffer(absoluteFilePath);
    }
  }

  shouldDestroyBufferOnFileDelete() {
    return atom.config.get('core.closeDeletedFileTabs');
  }

  // Still needed when deserializing a tokenized buffer
  buildBufferSync(absoluteFilePath) {
    const params = {
      shouldDestroyOnFileDelete: this.shouldDestroyBufferOnFileDelete
    };

    let buffer;
    if (absoluteFilePath != null) {
      buffer = TextBuffer.loadSync(absoluteFilePath, params);
    } else {
      buffer = new TextBuffer(params);
    }
    this.addBuffer(buffer);
    return buffer;
  }

  // Given a file path, this sets its {TextBuffer}.
  //
  // * `absoluteFilePath` A {String} representing a path.
  // * `text` The {String} text to use as a buffer.
  //
  // Returns a {Promise} that resolves to the {TextBuffer}.
  async buildBuffer(absoluteFilePath) {
    const params = {
      shouldDestroyOnFileDelete: this.shouldDestroyBufferOnFileDelete
    };

    let buffer;
    if (absoluteFilePath != null) {
      if (this.loadPromisesByPath[absoluteFilePath] == null) {
        this.loadPromisesByPath[absoluteFilePath] = TextBuffer.load(
          absoluteFilePath,
          params
        )
          .then(result => {
            delete this.loadPromisesByPath[absoluteFilePath];
            return result;
          })
          .catch(error => {
            delete this.loadPromisesByPath[absoluteFilePath];
            throw error;
          });
      }
      buffer = await this.loadPromisesByPath[absoluteFilePath];
    } else {
      buffer = new TextBuffer(params);
    }

    this.grammarRegistry.autoAssignLanguageMode(buffer);

    this.addBuffer(buffer);
    return buffer;
  }

  addBuffer(buffer, options = {}) {
    this.buffers.push(buffer);
    this.subscriptions.add(this.grammarRegistry.maintainLanguageMode(buffer));
    this.subscribeToBuffer(buffer);
    this.emitter.emit('did-add-buffer', buffer);
    return buffer;
  }

  // Removes a {TextBuffer} association from the project.
  //
  // Returns the removed {TextBuffer}.
  removeBuffer(buffer) {
    const index = this.buffers.indexOf(buffer);
    if (index !== -1) {
      return this.removeBufferAtIndex(index);
    }
  }

  removeBufferAtIndex(index, options = {}) {
    const [buffer] = this.buffers.splice(index, 1);
    return buffer != null ? buffer.destroy() : undefined;
  }

  eachBuffer(...args) {
    let subscriber;
    if (args.length > 1) {
      subscriber = args.shift();
    }
    const callback = args.shift();

    for (let buffer of this.getBuffers()) {
      callback(buffer);
    }
    if (subscriber) {
      return subscriber.subscribe(this, 'buffer-created', buffer =>
        callback(buffer)
      );
    } else {
      return this.on('buffer-created', buffer => callback(buffer));
    }
  }

  subscribeToBuffer(buffer) {
    buffer.onWillSave(async ({ path }) =>
      this.applicationDelegate.emitWillSavePath(path)
    );
    buffer.onDidSave(({ path }) =>
      this.applicationDelegate.emitDidSavePath(path)
    );
    buffer.onDidDestroy(() => this.removeBuffer(buffer));
    buffer.onDidChangePath(() => {
      if (!(this.getPaths().length > 0)) {
        this.setPaths([path.dirname(buffer.getPath())]);
      }
    });
    buffer.onWillThrowWatchError(({ error, handle }) => {
      handle();
      const message =
        `Unable to read file after file \`${error.eventType}\` event.` +
        `Make sure you have permission to access \`${buffer.getPath()}\`.`;
      this.notificationManager.addWarning(message, {
        detail: error.message,
        dismissable: true
      });
    });
  }
};<|MERGE_RESOLUTION|>--- conflicted
+++ resolved
@@ -349,17 +349,12 @@
 
   // Public: Get an {Array} of {String}s containing the paths of the project's
   // directories.
-<<<<<<< HEAD
   getPaths () {
     try {
       return this.rootDirectories.map((rootDirectory) => rootDirectory.getPath())
     } catch (e) {
       console.log("Please clear Atom's window state with: atom --clear-window-state")
     }
-=======
-  getPaths() {
-    return this.rootDirectories.map(rootDirectory => rootDirectory.getPath());
->>>>>>> 1f9e0c01
   }
 
   // Public: Set the paths of the project's directories.
