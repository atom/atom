--- conflicted
+++ resolved
@@ -35,13 +35,8 @@
   }
 
   runInThisContext (code, filename) {
-<<<<<<< HEAD
-    // produceCachedData is deprecated after Node 10.6, will need to update
-    // this for Electron 4.0 to use script.createCachedData()
-=======
     // TodoElectronIssue:  produceCachedData is deprecated after Node 10.6, so we'll
     // will need to update this for Electron v4 to use script.createCachedData().
->>>>>>> 0994d8ae
     const script = new vm.Script(code, {filename, produceCachedData: true})
     return {
       result: script.runInThisContext(),
