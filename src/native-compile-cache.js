--- conflicted
+++ resolved
@@ -1,135 +1,112 @@
-const Module = require('module');
-const path = require('path');
-const crypto = require('crypto');
-const vm = require('vm');
+'use strict'
 
-function computeHash(contents) {
-  return crypto
-    .createHash('sha1')
-    .update(contents, 'utf8')
-    .digest('hex');
+const Module = require('module')
+const path = require('path')
+const cachedVm = require('cached-run-in-this-context')
+const crypto = require('crypto')
+
+function computeHash (contents) {
+  return crypto.createHash('sha1').update(contents, 'utf8').digest('hex')
 }
 
 class NativeCompileCache {
-  constructor() {
-    this.cacheStore = null;
-    this.previousModuleCompile = null;
+  constructor () {
+    this.cacheStore = null
+    this.previousModuleCompile = null
   }
 
-  setCacheStore(store) {
-    this.cacheStore = store;
+  setCacheStore (store) {
+    this.cacheStore = store
   }
 
-  setV8Version(v8Version) {
-    this.v8Version = v8Version.toString();
+  setV8Version (v8Version) {
+    this.v8Version = v8Version.toString()
   }
 
-  install() {
-    this.savePreviousModuleCompile();
-    this.overrideModuleCompile();
+  install () {
+    this.savePreviousModuleCompile()
+    this.overrideModuleCompile()
   }
 
-  uninstall() {
-    this.restorePreviousModuleCompile();
+  uninstall () {
+    this.restorePreviousModuleCompile()
   }
 
-  savePreviousModuleCompile() {
-    this.previousModuleCompile = Module.prototype._compile;
+  savePreviousModuleCompile () {
+    this.previousModuleCompile = Module.prototype._compile
   }
 
-  runInThisContext(code, filename) {
-    const script = new vm.Script(code, filename);
-    const cachedData = script.createCachedData();
-    return {
-      result: script.runInThisContext(),
-      cacheBuffer: typeof cachedData !== 'undefined' ? cachedData : null
-    };
-  }
-
-  runInThisContextCached(code, filename, cachedData) {
-    const script = new vm.Script(code, { filename, cachedData });
-    return {
-      result: script.runInThisContext(),
-      wasRejected: script.cachedDataRejected
-    };
-  }
-
-  overrideModuleCompile() {
-    let self = this;
+  overrideModuleCompile () {
+    let self = this
+    let resolvedArgv = null
     // Here we override Node's module.js
     // (https://github.com/atom/node/blob/atom/lib/module.js#L378), changing
     // only the bits that affect compilation in order to use the cached one.
-    Module.prototype._compile = function(content, filename) {
-      let moduleSelf = this;
+    Module.prototype._compile = function (content, filename) {
+      let moduleSelf = this
       // remove shebang
-<<<<<<< HEAD
-      content = content.replace(/^#!.*/, '');
-      function require(path) {
-        return moduleSelf.require(path);
-=======
       content = content.replace(/^#!.*/, '')
       function require (path) {
         return moduleSelf.require(path)
->>>>>>> a27d50a6
       }
-      require.resolve = function(request) {
-        return Module._resolveFilename(request, moduleSelf);
-      };
-      require.main = process.mainModule;
+      require.resolve = function (request) {
+        return Module._resolveFilename(request, moduleSelf)
+      }
+      require.main = process.mainModule
 
       // Enable support to add extra extension types
-      require.extensions = Module._extensions;
-      require.cache = Module._cache;
+      require.extensions = Module._extensions
+      require.cache = Module._cache
 
-      let dirname = path.dirname(filename);
+      let dirname = path.dirname(filename)
 
       // create wrapper function
-      let wrapper = Module.wrap(content);
+      let wrapper = Module.wrap(content)
 
-      let cacheKey = computeHash(wrapper + self.v8Version);
-      let compiledWrapper = null;
-      if (self.cacheStore.has(cacheKey)) {
-        let buffer = self.cacheStore.get(cacheKey);
-        let compilationResult = self.runInThisContextCached(
-          wrapper,
-          filename,
-          buffer
-        );
-        compiledWrapper = compilationResult.result;
+      let cacheKey = filename
+      let invalidationKey = computeHash(wrapper + self.v8Version)
+      let compiledWrapper = null
+      if (self.cacheStore.has(cacheKey, invalidationKey)) {
+        let buffer = self.cacheStore.get(cacheKey, invalidationKey)
+        let compilationResult = cachedVm.runInThisContextCached(wrapper, filename, buffer)
+        compiledWrapper = compilationResult.result
         if (compilationResult.wasRejected) {
-          self.cacheStore.delete(cacheKey);
+          self.cacheStore.delete(cacheKey)
         }
       } else {
-        let compilationResult;
-        try {
-          compilationResult = self.runInThisContext(wrapper, filename);
-        } catch (err) {
-          console.error(`Error running script ${filename}`);
-          throw err;
+        let compilationResult = cachedVm.runInThisContext(wrapper, filename)
+        if (compilationResult.cacheBuffer) {
+          self.cacheStore.set(cacheKey, invalidationKey, compilationResult.cacheBuffer)
         }
-        if (compilationResult.cacheBuffer) {
-          self.cacheStore.set(cacheKey, compilationResult.cacheBuffer);
+        compiledWrapper = compilationResult.result
+      }
+      if (global.v8debug) {
+        if (!resolvedArgv) {
+          // we enter the repl if we're not given a filename argument.
+          if (process.argv[1]) {
+            resolvedArgv = Module._resolveFilename(process.argv[1], null)
+          } else {
+            resolvedArgv = 'repl'
+          }
         }
-        compiledWrapper = compilationResult.result;
+
+        // Set breakpoint on module start
+        if (filename === resolvedArgv) {
+          // Installing this dummy debug event listener tells V8 to start
+          // the debugger.  Without it, the setBreakPoint() fails with an
+          // 'illegal access' error.
+          global.v8debug.Debug.setListener(function () {})
+          global.v8debug.Debug.setBreakPoint(compiledWrapper, 0, 0)
+        }
       }
-
-      let args = [
-        moduleSelf.exports,
-        require,
-        moduleSelf,
-        filename,
-        dirname,
-        process,
-        global,
-        Buffer
-      ];
-      return compiledWrapper.apply(moduleSelf.exports, args);
-    };
+      let args = [moduleSelf.exports, require, moduleSelf, filename, dirname, process, global]
+      return compiledWrapper.apply(moduleSelf.exports, args)
+    }
   }
 
-  restorePreviousModuleCompile() {
-    Module.prototype._compile = this.previousModuleCompile;
+  restorePreviousModuleCompile () {
+    Module.prototype._compile = this.previousModuleCompile
   }
 }
 
-module.exports = new NativeCompileCache();+module.exports = new NativeCompileCache()