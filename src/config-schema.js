// This is loaded by atom-environment.coffee. See
// https://atom.io/docs/api/latest/Config for more information about config
// schemas.
const configSchema = {
  core: {
    type: 'object',
    properties: {
      ignoredNames: {
        type: 'array',
        default: [
          '.git',
          '.hg',
          '.svn',
          '.DS_Store',
          '._*',
          'Thumbs.db',
          'desktop.ini'
        ],
        items: {
          type: 'string'
        },
        description:
          'List of [glob patterns](https://en.wikipedia.org/wiki/Glob_%28programming%29). Files and directories matching these patterns will be ignored by some packages, such as the fuzzy finder and tree view. Individual packages might have additional config settings for ignoring names.'
      },
      excludeVcsIgnoredPaths: {
        type: 'boolean',
        default: true,
        title: 'Exclude VCS Ignored Paths',
        description:
          "Files and directories ignored by the current project's VCS will be ignored by some packages, such as the fuzzy finder and find and replace. For example, projects using Git have these paths defined in the .gitignore file. Individual packages might have additional config settings for ignoring VCS ignored files and folders."
      },
      followSymlinks: {
        type: 'boolean',
        default: true,
        description:
          'Follow symbolic links when searching files and when opening files with the fuzzy finder.'
      },
      disabledPackages: {
        type: 'array',
        default: [],

        items: {
          type: 'string'
        },

        description:
          'List of names of installed packages which are not loaded at startup.'
      },
      versionPinnedPackages: {
        type: 'array',
        default: [],

        items: {
          type: 'string'
        },

        description:
          'List of names of installed packages which are not automatically updated.'
      },
      customFileTypes: {
        type: 'object',
        default: {},
        description:
          'Associates scope names (e.g. `"source.js"`) with arrays of file extensions and file names (e.g. `["Somefile", ".js2"]`)',
        additionalProperties: {
          type: 'array',
          items: {
            type: 'string'
          }
        }
      },
      uriHandlerRegistration: {
        type: 'string',
        default: 'prompt',
        description:
          'When should Atom register itself as the default handler for atom:// URIs',
        enum: [
          {
            value: 'prompt',
            description:
              'Prompt to register Atom as the default atom:// URI handler'
          },
          {
            value: 'always',
            description:
              'Always become the default atom:// URI handler automatically'
          },
          {
            value: 'never',
            description: 'Never become the default atom:// URI handler'
          }
        ]
      },
      themes: {
        type: 'array',
        default: ['one-dark-ui', 'one-dark-syntax'],
        items: {
          type: 'string'
        },
        description:
          'Names of UI and syntax themes which will be used when Atom starts.'
      },
      audioBeep: {
        type: 'boolean',
        default: true,
        description:
          "Trigger the system's beep sound when certain actions cannot be executed or there are no results."
      },
      closeDeletedFileTabs: {
        type: 'boolean',
        default: false,
        title: 'Close Deleted File Tabs',
        description:
          'Close corresponding editors when a file is deleted outside Atom.'
      },
      destroyEmptyPanes: {
        type: 'boolean',
        default: true,
        title: 'Remove Empty Panes',
        description:
          'When the last tab of a pane is closed, remove that pane as well.'
      },
      closeEmptyWindows: {
        type: 'boolean',
        default: true,
        description:
          "When a window with no open tabs or panes is given the 'Close Tab' command, close that window."
      },
      fileEncoding: {
        description:
          'Default character set encoding to use when reading and writing files.',
        type: 'string',
        default: 'utf8',
        enum: [
          {
            value: 'iso88596',
            description: 'Arabic (ISO 8859-6)'
          },
          {
            value: 'windows1256',
            description: 'Arabic (Windows 1256)'
          },
          {
            value: 'iso88594',
            description: 'Baltic (ISO 8859-4)'
          },
          {
            value: 'windows1257',
            description: 'Baltic (Windows 1257)'
          },
          {
            value: 'iso885914',
            description: 'Celtic (ISO 8859-14)'
          },
          {
            value: 'iso88592',
            description: 'Central European (ISO 8859-2)'
          },
          {
            value: 'windows1250',
            description: 'Central European (Windows 1250)'
          },
          {
            value: 'gb18030',
            description: 'Chinese (GB18030)'
          },
          {
            value: 'gbk',
            description: 'Chinese (GBK)'
          },
          {
            value: 'cp950',
            description: 'Traditional Chinese (Big5)'
          },
          {
            value: 'big5hkscs',
            description: 'Traditional Chinese (Big5-HKSCS)'
          },
          {
            value: 'cp866',
            description: 'Cyrillic (CP 866)'
          },
          {
            value: 'iso88595',
            description: 'Cyrillic (ISO 8859-5)'
          },
          {
            value: 'koi8r',
            description: 'Cyrillic (KOI8-R)'
          },
          {
            value: 'koi8u',
            description: 'Cyrillic (KOI8-U)'
          },
          {
            value: 'windows1251',
            description: 'Cyrillic (Windows 1251)'
          },
          {
            value: 'cp437',
            description: 'DOS (CP 437)'
          },
          {
            value: 'cp850',
            description: 'DOS (CP 850)'
          },
          {
            value: 'iso885913',
            description: 'Estonian (ISO 8859-13)'
          },
          {
            value: 'iso88597',
            description: 'Greek (ISO 8859-7)'
          },
          {
            value: 'windows1253',
            description: 'Greek (Windows 1253)'
          },
          {
            value: 'iso88598',
            description: 'Hebrew (ISO 8859-8)'
          },
          {
            value: 'windows1255',
            description: 'Hebrew (Windows 1255)'
          },
          {
            value: 'cp932',
            description: 'Japanese (CP 932)'
          },
          {
            value: 'eucjp',
            description: 'Japanese (EUC-JP)'
          },
          {
            value: 'shiftjis',
            description: 'Japanese (Shift JIS)'
          },
          {
            value: 'euckr',
            description: 'Korean (EUC-KR)'
          },
          {
            value: 'iso885910',
            description: 'Nordic (ISO 8859-10)'
          },
          {
            value: 'iso885916',
            description: 'Romanian (ISO 8859-16)'
          },
          {
            value: 'iso88599',
            description: 'Turkish (ISO 8859-9)'
          },
          {
            value: 'windows1254',
            description: 'Turkish (Windows 1254)'
          },
          {
            value: 'utf8',
            description: 'Unicode (UTF-8)'
          },
          {
            value: 'utf16le',
            description: 'Unicode (UTF-16 LE)'
          },
          {
            value: 'utf16be',
            description: 'Unicode (UTF-16 BE)'
          },
          {
            value: 'windows1258',
            description: 'Vietnamese (Windows 1258)'
          },
          {
            value: 'iso88591',
            description: 'Western (ISO 8859-1)'
          },
          {
            value: 'iso88593',
            description: 'Western (ISO 8859-3)'
          },
          {
            value: 'iso885915',
            description: 'Western (ISO 8859-15)'
          },
          {
            value: 'macroman',
            description: 'Western (Mac Roman)'
          },
          {
            value: 'windows1252',
            description: 'Western (Windows 1252)'
          }
        ]
      },
      openEmptyEditorOnStart: {
        description:
          'When checked opens an untitled editor when loading a blank environment (such as with _File > New Window_ or when "Restore Previous Windows On Start" is unchecked); otherwise no editor is opened when loading a blank environment. This setting has no effect when restoring a previous state.',
        type: 'boolean',
        default: true
      },
      restorePreviousWindowsOnStart: {
        type: 'string',
        enum: ['no', 'yes', 'always'],
        default: 'yes',
        description:
          "When selected 'no', a blank environment is loaded. When selected 'yes' and Atom is started from the icon or `atom` by itself from the command line, restores the last state of all Atom windows; otherwise a blank environment is loaded. When selected 'always', restores the last state of all Atom windows always, no matter how Atom is started."
      },
      reopenProjectMenuCount: {
        description:
          'How many recent projects to show in the Reopen Project menu.',
        type: 'integer',
        default: 15
      },
      automaticallyUpdate: {
        description:
          'Automatically update Atom when a new release is available.',
        type: 'boolean',
        default: true
      },
      useProxySettingsWhenCallingApm: {
        title: 'Use Proxy Settings When Calling APM',
        description:
          'Use detected proxy settings when calling the `apm` command-line tool.',
        type: 'boolean',
        default: true
      },
      allowPendingPaneItems: {
        description:
          'Allow items to be previewed without adding them to a pane permanently, such as when single clicking files in the tree view.',
        type: 'boolean',
        default: true
      },
      telemetryConsent: {
        description:
          'Allow usage statistics and exception reports to be sent to the Atom team to help improve the product.',
        title: 'Send Telemetry to the Atom Team',
        type: 'string',
        default: 'undecided',
        enum: [
          {
            value: 'limited',
            description:
              'Allow limited anonymous usage stats, exception and crash reporting'
          },
          {
            value: 'no',
            description: 'Do not send any telemetry data'
          },
          {
            value: 'undecided',
            description:
              'Undecided (Atom will ask again next time it is launched)'
          }
        ]
      },
      warnOnLargeFileLimit: {
        description:
          'Warn before opening files larger than this number of megabytes.',
        type: 'number',
        default: 40
      },
      fileSystemWatcher: {
        description:
          'Choose the underlying implementation used to watch for filesystem changes. Emulating changes will miss any events caused by applications other than Atom, but may help prevent crashes or freezes.',
        type: 'string',
        default: 'native',
        enum: [
          {
            value: 'native',
            description: 'Native operating system APIs'
          },
          {
            value: 'experimental',
            description: 'Experimental filesystem watching library'
          },
          {
            value: 'poll',
            description: 'Polling'
          },
          {
            value: 'atom',
            description: 'Emulated with Atom events'
          }
        ]
      },
      useTreeSitterParsers: {
        type: 'boolean',
        default: true,
        description: 'Use Tree-sitter parsers for supported languages.'
      },
      colorProfile: {
        description:
          "Specify whether Atom should use the operating system's color profile (recommended) or an alternative color profile.<br>Changing this setting will require a relaunch of Atom to take effect.",
        type: 'string',
        default: 'default',
        enum: [
          {
            value: 'default',
            description: 'Use color profile configured in the operating system'
          },
          {
            value: 'srgb',
            description: 'Use sRGB color profile'
          }
        ]
      }
    }
  },
  editor: {
    type: 'object',
    // These settings are used in scoped fashion only. No defaults.
    properties: {
      commentStart: {
        type: ['string', 'null']
      },
      commentEnd: {
        type: ['string', 'null']
      },
      increaseIndentPattern: {
        type: ['string', 'null']
      },
      decreaseIndentPattern: {
        type: ['string', 'null']
      },
      foldEndPattern: {
        type: ['string', 'null']
      },
      // These can be used as globals or scoped, thus defaults.
      fontFamily: {
        type: 'string',
        default: 'Menlo, Consolas, DejaVu Sans Mono, monospace',
        description: 'The name of the font family used for editor text.'
      },
      fontSize: {
        type: 'integer',
        default: 14,
        minimum: 1,
        maximum: 100,
        description: 'Height in pixels of editor text.'
      },
      lineHeight: {
        type: ['string', 'number'],
        default: 1.5,
        description: 'Height of editor lines, as a multiplier of font size.'
      },
      showCursorOnSelection: {
        type: 'boolean',
        default: true,
        description: 'Show cursor while there is a selection.'
      },
      showInvisibles: {
        type: 'boolean',
        default: false,
        description:
          'Render placeholders for invisible characters, such as tabs, spaces and newlines.'
      },
      showIndentGuide: {
        type: 'boolean',
        default: false,
        description: 'Show indentation indicators in the editor.'
      },
      showLineNumbers: {
        type: 'boolean',
        default: true,
        description: "Show line numbers in the editor's gutter."
      },
      atomicSoftTabs: {
        type: 'boolean',
        default: true,
        description:
          'Skip over tab-length runs of leading whitespace when moving the cursor.'
      },
      autoIndent: {
        type: 'boolean',
        default: true,
        description: 'Automatically indent the cursor when inserting a newline.'
      },
      autoIndentOnPaste: {
        type: 'boolean',
        default: true,
        description:
          'Automatically indent pasted text based on the indentation of the previous line.'
      },
      nonWordCharacters: {
        type: 'string',
        default: '/\\()"\':,.;<>~!@#$%^&*|+=[]{}`?-…',
        description:
          'A string of non-word characters to define word boundaries.'
      },
      preferredLineLength: {
        type: 'integer',
        default: 80,
        minimum: 1,
        description:
          'Identifies the length of a line which is used when wrapping text with the `Soft Wrap At Preferred Line Length` setting enabled, in number of characters.'
      },
      maxScreenLineLength: {
        type: 'integer',
        default: 500,
        minimum: 500,
        description:
          'Defines the maximum width of the editor window before soft wrapping is enforced, in number of characters.'
      },
      tabLength: {
        type: 'integer',
        default: 2,
        minimum: 1,
        description: 'Number of spaces used to represent a tab.'
      },
      softWrap: {
<<<<<<< HEAD
        type: 'string',
        default: 'disabled',
        enum: [
          {
            value: 'disabled',
            description: 'Disabled'
          },
          {
            value: 'window',
            description: 'Window\'s Width'
          },
          {
            value: 'preferredLineLength',
            description: 'Preferred line length'
          },
          {
            value: 'minWindowOrPll',
            description: 'Shorter between window\'s width or preferred line length'
          },
          {
            value: 'maxWindowOrPll',
            description: 'Longer between window\'s width or preferred line length'
          }
        ],
        description: 'Wraps lines that exceed certain width depending on selected behaviour.'
=======
        type: 'boolean',
        default: false,
        description:
          'Wraps lines that exceed the width of the window. When `Soft Wrap At Preferred Line Length` is set, it will wrap to the number of characters defined by the `Preferred Line Length` setting.'
>>>>>>> 1d9a4caf
      },
      softTabs: {
        type: 'boolean',
        default: true,
        description:
          'If the `Tab Type` config setting is set to "auto" and autodetection of tab type from buffer content fails, then this config setting determines whether a soft tab or a hard tab will be inserted when the Tab key is pressed.'
      },
      tabType: {
        type: 'string',
        default: 'auto',
        enum: ['auto', 'soft', 'hard'],
        description:
          'Determine character inserted when Tab key is pressed. Possible values: "auto", "soft" and "hard". When set to "soft" or "hard", soft tabs (spaces) or hard tabs (tab characters) are used. When set to "auto", the editor auto-detects the tab type based on the contents of the buffer (it uses the first leading whitespace on a non-comment line), or uses the value of the Soft Tabs config setting if auto-detection fails.'
      },
<<<<<<< HEAD
=======
      softWrapAtPreferredLineLength: {
        type: 'boolean',
        default: false,
        description:
          "Instead of wrapping lines to the window's width, wrap lines to the number of characters defined by the `Preferred Line Length` setting. This will only take effect when the soft wrap config setting is enabled globally or for the current language. **Note:** If you want to hide the wrap guide (the vertical line) you can disable the `wrap-guide` package."
      },
>>>>>>> 1d9a4caf
      softWrapHangingIndent: {
        type: 'integer',
        default: 0,
        minimum: 0,
        description:
          'When soft wrap is enabled, defines length of additional indentation applied to wrapped lines, in number of characters.'
      },
      scrollSensitivity: {
        type: 'integer',
        default: 40,
        minimum: 10,
        maximum: 200,
        description:
          'Determines how fast the editor scrolls when using a mouse or trackpad.'
      },
      scrollPastEnd: {
        type: 'boolean',
        default: false,
        description:
          'Allow the editor to be scrolled past the end of the last line.'
      },
      undoGroupingInterval: {
        type: 'integer',
        default: 300,
        minimum: 0,
        description:
          'Time interval in milliseconds within which text editing operations will be grouped together in the undo history.'
      },
      confirmCheckoutHeadRevision: {
        type: 'boolean',
        default: true,
        title: 'Confirm Checkout HEAD Revision',
        description:
          'Show confirmation dialog when checking out the HEAD revision and discarding changes to current file since last commit.'
      },
      invisibles: {
        type: 'object',
        description:
          'A hash of characters Atom will use to render whitespace characters. Keys are whitespace character types, values are rendered characters (use value false to turn off individual whitespace character types).',
        properties: {
          eol: {
            type: ['boolean', 'string'],
            default: '¬',
            maximumLength: 1,
            description:
              'Character used to render newline characters (\\n) when the `Show Invisibles` setting is enabled. '
          },
          space: {
            type: ['boolean', 'string'],
            default: '·',
            maximumLength: 1,
            description:
              'Character used to render leading and trailing space characters when the `Show Invisibles` setting is enabled.'
          },
          tab: {
            type: ['boolean', 'string'],
            default: '»',
            maximumLength: 1,
            description:
              'Character used to render hard tab characters (\\t) when the `Show Invisibles` setting is enabled.'
          },
          cr: {
            type: ['boolean', 'string'],
            default: '¤',
            maximumLength: 1,
            description:
              'Character used to render carriage return characters (for Microsoft-style line endings) when the `Show Invisibles` setting is enabled.'
          }
        }
      },
      zoomFontWhenCtrlScrolling: {
        type: 'boolean',
        default: process.platform !== 'darwin',
        description:
          'Change the editor font size when pressing the Ctrl key and scrolling the mouse up/down.'
      }
    }
  }
};

if (['win32', 'linux'].includes(process.platform)) {
  configSchema.core.properties.autoHideMenuBar = {
    type: 'boolean',
    default: false,
    description:
      'Automatically hide the menu bar and toggle it by pressing Alt. This is only supported on Windows & Linux.'
  };
}

if (process.platform === 'darwin') {
  configSchema.core.properties.titleBar = {
    type: 'string',
    default: 'native',
    enum: ['native', 'custom', 'custom-inset', 'hidden'],
    description:
      'Experimental: A `custom` title bar adapts to theme colors. Choosing `custom-inset` adds a bit more padding. The title bar can also be completely `hidden`.<br>Note: Switching to a custom or hidden title bar will compromise some functionality.<br>This setting will require a relaunch of Atom to take effect.'
  };
}

module.exports = configSchema;<|MERGE_RESOLUTION|>--- conflicted
+++ resolved
@@ -510,7 +510,6 @@
         description: 'Number of spaces used to represent a tab.'
       },
       softWrap: {
-<<<<<<< HEAD
         type: 'string',
         default: 'disabled',
         enum: [
@@ -536,12 +535,6 @@
           }
         ],
         description: 'Wraps lines that exceed certain width depending on selected behaviour.'
-=======
-        type: 'boolean',
-        default: false,
-        description:
-          'Wraps lines that exceed the width of the window. When `Soft Wrap At Preferred Line Length` is set, it will wrap to the number of characters defined by the `Preferred Line Length` setting.'
->>>>>>> 1d9a4caf
       },
       softTabs: {
         type: 'boolean',
@@ -556,15 +549,6 @@
         description:
           'Determine character inserted when Tab key is pressed. Possible values: "auto", "soft" and "hard". When set to "soft" or "hard", soft tabs (spaces) or hard tabs (tab characters) are used. When set to "auto", the editor auto-detects the tab type based on the contents of the buffer (it uses the first leading whitespace on a non-comment line), or uses the value of the Soft Tabs config setting if auto-detection fails.'
       },
-<<<<<<< HEAD
-=======
-      softWrapAtPreferredLineLength: {
-        type: 'boolean',
-        default: false,
-        description:
-          "Instead of wrapping lines to the window's width, wrap lines to the number of characters defined by the `Preferred Line Length` setting. This will only take effect when the soft wrap config setting is enabled globally or for the current language. **Note:** If you want to hide the wrap guide (the vertical line) you can disable the `wrap-guide` package."
-      },
->>>>>>> 1d9a4caf
       softWrapHangingIndent: {
         type: 'integer',
         default: 0,
