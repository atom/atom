const crypto = require('crypto')
const path = require('path')
const util = require('util')
const {ipcRenderer} = require('electron')

const _ = require('underscore-plus')
const {deprecate} = require('grim')
const {CompositeDisposable, Disposable, Emitter} = require('event-kit')
const fs = require('fs-plus')
const {mapSourcePosition} = require('@atom/source-map-support')
const WindowEventHandler = require('./window-event-handler')
const StateStore = require('./state-store')
const registerDefaultCommands = require('./register-default-commands')
const {updateProcessEnv} = require('./update-process-env')
const ConfigSchema = require('./config-schema')

const DeserializerManager = require('./deserializer-manager')
const ViewRegistry = require('./view-registry')
const NotificationManager = require('./notification-manager')
const Config = require('./config')
const KeymapManager = require('./keymap-extensions')
const TooltipManager = require('./tooltip-manager')
const CommandRegistry = require('./command-registry')
const URIHandlerRegistry = require('./uri-handler-registry')
const GrammarRegistry = require('./grammar-registry')
const {HistoryManager} = require('./history-manager')
const ReopenProjectMenuManager = require('./reopen-project-menu-manager')
const StyleManager = require('./style-manager')
const PackageManager = require('./package-manager')
const ThemeManager = require('./theme-manager')
const MenuManager = require('./menu-manager')
const ContextMenuManager = require('./context-menu-manager')
const CommandInstaller = require('./command-installer')
const CoreURIHandlers = require('./core-uri-handlers')
const ProtocolHandlerInstaller = require('./protocol-handler-installer')
const Project = require('./project')
const TitleBar = require('./title-bar')
const Workspace = require('./workspace')
const PaneContainer = require('./pane-container')
const PaneAxis = require('./pane-axis')
const Pane = require('./pane')
const Dock = require('./dock')
const TextEditor = require('./text-editor')
const TextBuffer = require('text-buffer')
const TextEditorRegistry = require('./text-editor-registry')
const AutoUpdateManager = require('./auto-update-manager')

const stat = util.promisify(fs.stat)

let nextId = 0

// Essential: Atom global for dealing with packages, themes, menus, and the window.
//
// An instance of this class is always available as the `atom` global.
class AtomEnvironment {
  /*
  Section: Properties
  */

  constructor (params = {}) {
    this.id = (params.id != null) ? params.id : nextId++

    // Public: A {Clipboard} instance
    this.clipboard = params.clipboard
    this.updateProcessEnv = params.updateProcessEnv || updateProcessEnv
    this.enablePersistence = params.enablePersistence
    this.applicationDelegate = params.applicationDelegate

    this.nextProxyRequestId = 0
    this.unloading = false
    this.loadTime = null
    this.emitter = new Emitter()
    this.disposables = new CompositeDisposable()
    this.pathsWithWaitSessions = new Set()

    // Public: A {DeserializerManager} instance
    this.deserializers = new DeserializerManager(this)
    this.deserializeTimings = {}

    // Public: A {ViewRegistry} instance
    this.views = new ViewRegistry(this)

    // Public: A {NotificationManager} instance
    this.notifications = new NotificationManager()

    this.stateStore = new StateStore('AtomEnvironments', 1)

    // Public: A {Config} instance
    this.config = new Config({
      saveCallback: settings => {
        if (this.enablePersistence) {
          this.applicationDelegate.setUserSettings(settings, this.config.getUserConfigPath())
        }
      }
    })
    this.config.setSchema(null, {type: 'object', properties: _.clone(ConfigSchema)})

    // Public: A {KeymapManager} instance
    this.keymaps = new KeymapManager({notificationManager: this.notifications})

    // Public: A {TooltipManager} instance
    this.tooltips = new TooltipManager({keymapManager: this.keymaps, viewRegistry: this.views})

    // Public: A {CommandRegistry} instance
    this.commands = new CommandRegistry()
    this.uriHandlerRegistry = new URIHandlerRegistry()

    // Public: A {GrammarRegistry} instance
    this.grammars = new GrammarRegistry({config: this.config})

    // Public: A {StyleManager} instance
    this.styles = new StyleManager()

    // Public: A {PackageManager} instance
    this.packages = new PackageManager({
      config: this.config,
      styleManager: this.styles,
      commandRegistry: this.commands,
      keymapManager: this.keymaps,
      notificationManager: this.notifications,
      grammarRegistry: this.grammars,
      deserializerManager: this.deserializers,
      viewRegistry: this.views,
      uriHandlerRegistry: this.uriHandlerRegistry
    })

    // Public: A {ThemeManager} instance
    this.themes = new ThemeManager({
      packageManager: this.packages,
      config: this.config,
      styleManager: this.styles,
      notificationManager: this.notifications,
      viewRegistry: this.views
    })

    // Public: A {MenuManager} instance
    this.menu = new MenuManager({keymapManager: this.keymaps, packageManager: this.packages})

    // Public: A {ContextMenuManager} instance
    this.contextMenu = new ContextMenuManager({keymapManager: this.keymaps})

    this.packages.setMenuManager(this.menu)
    this.packages.setContextMenuManager(this.contextMenu)
    this.packages.setThemeManager(this.themes)

    // Public: A {Project} instance
    this.project = new Project({
      notificationManager: this.notifications,
      packageManager: this.packages,
      grammarRegistry: this.grammars,
      config: this.config,
      applicationDelegate: this.applicationDelegate
    })
    this.commandInstaller = new CommandInstaller(this.applicationDelegate)
    this.protocolHandlerInstaller = new ProtocolHandlerInstaller()

    // Public: A {TextEditorRegistry} instance
    this.textEditors = new TextEditorRegistry({
      config: this.config,
      grammarRegistry: this.grammars,
      assert: this.assert.bind(this),
      packageManager: this.packages
    })

    // Public: A {Workspace} instance
    this.workspace = new Workspace({
      config: this.config,
      project: this.project,
      packageManager: this.packages,
      grammarRegistry: this.grammars,
      deserializerManager: this.deserializers,
      notificationManager: this.notifications,
      applicationDelegate: this.applicationDelegate,
      viewRegistry: this.views,
      assert: this.assert.bind(this),
      textEditorRegistry: this.textEditors,
      styleManager: this.styles,
      enablePersistence: this.enablePersistence
    })

    this.themes.workspace = this.workspace

    this.autoUpdater = new AutoUpdateManager({applicationDelegate: this.applicationDelegate})

    if (this.keymaps.canLoadBundledKeymapsFromMemory()) {
      this.keymaps.loadBundledKeymaps()
    }

    this.registerDefaultCommands()
    this.registerDefaultOpeners()
    this.registerDefaultDeserializers()

    this.windowEventHandler = new WindowEventHandler({atomEnvironment: this, applicationDelegate: this.applicationDelegate})

    // Public: A {HistoryManager} instance
    this.history = new HistoryManager({project: this.project, commands: this.commands, stateStore: this.stateStore})

    // Keep instances of HistoryManager in sync
    this.disposables.add(this.history.onDidChangeProjects(event => {
      if (!event.reloaded) this.applicationDelegate.didChangeHistoryManager()
    }))
  }

  initialize (params = {}) {
    // This will force TextEditorElement to register the custom element, so that
    // using `document.createElement('atom-text-editor')` works if it's called
    // before opening a buffer.
    require('./text-editor-element')

    this.window = params.window
    this.document = params.document
    this.blobStore = params.blobStore
    this.configDirPath = params.configDirPath

    const {devMode, safeMode, resourcePath, userSettings, projectSpecification} = this.getLoadSettings()

    ConfigSchema.projectHome = {
      type: 'string',
      default: path.join(fs.getHomeDirectory(), 'github'),
      description: 'The directory where projects are assumed to be located. Packages created using the Package Generator will be stored here by default.'
    }

    this.config.initialize({
      mainSource: this.enablePersistence && path.join(this.configDirPath, 'config.cson'),
      projectHomeSchema: ConfigSchema.projectHome
    })
    this.config.resetUserSettings(userSettings)

    if (projectSpecification != null && projectSpecification.config != null) {
      this.project.replace(projectSpecification)
    }

    this.menu.initialize({resourcePath})
    this.contextMenu.initialize({resourcePath, devMode})

    this.keymaps.configDirPath = this.configDirPath
    this.keymaps.resourcePath = resourcePath
    this.keymaps.devMode = devMode
    if (!this.keymaps.canLoadBundledKeymapsFromMemory()) {
      this.keymaps.loadBundledKeymaps()
    }

    this.commands.attach(this.window)

    this.styles.initialize({configDirPath: this.configDirPath})
    this.packages.initialize({devMode, configDirPath: this.configDirPath, resourcePath, safeMode})
    this.themes.initialize({configDirPath: this.configDirPath, resourcePath, safeMode, devMode})

    this.commandInstaller.initialize(this.getVersion())
    this.uriHandlerRegistry.registerHostHandler('core', CoreURIHandlers.create(this))
    this.autoUpdater.initialize()

    this.protocolHandlerInstaller.initialize(this.config, this.notifications)

    this.themes.loadBaseStylesheets()
    this.initialStyleElements = this.styles.getSnapshot()
    if (params.onlyLoadBaseStyleSheets) this.themes.initialLoadComplete = true
    this.setBodyPlatformClass()

    this.stylesElement = this.styles.buildStylesElement()
    this.document.head.appendChild(this.stylesElement)

    this.keymaps.subscribeToFileReadFailure()

    this.installUncaughtErrorHandler()
    this.attachSaveStateListeners()
    this.windowEventHandler.initialize(this.window, this.document)

    const didChangeStyles = this.didChangeStyles.bind(this)
    this.disposables.add(this.styles.onDidAddStyleElement(didChangeStyles))
    this.disposables.add(this.styles.onDidUpdateStyleElement(didChangeStyles))
    this.disposables.add(this.styles.onDidRemoveStyleElement(didChangeStyles))

    this.observeAutoHideMenuBar()

    this.disposables.add(this.applicationDelegate.onDidChangeHistoryManager(() => this.history.loadState()))
  }

  preloadPackages () {
    return this.packages.preloadPackages()
  }

  attachSaveStateListeners () {
    const saveState = _.debounce(() => {
      this.window.requestIdleCallback(() => {
        if (!this.unloading) this.saveState({isUnloading: false})
      })
    }, this.saveStateDebounceInterval)
    this.document.addEventListener('mousedown', saveState, true)
    this.document.addEventListener('keydown', saveState, true)
    this.disposables.add(new Disposable(() => {
      this.document.removeEventListener('mousedown', saveState, true)
      this.document.removeEventListener('keydown', saveState, true)
    }))
  }

  registerDefaultDeserializers () {
    this.deserializers.add(Workspace)
    this.deserializers.add(PaneContainer)
    this.deserializers.add(PaneAxis)
    this.deserializers.add(Pane)
    this.deserializers.add(Dock)
    this.deserializers.add(Project)
    this.deserializers.add(TextEditor)
    this.deserializers.add(TextBuffer)
  }

  registerDefaultCommands () {
    registerDefaultCommands({
      commandRegistry: this.commands,
      config: this.config,
      commandInstaller: this.commandInstaller,
      notificationManager: this.notifications,
      project: this.project,
      clipboard: this.clipboard
    })
  }

  registerDefaultOpeners () {
    this.workspace.addOpener(uri => {
      switch (uri) {
        case 'atom://.atom/stylesheet':
          return this.workspace.openTextFile(this.styles.getUserStyleSheetPath())
        case 'atom://.atom/keymap':
          return this.workspace.openTextFile(this.keymaps.getUserKeymapPath())
        case 'atom://.atom/config':
          return this.workspace.openTextFile(this.config.getUserConfigPath())
        case 'atom://.atom/init-script':
          return this.workspace.openTextFile(this.getUserInitScriptPath())
      }
    })
  }

  registerDefaultTargetForKeymaps () {
    this.keymaps.defaultTarget = this.workspace.getElement()
  }

  observeAutoHideMenuBar () {
    this.disposables.add(this.config.onDidChange('core.autoHideMenuBar', ({newValue}) => {
      this.setAutoHideMenuBar(newValue)
    }))
    if (this.config.get('core.autoHideMenuBar')) this.setAutoHideMenuBar(true)
  }

  async reset () {
    this.deserializers.clear()
    this.registerDefaultDeserializers()

    this.config.clear()
    this.config.setSchema(null, {type: 'object', properties: _.clone(ConfigSchema)})

    this.keymaps.clear()
    this.keymaps.loadBundledKeymaps()

    this.commands.clear()
    this.registerDefaultCommands()

    this.styles.restoreSnapshot(this.initialStyleElements)

    this.menu.clear()

    this.clipboard.reset()

    this.notifications.clear()

    this.contextMenu.clear()

    await this.packages.reset()
    this.workspace.reset(this.packages)
    this.registerDefaultOpeners()
    this.project.reset(this.packages)
    this.workspace.subscribeToEvents()
    this.grammars.clear()
    this.textEditors.clear()
    this.views.clear()
    this.pathsWithWaitSessions.clear()
  }

  destroy () {
    if (!this.project) return

    this.disposables.dispose()
    if (this.workspace) this.workspace.destroy()
    this.workspace = null
    this.themes.workspace = null
    if (this.project) this.project.destroy()
    this.project = null
    this.commands.clear()
    if (this.stylesElement) this.stylesElement.remove()
    this.autoUpdater.destroy()
    this.uriHandlerRegistry.destroy()

    this.uninstallWindowEventHandler()
  }

  /*
  Section: Event Subscription
  */

  // Extended: Invoke the given callback whenever {::beep} is called.
  //
  // * `callback` {Function} to be called whenever {::beep} is called.
  //
  // Returns a {Disposable} on which `.dispose()` can be called to unsubscribe.
  onDidBeep (callback) {
    return this.emitter.on('did-beep', callback)
  }

  // Extended: Invoke the given callback when there is an unhandled error, but
  // before the devtools pop open
  //
  // * `callback` {Function} to be called whenever there is an unhandled error
  //   * `event` {Object}
  //     * `originalError` {Object} the original error object
  //     * `message` {String} the original error object
  //     * `url` {String} Url to the file where the error originated.
  //     * `line` {Number}
  //     * `column` {Number}
  //     * `preventDefault` {Function} call this to avoid popping up the dev tools.
  //
  // Returns a {Disposable} on which `.dispose()` can be called to unsubscribe.
  onWillThrowError (callback) {
    return this.emitter.on('will-throw-error', callback)
  }

  // Extended: Invoke the given callback whenever there is an unhandled error.
  //
  // * `callback` {Function} to be called whenever there is an unhandled error
  //   * `event` {Object}
  //     * `originalError` {Object} the original error object
  //     * `message` {String} the original error object
  //     * `url` {String} Url to the file where the error originated.
  //     * `line` {Number}
  //     * `column` {Number}
  //
  // Returns a {Disposable} on which `.dispose()` can be called to unsubscribe.
  onDidThrowError (callback) {
    return this.emitter.on('did-throw-error', callback)
  }

  // TODO: Make this part of the public API. We should make onDidThrowError
  // match the interface by only yielding an exception object to the handler
  // and deprecating the old behavior.
  onDidFailAssertion (callback) {
    return this.emitter.on('did-fail-assertion', callback)
  }

  // Extended: Invoke the given callback as soon as the shell environment is
  // loaded (or immediately if it was already loaded).
  //
  // * `callback` {Function} to be called whenever there is an unhandled error
  whenShellEnvironmentLoaded (callback) {
    if (this.shellEnvironmentLoaded) {
      callback()
      return new Disposable()
    } else {
      return this.emitter.once('loaded-shell-environment', callback)
    }
  }

  /*
  Section: Atom Details
  */

  // Public: Returns a {Boolean} that is `true` if the current window is in development mode.
  inDevMode () {
    if (this.devMode == null) this.devMode = this.getLoadSettings().devMode
    return this.devMode
  }

  // Public: Returns a {Boolean} that is `true` if the current window is in safe mode.
  inSafeMode () {
    if (this.safeMode == null) this.safeMode = this.getLoadSettings().safeMode
    return this.safeMode
  }

  // Public: Returns a {Boolean} that is `true` if the current window is running specs.
  inSpecMode () {
    if (this.specMode == null) this.specMode = this.getLoadSettings().isSpec
    return this.specMode
  }

  // Returns a {Boolean} indicating whether this the first time the window's been
  // loaded.
  isFirstLoad () {
    if (this.firstLoad == null) this.firstLoad = this.getLoadSettings().firstLoad
    return this.firstLoad
  }

  // Public: Get the version of the Atom application.
  //
  // Returns the version text {String}.
  getVersion () {
    if (this.appVersion == null) this.appVersion = this.getLoadSettings().appVersion
    return this.appVersion
  }

  // Public: Gets the release channel of the Atom application.
  //
  // Returns the release channel as a {String}. Will return a specific release channel
  // name like 'beta' or 'nightly' if one is found in the Atom version or 'stable'
  // otherwise.
  getReleaseChannel () {
    // This matches stable, dev (with or without commit hash) and any other
    // release channel following the pattern '1.00.0-channel0'
    const match = this.getVersion().match(/\d+\.\d+\.\d+(-([a-z]+)(\d+|-\w{4,})?)?$/)
    if (!match) {
      return 'unrecognized'
    } else if (match[2]) {
      return match[2]
    }

    return 'stable'
  }

  // Public: Returns a {Boolean} that is `true` if the current version is an official release.
  isReleasedVersion () {
    return this.getReleaseChannel().match(/stable|beta|nightly/) != null
  }

  // Public: Get the time taken to completely load the current window.
  //
  // This time include things like loading and activating packages, creating
  // DOM elements for the editor, and reading the config.
  //
  // Returns the {Number} of milliseconds taken to load the window or null
  // if the window hasn't finished loading yet.
  getWindowLoadTime () {
    return this.loadTime
  }

  // Public: Get the load settings for the current window.
  //
  // Returns an {Object} containing all the load setting key/value pairs.
  getLoadSettings () {
    return this.applicationDelegate.getWindowLoadSettings()
  }

  /*
  Section: Managing The Atom Window
  */

  // Essential: Open a new Atom window using the given options.
  //
  // Calling this method without an options parameter will open a prompt to pick
  // a file/folder to open in the new window.
  //
  // * `params` An {Object} with the following keys:
  //   * `pathsToOpen`  An {Array} of {String} paths to open.
  //   * `newWindow` A {Boolean}, true to always open a new window instead of
  //     reusing existing windows depending on the paths to open.
  //   * `devMode` A {Boolean}, true to open the window in development mode.
  //     Development mode loads the Atom source from the locally cloned
  //     repository and also loads all the packages in ~/.atom/dev/packages
  //   * `safeMode` A {Boolean}, true to open the window in safe mode. Safe
  //     mode prevents all packages installed to ~/.atom/packages from loading.
  open (params) {
    return this.applicationDelegate.open(params)
  }

  // Extended: Prompt the user to select one or more folders.
  //
  // * `callback` A {Function} to call once the user has confirmed the selection.
  //   * `paths` An {Array} of {String} paths that the user selected, or `null`
  //     if the user dismissed the dialog.
  pickFolder (callback) {
    return this.applicationDelegate.pickFolder(callback)
  }

  // Essential: Close the current window.
  close () {
    return this.applicationDelegate.closeWindow()
  }

  // Essential: Get the size of current window.
  //
  // Returns an {Object} in the format `{width: 1000, height: 700}`
  getSize () {
    return this.applicationDelegate.getWindowSize()
  }

  // Essential: Set the size of current window.
  //
  // * `width` The {Number} of pixels.
  // * `height` The {Number} of pixels.
  setSize (width, height) {
    return this.applicationDelegate.setWindowSize(width, height)
  }

  // Essential: Get the position of current window.
  //
  // Returns an {Object} in the format `{x: 10, y: 20}`
  getPosition () {
    return this.applicationDelegate.getWindowPosition()
  }

  // Essential: Set the position of current window.
  //
  // * `x` The {Number} of pixels.
  // * `y` The {Number} of pixels.
  setPosition (x, y) {
    return this.applicationDelegate.setWindowPosition(x, y)
  }

  // Extended: Get the current window
  getCurrentWindow () {
    return this.applicationDelegate.getCurrentWindow()
  }

  // Extended: Move current window to the center of the screen.
  center () {
    return this.applicationDelegate.centerWindow()
  }

  // Extended: Focus the current window.
  focus () {
    this.applicationDelegate.focusWindow()
    return this.window.focus()
  }

  // Extended: Show the current window.
  show () {
    return this.applicationDelegate.showWindow()
  }

  // Extended: Hide the current window.
  hide () {
    return this.applicationDelegate.hideWindow()
  }

  // Extended: Reload the current window.
  reload () {
    return this.applicationDelegate.reloadWindow()
  }

  // Extended: Relaunch the entire application.
  restartApplication () {
    return this.applicationDelegate.restartApplication()
  }

  // Extended: Returns a {Boolean} that is `true` if the current window is maximized.
  isMaximized () {
    return this.applicationDelegate.isWindowMaximized()
  }

  maximize () {
    return this.applicationDelegate.maximizeWindow()
  }

  // Extended: Returns a {Boolean} that is `true` if the current window is in full screen mode.
  isFullScreen () {
    return this.applicationDelegate.isWindowFullScreen()
  }

  // Extended: Set the full screen state of the current window.
  setFullScreen (fullScreen = false) {
    return this.applicationDelegate.setWindowFullScreen(fullScreen)
  }

  // Extended: Toggle the full screen state of the current window.
  toggleFullScreen () {
    return this.setFullScreen(!this.isFullScreen())
  }

  // Restore the window to its previous dimensions and show it.
  //
  // Restores the full screen and maximized state after the window has resized to
  // prevent resize glitches.
  async displayWindow () {
    await this.restoreWindowDimensions()
    const steps = [
      this.restoreWindowBackground(),
      this.show(),
      this.focus()
    ]
    if (this.windowDimensions && this.windowDimensions.fullScreen) {
      steps.push(this.setFullScreen(true))
    }
    if (this.windowDimensions && this.windowDimensions.maximized && process.platform !== 'darwin') {
      steps.push(this.maximize())
    }
    await Promise.all(steps)
  }

  // Get the dimensions of this window.
  //
  // Returns an {Object} with the following keys:
  //   * `x`      The window's x-position {Number}.
  //   * `y`      The window's y-position {Number}.
  //   * `width`  The window's width {Number}.
  //   * `height` The window's height {Number}.
  getWindowDimensions () {
    const browserWindow = this.getCurrentWindow()
    const [x, y] = browserWindow.getPosition()
    const [width, height] = browserWindow.getSize()
    const maximized = browserWindow.isMaximized()
    return {x, y, width, height, maximized}
  }

  // Set the dimensions of the window.
  //
  // The window will be centered if either the x or y coordinate is not set
  // in the dimensions parameter. If x or y are omitted the window will be
  // centered. If height or width are omitted only the position will be changed.
  //
  // * `dimensions` An {Object} with the following keys:
  //   * `x` The new x coordinate.
  //   * `y` The new y coordinate.
  //   * `width` The new width.
  //   * `height` The new height.
  setWindowDimensions ({x, y, width, height}) {
    const steps = []
    if (width != null && height != null) {
      steps.push(this.setSize(width, height))
    }
    if (x != null && y != null) {
      steps.push(this.setPosition(x, y))
    } else {
      steps.push(this.center())
    }
    return Promise.all(steps)
  }

  // Returns true if the dimensions are useable, false if they should be ignored.
  // Work around for https://github.com/atom/atom-shell/issues/473
  isValidDimensions ({x, y, width, height} = {}) {
    return (width > 0) && (height > 0) && ((x + width) > 0) && ((y + height) > 0)
  }

  storeWindowDimensions () {
    this.windowDimensions = this.getWindowDimensions()
    if (this.isValidDimensions(this.windowDimensions)) {
      localStorage.setItem('defaultWindowDimensions', JSON.stringify(this.windowDimensions))
    }
  }

  getDefaultWindowDimensions () {
    const {windowDimensions} = this.getLoadSettings()
    if (windowDimensions) return windowDimensions

    let dimensions
    try {
      dimensions = JSON.parse(localStorage.getItem('defaultWindowDimensions'))
    } catch (error) {
      console.warn('Error parsing default window dimensions', error)
      localStorage.removeItem('defaultWindowDimensions')
    }

    if (dimensions && this.isValidDimensions(dimensions)) {
      return dimensions
    } else {
      const {width, height} = this.applicationDelegate.getPrimaryDisplayWorkAreaSize()
      return {x: 0, y: 0, width: Math.min(1024, width), height}
    }
  }

  async restoreWindowDimensions () {
    if (!this.windowDimensions || !this.isValidDimensions(this.windowDimensions)) {
      this.windowDimensions = this.getDefaultWindowDimensions()
    }
    await this.setWindowDimensions(this.windowDimensions)
    return this.windowDimensions
  }

  restoreWindowBackground () {
    const backgroundColor = window.localStorage.getItem('atom:window-background-color')
    if (backgroundColor) {
      this.backgroundStylesheet = document.createElement('style')
      this.backgroundStylesheet.type = 'text/css'
      this.backgroundStylesheet.innerText = `html, body { background: ${backgroundColor} !important; }`
      document.head.appendChild(this.backgroundStylesheet)
    }
  }

  storeWindowBackground () {
    if (this.inSpecMode()) return

    const backgroundColor = this.window.getComputedStyle(this.workspace.getElement())['background-color']
    this.window.localStorage.setItem('atom:window-background-color', backgroundColor)
  }

  // Call this method when establishing a real application window.
  async startEditorWindow () {
    if (this.getLoadSettings().clearWindowState) {
      await this.stateStore.clear()
    }

    this.unloading = false

    const updateProcessEnvPromise = this.updateProcessEnvAndTriggerHooks()

    const loadStatePromise = this.loadState().then(async state => {
      this.windowDimensions = state && state.windowDimensions
      if (!this.getLoadSettings().headless) {
        await this.displayWindow()
      }
      this.commandInstaller.installAtomCommand(false, (error) => {
        if (error) console.warn(error.message)
      })
      this.commandInstaller.installApmCommand(false, (error) => {
        if (error) console.warn(error.message)
      })

      this.disposables.add(this.applicationDelegate.onDidChangeUserSettings(settings =>
        this.config.resetUserSettings(settings)
      ))
      this.disposables.add(this.applicationDelegate.onDidFailToReadUserSettings(message =>
        this.notifications.addError(message)
      ))

      this.disposables.add(this.applicationDelegate.onDidOpenLocations(this.openLocations.bind(this)))
      this.disposables.add(this.applicationDelegate.onApplicationMenuCommand(this.dispatchApplicationMenuCommand.bind(this)))
      this.disposables.add(this.applicationDelegate.onContextMenuCommand(this.dispatchContextMenuCommand.bind(this)))
      this.disposables.add(this.applicationDelegate.onURIMessage(this.dispatchURIMessage.bind(this)))
      this.disposables.add(this.applicationDelegate.onDidRequestUnload(this.prepareToUnloadEditorWindow.bind(this)))

      this.listenForUpdates()

      this.registerDefaultTargetForKeymaps()

      this.packages.loadPackages()

      const startTime = Date.now()
      await this.deserialize(state)
      this.deserializeTimings.atom = Date.now() - startTime

      if (process.platform === 'darwin' && this.config.get('core.titleBar') === 'custom') {
        this.workspace.addHeaderPanel({item: new TitleBar({workspace: this.workspace, themes: this.themes, applicationDelegate: this.applicationDelegate})})
        this.document.body.classList.add('custom-title-bar')
      }
      if (process.platform === 'darwin' && this.config.get('core.titleBar') === 'custom-inset') {
        this.workspace.addHeaderPanel({item: new TitleBar({workspace: this.workspace, themes: this.themes, applicationDelegate: this.applicationDelegate})})
        this.document.body.classList.add('custom-inset-title-bar')
      }
      if (process.platform === 'darwin' && this.config.get('core.titleBar') === 'hidden') {
        this.document.body.classList.add('hidden-title-bar')
      }

      this.document.body.appendChild(this.workspace.getElement())
      if (this.backgroundStylesheet) this.backgroundStylesheet.remove()

      let previousProjectPaths = this.project.getPaths()
      this.disposables.add(this.project.onDidChangePaths(newPaths => {
        for (let path of previousProjectPaths) {
          if (this.pathsWithWaitSessions.has(path) && !newPaths.includes(path)) {
            this.applicationDelegate.didClosePathWithWaitSession(path)
          }
        }
        previousProjectPaths = newPaths
        this.applicationDelegate.setProjectRoots(newPaths)
      }))
      this.disposables.add(this.workspace.onDidDestroyPaneItem(({item}) => {
        const path = item.getPath && item.getPath()
        if (this.pathsWithWaitSessions.has(path)) {
          this.applicationDelegate.didClosePathWithWaitSession(path)
        }
      }))

      this.packages.activate()
      this.keymaps.loadUserKeymap()
      if (!this.getLoadSettings().safeMode) this.requireUserInitScript()

      this.menu.update()

      await this.openInitialEmptyEditorIfNecessary()
    })

    const loadHistoryPromise = this.history.loadState().then(() => {
      this.reopenProjectMenuManager = new ReopenProjectMenuManager({
        menu: this.menu,
        commands: this.commands,
        history: this.history,
        config: this.config,
        open: paths => this.open({pathsToOpen: paths})
      })
      this.reopenProjectMenuManager.update()
    })

    return Promise.all([loadStatePromise, loadHistoryPromise, updateProcessEnvPromise])
  }

  serialize (options) {
    return {
      version: this.constructor.version,
      project: this.project.serialize(options),
      workspace: this.workspace.serialize(),
      packageStates: this.packages.serialize(),
      grammars: this.grammars.serialize(),
      fullScreen: this.isFullScreen(),
      windowDimensions: this.windowDimensions
    }
  }

  async prepareToUnloadEditorWindow () {
    try {
      await this.saveState({isUnloading: true})
    } catch (error) {
      console.error(error)
    }

    const closing = !this.workspace || await this.workspace.confirmClose({
      windowCloseRequested: true,
      projectHasPaths: this.project.getPaths().length > 0
    })

    if (closing) {
      this.unloading = true
      await this.packages.deactivatePackages()
    }
    return closing
  }

  unloadEditorWindow () {
    if (!this.project) return

    this.storeWindowBackground()
    this.saveBlobStoreSync()
  }

  saveBlobStoreSync () {
    if (this.enablePersistence) {
      this.blobStore.save()
    }
  }

  openInitialEmptyEditorIfNecessary () {
    if (!this.config.get('core.openEmptyEditorOnStart')) return
<<<<<<< HEAD
    const {initialPaths} = this.getLoadSettings()
    if (initialPaths && initialPaths.length === 0 && this.workspace.getPaneItems().length === 0) {
      return this.workspace.open(null, {pending: true})
=======
    const {hasOpenFiles} = this.getLoadSettings()
    if (!hasOpenFiles && this.workspace.getPaneItems().length === 0) {
      return this.workspace.open(null)
>>>>>>> 41d934fc
    }
  }

  installUncaughtErrorHandler () {
    this.previousWindowErrorHandler = this.window.onerror
    this.window.onerror = (message, url, line, column, originalError) => {
      const mapping = mapSourcePosition({source: url, line, column})
      line = mapping.line
      column = mapping.column
      if (url === '<embedded>') url = mapping.source

      const eventObject = {message, url, line, column, originalError}

      let openDevTools = true
      eventObject.preventDefault = () => { openDevTools = false }

      this.emitter.emit('will-throw-error', eventObject)

      if (openDevTools) {
        this.openDevTools().then(() =>
          this.executeJavaScriptInDevTools('DevToolsAPI.showPanel("console")')
        )
      }

      this.emitter.emit('did-throw-error', {message, url, line, column, originalError})
    }
  }

  uninstallUncaughtErrorHandler () {
    this.window.onerror = this.previousWindowErrorHandler
  }

  installWindowEventHandler () {
    this.windowEventHandler = new WindowEventHandler({atomEnvironment: this, applicationDelegate: this.applicationDelegate})
    this.windowEventHandler.initialize(this.window, this.document)
  }

  uninstallWindowEventHandler () {
    if (this.windowEventHandler) {
      this.windowEventHandler.unsubscribe()
    }
    this.windowEventHandler = null
  }

  didChangeStyles (styleElement) {
    TextEditor.didUpdateStyles()
    if (styleElement.textContent.indexOf('scrollbar') >= 0) {
      TextEditor.didUpdateScrollbarStyles()
    }
  }

  async updateProcessEnvAndTriggerHooks () {
    await this.updateProcessEnv(this.getLoadSettings().env)
    this.shellEnvironmentLoaded = true
    this.emitter.emit('loaded-shell-environment')
    this.packages.triggerActivationHook('core:loaded-shell-environment')
  }

  /*
  Section: Messaging the User
  */

  // Essential: Visually and audibly trigger a beep.
  beep () {
    if (this.config.get('core.audioBeep')) this.applicationDelegate.playBeepSound()
    this.emitter.emit('did-beep')
  }

  // Essential: A flexible way to open a dialog akin to an alert dialog.
  //
  // While both async and sync versions are provided, it is recommended to use the async version
  // such that the renderer process is not blocked while the dialog box is open.
  //
  // The async version accepts the same options as Electron's `dialog.showMessageBox`.
  // For convenience, it sets `type` to `'info'` and `normalizeAccessKeys` to `true` by default.
  //
  // If the dialog is closed (via `Esc` key or `X` in the top corner) without selecting a button
  // the first button will be clicked unless a "Cancel" or "No" button is provided.
  //
  // ## Examples
  //
  // ```js
  // // Async version (recommended)
  // atom.confirm({
  //   message: 'How you feeling?',
  //   detail: 'Be honest.',
  //   buttons: ['Good', 'Bad']
  // }, response => {
  //   if (response === 0) {
  //     window.alert('good to hear')
  //   } else {
  //     window.alert('bummer')
  //   }
  // })
  // ```
  //
  // ```js
  // // Legacy sync version
  // const chosen = atom.confirm({
  //   message: 'How you feeling?',
  //   detailedMessage: 'Be honest.',
  //   buttons: {
  //     Good: () => window.alert('good to hear'),
  //     Bad: () => window.alert('bummer')
  //   }
  // })
  // ```
  //
  // * `options` An options {Object}. If the callback argument is also supplied, see the documentation at
  // https://electronjs.org/docs/api/dialog#dialogshowmessageboxbrowserwindow-options-callback for the list of
  // available options. Otherwise, only the following keys are accepted:
  //   * `message` The {String} message to display.
  //   * `detailedMessage` (optional) The {String} detailed message to display.
  //   * `buttons` (optional) Either an {Array} of {String}s or an {Object} where keys are
  //     button names and the values are callback {Function}s to invoke when clicked.
  // * `callback` (optional) A {Function} that will be called with the index of the chosen option.
  //   If a callback is supplied, the dialog will be non-blocking. This argument is recommended.
  //
  // Returns the chosen button index {Number} if the buttons option is an array
  // or the return value of the callback if the buttons option is an object.
  // If a callback function is supplied, returns `undefined`.
  confirm (options = {}, callback) {
    if (callback) {
      // Async: no return value
      this.applicationDelegate.confirm(options, callback)
    } else {
      return this.applicationDelegate.confirm(options)
    }
  }

  /*
  Section: Managing the Dev Tools
  */

  // Extended: Open the dev tools for the current window.
  //
  // Returns a {Promise} that resolves when the DevTools have been opened.
  openDevTools () {
    return this.applicationDelegate.openWindowDevTools()
  }

  // Extended: Toggle the visibility of the dev tools for the current window.
  //
  // Returns a {Promise} that resolves when the DevTools have been opened or
  // closed.
  toggleDevTools () {
    return this.applicationDelegate.toggleWindowDevTools()
  }

  // Extended: Execute code in dev tools.
  executeJavaScriptInDevTools (code) {
    return this.applicationDelegate.executeJavaScriptInWindowDevTools(code)
  }

  /*
  Section: Private
  */

  assert (condition, message, callbackOrMetadata) {
    if (condition) return true

    const error = new Error(`Assertion failed: ${message}`)
    Error.captureStackTrace(error, this.assert)

    if (callbackOrMetadata) {
      if (typeof callbackOrMetadata === 'function') {
        callbackOrMetadata(error)
      } else {
        error.metadata = callbackOrMetadata
      }
    }

    this.emitter.emit('did-fail-assertion', error)
    if (!this.isReleasedVersion()) throw error

    return false
  }

  loadThemes () {
    return this.themes.load()
  }

  setDocumentEdited (edited) {
    if (typeof this.applicationDelegate.setWindowDocumentEdited === 'function') {
      this.applicationDelegate.setWindowDocumentEdited(edited)
    }
  }

  setRepresentedFilename (filename) {
    if (typeof this.applicationDelegate.setWindowRepresentedFilename === 'function') {
      this.applicationDelegate.setWindowRepresentedFilename(filename)
    }
  }

  addProjectFolder () {
    return new Promise((resolve) => {
      this.pickFolder((selectedPaths) => {
        this.addToProject(selectedPaths || []).then(resolve)
      })
    })
  }

  async addToProject (projectPaths) {
    const state = await this.loadState(this.getStateKey(projectPaths))
    if (state && (this.project.getPaths().length === 0)) {
      this.attemptRestoreProjectStateForPaths(state, projectPaths)
    } else {
      projectPaths.map((folder) => this.project.addPath(folder))
    }
  }

  async attemptRestoreProjectStateForPaths (state, projectPaths, filesToOpen = []) {
    const center = this.workspace.getCenter()
    const windowIsUnused = () => {
      for (let container of this.workspace.getPaneContainers()) {
        for (let item of container.getPaneItems()) {
          if (item instanceof TextEditor) {
            if (item.getPath() || item.isModified()) return false
          } else {
            if (container === center) return false
          }
        }
      }
      return true
    }

    if (windowIsUnused()) {
      await this.restoreStateIntoThisEnvironment(state)
      return Promise.all(filesToOpen.map(file => this.workspace.open(file)))
    } else {
      let resolveDiscardStatePromise = null
      const discardStatePromise = new Promise((resolve) => {
        resolveDiscardStatePromise = resolve
      })
      const nouns = projectPaths.length === 1 ? 'folder' : 'folders'
      this.confirm({
        message: 'Previous automatically-saved project state detected',
        detail: `There is previously saved state for the selected ${nouns}. ` +
          `Would you like to add the ${nouns} to this window, permanently discarding the saved state, ` +
          `or open the ${nouns} in a new window, restoring the saved state?`,
        buttons: [
          '&Open in new window and recover state',
          '&Add to this window and discard state'
        ]
      }, response => {
        if (response === 0) {
          this.open({
            pathsToOpen: projectPaths.concat(filesToOpen),
            newWindow: true,
            devMode: this.inDevMode(),
            safeMode: this.inSafeMode()
          })
          resolveDiscardStatePromise(Promise.resolve(null))
        } else if (response === 1) {
          for (let selectedPath of projectPaths) {
            this.project.addPath(selectedPath)
          }
          resolveDiscardStatePromise(Promise.all(filesToOpen.map(file => this.workspace.open(file))))
        }
      })

      return discardStatePromise
    }
  }

  restoreStateIntoThisEnvironment (state) {
    state.fullScreen = this.isFullScreen()
    for (let pane of this.workspace.getPanes()) {
      pane.destroy()
    }
    return this.deserialize(state)
  }

  showSaveDialogSync (options = {}) {
    deprecate(`atom.showSaveDialogSync is deprecated and will be removed soon.
Please, implement ::saveAs and ::getSaveDialogOptions instead for pane items
or use Pane::saveItemAs for programmatic saving.`)
    return this.applicationDelegate.showSaveDialog(options)
  }

  async saveState (options, storageKey) {
    if (this.enablePersistence && this.project) {
      const state = this.serialize(options)
      if (!storageKey) storageKey = this.getStateKey(this.project && this.project.getPaths())
      if (storageKey) {
        await this.stateStore.save(storageKey, state)
      } else {
        await this.applicationDelegate.setTemporaryWindowState(state)
      }
    }
  }

  loadState (stateKey) {
    if (this.enablePersistence) {
      if (!stateKey) stateKey = this.getStateKey(this.getLoadSettings().initialProjectRoots)
      if (stateKey) {
        return this.stateStore.load(stateKey)
      } else {
        return this.applicationDelegate.getTemporaryWindowState()
      }
    } else {
      return Promise.resolve(null)
    }
  }

  async deserialize (state) {
    if (!state) return Promise.resolve()

    this.setFullScreen(state.fullScreen)

    const missingProjectPaths = []

    this.packages.packageStates = state.packageStates || {}

    let startTime = Date.now()
    if (state.project) {
      try {
        await this.project.deserialize(state.project, this.deserializers)
      } catch (error) {
        // We handle the missingProjectPaths case in openLocations().
        if (!error.missingProjectPaths) {
          this.notifications.addError('Unable to deserialize project', {
            description: error.message,
            stack: error.stack
          })
        }
      }
    }

    this.deserializeTimings.project = Date.now() - startTime

    if (state.grammars) this.grammars.deserialize(state.grammars)

    startTime = Date.now()
    if (state.workspace) this.workspace.deserialize(state.workspace, this.deserializers)
    this.deserializeTimings.workspace = Date.now() - startTime

    if (missingProjectPaths.length > 0) {
      const count = missingProjectPaths.length === 1 ? '' : missingProjectPaths.length + ' '
      const noun = missingProjectPaths.length === 1 ? 'folder' : 'folders'
      const toBe = missingProjectPaths.length === 1 ? 'is' : 'are'
      const escaped = missingProjectPaths.map(projectPath => `\`${projectPath}\``)
      let group
      switch (escaped.length) {
        case 1:
          group = escaped[0]
          break
        case 2:
          group = `${escaped[0]} and ${escaped[1]}`
          break
        default:
          group = escaped.slice(0, -1).join(', ') + `, and ${escaped[escaped.length - 1]}`
      }

      this.notifications.addError(`Unable to open ${count}project ${noun}`, {
        description: `Project ${noun} ${group} ${toBe} no longer on disk.`
      })
    }
  }

  getStateKey (paths) {
    if (paths && paths.length > 0) {
      const sha1 = crypto.createHash('sha1').update(paths.slice().sort().join('\n')).digest('hex')
      return `editor-${sha1}`
    } else {
      return null
    }
  }

  getConfigDirPath () {
    if (!this.configDirPath) this.configDirPath = process.env.ATOM_HOME
    return this.configDirPath
  }

  getUserInitScriptPath () {
    const initScriptPath = fs.resolve(this.getConfigDirPath(), 'init', ['js', 'coffee'])
    return initScriptPath || path.join(this.getConfigDirPath(), 'init.coffee')
  }

  requireUserInitScript () {
    const userInitScriptPath = this.getUserInitScriptPath()
    if (userInitScriptPath) {
      try {
        if (fs.isFileSync(userInitScriptPath)) require(userInitScriptPath)
      } catch (error) {
        this.notifications.addError(`Failed to load \`${userInitScriptPath}\``, {
          detail: error.message,
          dismissable: true
        })
      }
    }
  }

  // TODO: We should deprecate the update events here, and use `atom.autoUpdater` instead
  onUpdateAvailable (callback) {
    return this.emitter.on('update-available', callback)
  }

  updateAvailable (details) {
    return this.emitter.emit('update-available', details)
  }

  listenForUpdates () {
    // listen for updates available locally (that have been successfully downloaded)
    this.disposables.add(this.autoUpdater.onDidCompleteDownloadingUpdate(this.updateAvailable.bind(this)))
  }

  setBodyPlatformClass () {
    this.document.body.classList.add(`platform-${process.platform}`)
  }

  setAutoHideMenuBar (autoHide) {
    this.applicationDelegate.setAutoHideWindowMenuBar(autoHide)
    this.applicationDelegate.setWindowMenuBarVisibility(!autoHide)
  }

  dispatchApplicationMenuCommand (command, arg) {
    let {activeElement} = this.document
    // Use the workspace element if body has focus
    if (activeElement === this.document.body) {
      activeElement = this.workspace.getElement()
    }
    this.commands.dispatch(activeElement, command, arg)
  }

  dispatchContextMenuCommand (command, ...args) {
    this.commands.dispatch(this.contextMenu.activeElement, command, args)
  }

  dispatchURIMessage (uri) {
    if (this.packages.hasLoadedInitialPackages()) {
      this.uriHandlerRegistry.handleURI(uri)
    } else {
      let subscription = this.packages.onDidLoadInitialPackages(() => {
        subscription.dispose()
        this.uriHandlerRegistry.handleURI(uri)
      })
    }
  }

  async openLocations (locations) {
    const needsProjectPaths = this.project && this.project.getPaths().length === 0
    const foldersToAddToProject = new Set()
    const fileLocationsToOpen = []
    const missingFolders = []

    // Asynchronously fetch stat information about each requested path to open.
    const locationStats = await Promise.all(
      locations.map(async location => {
        const stats = location.pathToOpen ? await stat(location.pathToOpen).catch(() => null) : null
        return {location, stats}
      }),
    )

    for (const {location, stats} of locationStats) {
      const {pathToOpen} = location
      if (!pathToOpen) {
        // Untitled buffer
        fileLocationsToOpen.push(location)
        continue
      }

      if (stats !== null) {
        // Path exists
        if (stats.isDirectory()) {
          // Directory: add as a project folder
          foldersToAddToProject.add(this.project.getDirectoryForProjectPath(pathToOpen).getPath())
        } else if (stats.isFile()) {
          if (location.isDirectory) {
            // File: no longer a directory
            missingFolders.push(location)
          } else {
            // File: add as a file location
            fileLocationsToOpen.push(location)
          }
        }
      } else {
        // Path does not exist
        // Attempt to interpret as a URI from a non-default directory provider
        const directory = this.project.getProvidedDirectoryForProjectPath(pathToOpen)
        if (directory) {
          // Found: add as a project folder
          foldersToAddToProject.add(directory.getPath())
        } else if (location.isDirectory) {
          // Not found and must be a directory: add to missing list and use to derive state key
          missingFolders.push(location)
        } else {
          // Not found: open as a new file
          fileLocationsToOpen.push(location)
        }
      }

      if (location.hasWaitSession) this.pathsWithWaitSessions.add(pathToOpen)
    }

    let restoredState = false
    if (foldersToAddToProject.size > 0 || missingFolders.length > 0) {
      // Include missing folders in the state key so that sessions restored with no-longer-present project root folders
      // don't lose data.
      const foldersForStateKey = Array.from(foldersToAddToProject)
        .concat(missingFolders.map(location => location.pathToOpen))
      const state = await this.loadState(this.getStateKey(Array.from(foldersForStateKey)))

      // only restore state if this is the first path added to the project
      if (state && needsProjectPaths) {
        const files = fileLocationsToOpen.map((location) => location.pathToOpen)
        await this.attemptRestoreProjectStateForPaths(state, Array.from(foldersToAddToProject), files)
        restoredState = true
      } else {
        for (let folder of foldersToAddToProject) {
          this.project.addPath(folder)
        }
      }
    }

    if (!restoredState) {
      const fileOpenPromises = []
      for (const {pathToOpen, initialLine, initialColumn} of fileLocationsToOpen) {
        fileOpenPromises.push(this.workspace && this.workspace.open(pathToOpen, {initialLine, initialColumn}))
      }
      await Promise.all(fileOpenPromises)
    }

    if (missingFolders.length > 0) {
      let message = 'Unable to open project folder'
      if (missingFolders.length > 1) {
        message += 's'
      }

      let description = 'The '
      if (missingFolders.length === 1) {
        description += 'directory `'
        description += missingFolders[0].pathToOpen
        description += '` does not exist.'
      } else if (missingFolders.length === 2) {
        description += `directories \`${missingFolders[0].pathToOpen}\` `
        description += `and \`${missingFolders[1].pathToOpen}\` do not exist.`
      } else {
        description += 'directories '
        description += (missingFolders
          .slice(0, -1)
          .map(location => location.pathToOpen)
          .map(pathToOpen => '`' + pathToOpen + '`, ')
          .join(''))
        description += 'and `' + missingFolders[missingFolders.length - 1].pathToOpen + '` do not exist.'
      }

      this.notifications.addWarning(message, {description})
    }

    ipcRenderer.send('window-command', 'window:locations-opened')
  }

  resolveProxy (url) {
    return new Promise((resolve, reject) => {
      const requestId = this.nextProxyRequestId++
      const disposable = this.applicationDelegate.onDidResolveProxy((id, proxy) => {
        if (id === requestId) {
          disposable.dispose()
          resolve(proxy)
        }
      })

      return this.applicationDelegate.resolveProxy(requestId, url)
    })
  }
}

AtomEnvironment.version = 1
AtomEnvironment.prototype.saveStateDebounceInterval = 1000
module.exports = AtomEnvironment

/* eslint-disable */

// Preserve this deprecation until 2.0. Sorry. Should have removed Q sooner.
Promise.prototype.done = function (callback) {
  deprecate('Atom now uses ES6 Promises instead of Q. Call promise.then instead of promise.done')
  return this.then(callback)
}

/* eslint-enable */<|MERGE_RESOLUTION|>--- conflicted
+++ resolved
@@ -925,15 +925,9 @@
 
   openInitialEmptyEditorIfNecessary () {
     if (!this.config.get('core.openEmptyEditorOnStart')) return
-<<<<<<< HEAD
-    const {initialPaths} = this.getLoadSettings()
-    if (initialPaths && initialPaths.length === 0 && this.workspace.getPaneItems().length === 0) {
-      return this.workspace.open(null, {pending: true})
-=======
     const {hasOpenFiles} = this.getLoadSettings()
     if (!hasOpenFiles && this.workspace.getPaneItems().length === 0) {
-      return this.workspace.open(null)
->>>>>>> 41d934fc
+      return this.workspace.open(null, {pending: true})
     }
   }
 
