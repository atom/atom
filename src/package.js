--- conflicted
+++ resolved
@@ -161,7 +161,6 @@
     );
   }
 
-<<<<<<< HEAD
   reset () {
     this.stylesheets = []
     this.keymaps = []
@@ -171,16 +170,6 @@
     this.mainInitialized = false
     this.mainActivated = false
     this.deserialized = false
-=======
-  reset() {
-    this.stylesheets = [];
-    this.keymaps = [];
-    this.menus = [];
-    this.grammars = [];
-    this.settings = [];
-    this.mainInitialized = false;
-    this.mainActivated = false;
->>>>>>> 1d9a4caf
   }
 
   initializeIfNeeded() {
@@ -256,16 +245,9 @@
         this.mainActivated = true;
         this.activateServices();
       }
-<<<<<<< HEAD
       if (this.activationCommandSubscriptions) this.activationCommandSubscriptions.dispose()
       if (this.activationHookSubscriptions) this.activationHookSubscriptions.dispose()
       if (this.workspaceOpenerSubscriptions) this.workspaceOpenerSubscriptions.dispose()
-=======
-      if (this.activationCommandSubscriptions)
-        this.activationCommandSubscriptions.dispose();
-      if (this.activationHookSubscriptions)
-        this.activationHookSubscriptions.dispose();
->>>>>>> 1d9a4caf
     } catch (error) {
       this.handleError(`Failed to activate the ${this.name} package`, error);
     }
@@ -574,7 +556,6 @@
         this.deserializerManager.add({
           name: deserializerName,
           deserialize: (state, atomEnvironment) => {
-<<<<<<< HEAD
             this.registerViewProviders()
             this.requireMainModule()
             this.initializeIfNeeded()
@@ -592,12 +573,6 @@
             }
             this.deserialized = true
             return this.mainModule[methodName](state, atomEnvironment)
-=======
-            this.registerViewProviders();
-            this.requireMainModule();
-            this.initializeIfNeeded();
-            return this.mainModule[methodName](state, atomEnvironment);
->>>>>>> 1d9a4caf
           }
         });
       });
@@ -969,7 +944,6 @@
     return this.mainModulePath;
   }
 
-<<<<<<< HEAD
   activationShouldBeDeferred () {
     return !this.deserialized && (
       this.hasActivationCommands() ||
@@ -977,14 +951,6 @@
       this.hasWorkspaceOpeners() ||
       this.hasDeferredURIHandler()
     )
-=======
-  activationShouldBeDeferred() {
-    return (
-      this.hasActivationCommands() ||
-      this.hasActivationHooks() ||
-      this.hasDeferredURIHandler()
-    );
->>>>>>> 1d9a4caf
   }
 
   hasActivationHooks() {
@@ -992,7 +958,6 @@
     return hooks && hooks.length > 0;
   }
 
-<<<<<<< HEAD
   hasWorkspaceOpeners () {
     const openers = this.getWorkspaceOpeners()
     return openers && openers.length > 0
@@ -1000,10 +965,6 @@
 
   hasActivationCommands () {
     const object = this.getActivationCommands()
-=======
-  hasActivationCommands() {
-    const object = this.getActivationCommands();
->>>>>>> 1d9a4caf
     for (let selector in object) {
       const commands = object[selector];
       if (commands.length > 0) return true;
@@ -1016,16 +977,10 @@
     return handler && handler.deferActivation !== false;
   }
 
-<<<<<<< HEAD
   subscribeToDeferredActivation () {
     this.subscribeToActivationCommands()
     this.subscribeToActivationHooks()
     this.subscribeToWorkspaceOpeners()
-=======
-  subscribeToDeferredActivation() {
-    this.subscribeToActivationCommands();
-    this.subscribeToActivationHooks();
->>>>>>> 1d9a4caf
   }
 
   subscribeToActivationCommands() {
@@ -1123,7 +1078,6 @@
     return this.activationHooks;
   }
 
-<<<<<<< HEAD
   subscribeToWorkspaceOpeners () {
     this.workspaceOpenerSubscriptions = new CompositeDisposable()
     for (let opener of this.getWorkspaceOpeners()) {
@@ -1157,10 +1111,6 @@
 
   getURIHandler () {
     return this.metadata && this.metadata.uriHandler
-=======
-  getURIHandler() {
-    return this.metadata && this.metadata.uriHandler;
->>>>>>> 1d9a4caf
   }
 
   // Does the given module path contain native code?
