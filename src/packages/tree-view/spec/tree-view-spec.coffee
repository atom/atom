$ = require 'jquery'
<<<<<<< HEAD
_ = nodeRequire 'underscore'
=======
{$$} = require 'space-pen'
_ = require 'underscore'
>>>>>>> 214209d2
TreeView = require 'tree-view/lib/tree-view'
RootView = require 'root-view'
Directory = require 'directory'
fs = require 'fs'

describe "TreeView", ->
  [treeView, sampleJs, sampleTxt] = []

  beforeEach ->
    project.setPath(project.resolve('tree-view'))
    window.rootView = new RootView

    window.loadPackage("tree-view")
    rootView.trigger 'tree-view:toggle'
    treeView = rootView.find(".tree-view").view()
    treeView.root = treeView.find('ol > li:first').view()
    sampleJs = treeView.find('.file:contains(tree-view.js)')
    sampleTxt = treeView.find('.file:contains(tree-view.txt)')

    expect(treeView.root.directory.subscriptionCount()).toBeGreaterThan 0

  describe ".initialize(project)", ->
    it "renders the root of the project and its contents alphabetically with subdirectories first in a collapsed state", ->
      expect(treeView.root.find('> .header .disclosure-arrow')).not.toHaveClass('expanded')
      expect(treeView.root.find('> .header .name')).toHaveText('tree-view')

      rootEntries = treeView.root.find('.entries')
      subdir0 = rootEntries.find('> li:eq(0)')
      expect(subdir0).not.toHaveClass('expanded')
      expect(subdir0.find('.name')).toHaveText('dir1')
      expect(subdir0.find('.entries')).not.toExist()

      subdir2 = rootEntries.find('> li:eq(1)')
      expect(subdir2).not.toHaveClass('expanded')
      expect(subdir2.find('.name')).toHaveText('dir2')
      expect(subdir2.find('.entries')).not.toExist()

      expect(rootEntries.find('> .file:contains(tree-view.js)')).toExist()
      expect(rootEntries.find('> .file:contains(tree-view.txt)')).toExist()

    it "selects the rootview", ->
      expect(treeView.selectedEntry()).toEqual treeView.root

    describe "when the project has no path", ->
      beforeEach ->
        project.setPath(undefined)
        rootView.deactivate()
        window.rootView = new RootView()
        rootView.open()
        treeView = window.loadPackage("tree-view").mainModule.createView()

      it "does not attach to the root view or create a root node when initialized", ->
        expect(treeView.hasParent()).toBeFalsy()
        expect(treeView.root).not.toExist()

      it "does not attach to the root view or create a root node when attach() is called", ->
        treeView.attach()
        expect(treeView.hasParent()).toBeFalsy()
        expect(treeView.root).not.toExist()

      it "serializes without throwing an exception", ->
        expect(-> treeView.serialize()).not.toThrow()

      describe "when the project is assigned a path because a new buffer is saved", ->
        it "creates a root directory view but does not attach to the root view", ->
          rootView.getActivePaneItem().saveAs("/tmp/test.txt")
          expect(treeView.hasParent()).toBeFalsy()
          expect(treeView.root.getPath()).toBe require.resolve('/tmp')
          expect(treeView.root.parent()).toMatchSelector(".tree-view")

    describe "when the root view is opened to a file path", ->
      it "does not attach to the root view but does create a root node when initialized", ->
        rootView.deactivate()
        window.rootView = new RootView
        rootView.open('tree-view.js')
        treeView = window.loadPackage("tree-view").mainModule.createView()
        expect(treeView.hasParent()).toBeFalsy()
        expect(treeView.root).toExist()

    describe "when the root view is opened to a directory", ->
      it "attaches to the root view", ->
        treeView = window.loadPackage("tree-view").mainModule.createView()
        expect(treeView.hasParent()).toBeTruthy()
        expect(treeView.root).toExist()

  describe "serialization", ->
    it "restores expanded directories and selected file when deserialized", ->
      treeView.find('.directory:contains(dir1)').click()
      sampleJs.click()

      rootViewState = rootView.serialize()
      rootView.deactivate()
      window.rootView = RootView.deserialize(rootViewState)
      window.loadPackage("tree-view")
      treeView = rootView.find(".tree-view").view()

      expect(treeView).toExist()
      expect(treeView.selectedEntry()).toMatchSelector(".file:contains(tree-view.js)")
      expect(treeView.find(".directory:contains(dir1)")).toHaveClass("expanded")

    it "restores the focus state of the tree view", ->
      rootView.attachToDom()
      treeView.focus()
      expect(treeView.find(".tree-view")).toMatchSelector ':focus'

      rootViewState = rootView.serialize()
      rootView.deactivate()
      window.rootView = RootView.deserialize(rootViewState)

      rootView.attachToDom()
      window.loadPackage("tree-view")
      treeView = rootView.find(".tree-view").view()
      expect(treeView.find(".tree-view")).toMatchSelector ':focus'

    it "restores the scroll top when toggled", ->
      rootView.height(5)
      rootView.attachToDom()
      expect(treeView).toBeVisible()
      treeView.focus()

      treeView.scrollTop(10)
      expect(treeView.scrollTop()).toBe(10)

      rootView.trigger 'tree-view:toggle'
      expect(treeView).toBeHidden()
      rootView.trigger 'tree-view:toggle'
      expect(treeView).toBeVisible()
      expect(treeView.scrollTop()).toBe(10)

  describe "when tree-view:toggle is triggered on the root view", ->
    beforeEach ->
      rootView.attachToDom()

    describe "when the tree view is visible", ->
      beforeEach ->
        expect(treeView).toBeVisible()

      describe "when the tree view is focused", ->
        it "hides the tree view", ->
          treeView.focus()
          rootView.trigger 'tree-view:toggle'
          expect(treeView).toBeHidden()

      describe "when the tree view is not focused", ->
        it "shifts focus to the tree view", ->
          rootView.open() # When we call focus below, we want an editor to become focused
          rootView.focus()
          rootView.trigger 'tree-view:toggle'
          expect(treeView).toBeVisible()
          expect(treeView.find(".tree-view")).toMatchSelector(':focus')

    describe "when the tree view is hidden", ->
      it "shows and focuses the tree view", ->
        treeView.detach()
        rootView.trigger 'tree-view:toggle'
        expect(treeView.hasParent()).toBeTruthy()
        expect(treeView.find(".tree-view")).toMatchSelector(':focus')

  describe "when tree-view:reveal-current-file is triggered on the root view", ->
    beforeEach ->
      treeView.detach()
      spyOn(treeView, 'focus')

    describe "if the current file has a path", ->
      it "shows and focuses the tree view and selects the file", ->
        rootView.open('dir1/file1')
        rootView.trigger 'tree-view:reveal-active-file'
        expect(treeView.hasParent()).toBeTruthy()
        expect(treeView.focus).toHaveBeenCalled()
        expect(treeView.selectedEntry().getPath()).toMatch /dir1\/file1$/

    describe "if the current file has no path", ->
      it "shows and focuses the tree view, but does not attempt to select a specific file", ->
        rootView.open()
        expect(rootView.getActivePaneItem().getPath()).toBeUndefined()
        rootView.trigger 'tree-view:reveal-active-file'
        expect(treeView.hasParent()).toBeTruthy()
        expect(treeView.focus).toHaveBeenCalled()

    describe "if there is no editor open", ->
      it "shows and focuses the tree view, but does not attempt to select a specific file", ->
        expect(rootView.getActivePaneItem()).toBeUndefined()
        rootView.trigger 'tree-view:reveal-active-file'
        expect(treeView.hasParent()).toBeTruthy()
        expect(treeView.focus).toHaveBeenCalled()

  describe "when tool-panel:unfocus is triggered on the tree view", ->
    it "surrenders focus to the root view but remains open", ->
      rootView.open() # When we trigger 'tool-panel:unfocus' below, we want an editor to become focused
      rootView.attachToDom()
      treeView.focus()
      expect(treeView.find(".tree-view")).toMatchSelector(':focus')
      treeView.trigger 'tool-panel:unfocus'
      expect(treeView).toBeVisible()
      expect(treeView.find(".tree-view")).not.toMatchSelector(':focus')
      expect(rootView.getActiveView().isFocused).toBeTruthy()

  describe "when core:close is triggered on the tree view", ->
    it "detaches the TreeView, focuses the RootView and does not bubble the core:close event", ->
      treeView.attach()
      treeView.focus()
      rootViewCloseHandler = jasmine.createSpy('rootViewCloseHandler')
      rootView.on 'core:close', rootViewCloseHandler
      spyOn(rootView, 'focus')

      treeView.trigger('core:close')
      expect(rootView.focus).toHaveBeenCalled()
      expect(rootViewCloseHandler).not.toHaveBeenCalled()
      expect(treeView.hasParent()).toBeFalsy()

  describe "when a directory's disclosure arrow is clicked", ->
    it "expands / collapses the associated directory", ->
      subdir = treeView.root.find('.entries > li:contains(dir1)').view()

      expect(subdir).not.toHaveClass('expanded')
      expect(subdir.find('.entries')).not.toExist()

      subdir.disclosureArrow.click()

      expect(subdir).toHaveClass('expanded')
      expect(subdir.find('.entries')).toExist()

      subdir.disclosureArrow.click()
      expect(subdir).not.toHaveClass('expanded')
      expect(subdir.find('.entries')).not.toExist()

    it "restores the expansion state of descendant directories", ->
      child = treeView.root.find('.entries > li:contains(dir1)').view()
      child.disclosureArrow.click()

      grandchild = child.find('.entries > li:contains(sub-dir1)').view()
      grandchild.disclosureArrow.click()

      treeView.root.disclosureArrow.click()
      expect(treeView.root.find('.entries')).not.toExist()
      treeView.root.disclosureArrow.click()

      # previously expanded descendants remain expanded
      expect(treeView.root.find('> .entries > li:contains(dir1) > .entries > li:contains(sub-dir1) > .entries').length).toBe 1

      # collapsed descendants remain collapsed
      expect(treeView.root.find('> .entries > li.contains(dir2) > .entries')).not.toExist()

    it "when collapsing a directory, removes change subscriptions from the collapsed directory and its descendants", ->
      child = treeView.root.entries.find('li:contains(dir1)').view()
      child.disclosureArrow.click()

      grandchild = child.entries.find('li:contains(sub-dir1)').view()
      grandchild.disclosureArrow.click()

      expect(treeView.root.directory.subscriptionCount()).toBe 1
      expect(child.directory.subscriptionCount()).toBe 1
      expect(grandchild.directory.subscriptionCount()).toBe 1

      treeView.root.disclosureArrow.click()

      expect(treeView.root.directory.subscriptionCount()).toBe 0
      expect(child.directory.subscriptionCount()).toBe 0
      expect(grandchild.directory.subscriptionCount()).toBe 0

  describe "when a file is single-clicked", ->
    it "selects the files and opens it in the active editor, without changing focus", ->
      expect(rootView.getActiveView()).toBeUndefined()

      sampleJs.trigger clickEvent(originalEvent: { detail: 1 })
      expect(sampleJs).toHaveClass 'selected'
      expect(rootView.getActiveView().getPath()).toBe require.resolve('fixtures/tree-view/tree-view.js')
      expect(rootView.getActiveView().isFocused).toBeFalsy()

      sampleTxt.trigger clickEvent(originalEvent: { detail: 1 })
      expect(sampleTxt).toHaveClass 'selected'
      expect(treeView.find('.selected').length).toBe 1
      expect(rootView.getActiveView().getPath()).toBe require.resolve('fixtures/tree-view/tree-view.txt')
      expect(rootView.getActiveView().isFocused).toBeFalsy()

  describe "when a file is double-clicked", ->
    it "selects the file and opens it in the active editor on the first click, then changes focus to the active editor on the second", ->
      sampleJs.trigger clickEvent(originalEvent: { detail: 1 })
      expect(sampleJs).toHaveClass 'selected'
      expect(rootView.getActiveView().getPath()).toBe require.resolve('fixtures/tree-view/tree-view.js')
      expect(rootView.getActiveView().isFocused).toBeFalsy()

      sampleJs.trigger clickEvent(originalEvent: { detail: 2 })
      expect(rootView.getActiveView().isFocused).toBeTruthy()

  describe "when a directory is single-clicked", ->
    it "is selected", ->
      subdir = treeView.root.find('.directory:first').view()
      subdir.trigger clickEvent(originalEvent: { detail: 1 })
      expect(subdir).toHaveClass 'selected'

  describe "when a directory is double-clicked", ->
    it "toggles the directory expansion state and does not change the focus to the editor", ->
      sampleJs.trigger clickEvent(originalEvent: { detail: 1 })
      subdir = treeView.root.find('.directory:first').view()
      subdir.trigger clickEvent(originalEvent: { detail: 1 })
      expect(subdir).toHaveClass 'selected'
      subdir.trigger clickEvent(originalEvent: { detail: 2 })
      expect(subdir).toHaveClass 'expanded'
      expect(rootView.getActiveView().isFocused).toBeFalsy()

  describe "when the active item changes on the active pane", ->
    describe "when the item has a path", ->
      it "selects the entry with that path in the tree view if it is visible", ->
        sampleJs.click()
        rootView.open(require.resolve('fixtures/tree-view/tree-view.txt'))

        expect(sampleTxt).toHaveClass 'selected'
        expect(treeView.find('.selected').length).toBe 1

      it "selects the path's parent dir if its entry is not visible", ->
        rootView.open('dir1/sub-dir1/sub-file1')
        dirView = treeView.root.find('.directory:contains(dir1)').view()
        expect(dirView).toHaveClass 'selected'

    describe "when the item has no path", ->
      it "deselects the previously selected entry", ->
        sampleJs.click()
        rootView.getActivePane().showItem($$ -> @div('hello'))
        expect(rootView.find('.selected')).not.toExist()

  describe "when a different editor becomes active", ->
    it "selects the file in that is open in that editor", ->
      sampleJs.click()
      leftEditor = rootView.getActiveView()
      rightEditor = leftEditor.splitRight()
      sampleTxt.click()

      expect(sampleTxt).toHaveClass('selected')
      leftEditor.focus()
      expect(sampleJs).toHaveClass('selected')

  describe "keyboard navigation", ->
    afterEach ->
      expect(treeView.find('.selected').length).toBeLessThan 2

    describe "core:move-down", ->
      describe "when a collapsed directory is selected", ->
        it "skips to the next directory", ->
          treeView.root.find('.directory:eq(0)').click()
          treeView.trigger 'core:move-down'
          expect(treeView.root.find('.directory:eq(1)')).toHaveClass 'selected'

      describe "when an expanded directory is selected", ->
        it "selects the first entry of the directory", ->
          subdir = treeView.root.find('.directory:eq(1)').view()
          subdir.expand()
          subdir.click()

          treeView.trigger 'core:move-down'

          expect(subdir.entries.find('.entry:first')).toHaveClass 'selected'

      describe "when the last entry of an expanded directory is selected", ->
        it "selects the entry after its parent directory", ->
          subdir1 = treeView.root.find('.directory:eq(1)').view()
          subdir1.expand()
          subdir1.entries.find('.entry:last').click()

          treeView.trigger 'core:move-down'

          expect(treeView.root.find('.entries > .entry:eq(2)')).toHaveClass 'selected'

      describe "when the last directory of another last directory is selected", ->
        [nested, nested2] = []

        beforeEach ->
          nested = treeView.root.find('.directory:eq(2)').view()
          expect(nested.find('.header').text()).toContain 'nested'
          nested.expand()
          nested2 = nested.entries.find('.entry:last').view()
          nested2.click()

        describe "when the directory is collapsed", ->
          it "selects the entry after its grandparent directory", ->
            treeView.trigger 'core:move-down'
            expect(nested.next()).toHaveClass 'selected'

        describe "when the directory is expanded", ->
          it "selects the entry after its grandparent directory", ->
            nested2.expand()
            nested2.find('.file').remove() # kill the .gitkeep file, which has to be there but screws the test
            treeView.trigger 'core:move-down'
            expect(nested.next()).toHaveClass 'selected'

      describe "when the last entry of the last directory is selected", ->
        it "does not change the selection", ->
          lastEntry = treeView.root.find('> .entries .entry:last')
          lastEntry.click()

          treeView.trigger 'core:move-down'

          expect(lastEntry).toHaveClass 'selected'

    describe "core:move-up", ->
      describe "when there is an expanded directory before the currently selected entry", ->
        it "selects the last entry in the expanded directory", ->
          lastDir = treeView.root.find('.directory:last').view()
          fileAfterDir = lastDir.next().view()
          lastDir.expand()
          fileAfterDir.click()

          treeView.trigger 'core:move-up'
          expect(lastDir.find('.entry:last')).toHaveClass 'selected'

      describe "when there is an entry before the currently selected entry", ->
        it "selects the previous entry", ->
          lastEntry = treeView.root.find('.entry:last')
          lastEntry.click()

          treeView.trigger 'core:move-up'

          expect(lastEntry.prev()).toHaveClass 'selected'

      describe "when there is no entry before the currently selected entry, but there is a parent directory", ->
        it "selects the parent directory", ->
          subdir = treeView.root.find('.directory:first').view()
          subdir.expand()
          subdir.find('> .entries > .entry:first').click()

          treeView.trigger 'core:move-up'

          expect(subdir).toHaveClass 'selected'

      describe "when there is no parent directory or previous entry", ->
        it "does not change the selection", ->
          treeView.root.click()
          treeView.trigger 'core:move-up'
          expect(treeView.root).toHaveClass 'selected'

    describe "core:move-to-top", ->
      it "scrolls to the top", ->
        treeView.height(100)
        treeView.attachToDom()
        $(element).view().expand() for element in treeView.find('.directory')
        expect(treeView.find(".tree-view").prop('scrollHeight')).toBeGreaterThan treeView.find(".tree-view").outerHeight()

        expect(treeView.scrollTop()).toBe 0

        entryCount = treeView.find(".entry").length
        _.times entryCount, -> treeView.moveDown()
        expect(treeView.scrollTop()).toBeGreaterThan 0

        treeView.trigger 'core:move-to-top'
        expect(treeView.scrollTop()).toBe 0

      it "selects the root entry", ->
        entryCount = treeView.find(".entry").length
        _.times entryCount, -> treeView.moveDown()

        expect(treeView.root).not.toHaveClass 'selected'
        treeView.trigger 'core:move-to-top'
        expect(treeView.root).toHaveClass 'selected'

    describe "core:move-to-bottom", ->
      it "scrolls to the bottom", ->
        treeView.height(100)
        treeView.attachToDom()
        $(element).view().expand() for element in treeView.find('.directory')
        expect(treeView.find(".tree-view").prop('scrollHeight')).toBeGreaterThan treeView.find(".tree-view").outerHeight()

        expect(treeView.scrollTop()).toBe 0
        treeView.trigger 'core:move-to-bottom'
        expect(treeView.scrollBottom()).toBe treeView.find(".tree-view").prop('scrollHeight')

      it "selects the last entry", ->
        expect(treeView.root).toHaveClass 'selected'
        treeView.trigger 'core:move-to-bottom'
        expect(treeView.root.find('.entry:last')).toHaveClass 'selected'

   describe "core:page-up", ->
      it "scrolls up a page", ->
        treeView.height(5)
        treeView.attachToDom()
        $(element).view().expand() for element in treeView.find('.directory')
        expect(treeView.find(".tree-view").prop('scrollHeight')).toBeGreaterThan treeView.find(".tree-view").outerHeight()

        expect(treeView.scrollTop()).toBe 0
        treeView.scrollToBottom()
        scrollTop = treeView.scrollTop()
        expect(scrollTop).toBeGreaterThan 0

        treeView.trigger 'core:page-up'
        expect(treeView.scrollTop()).toBe scrollTop - treeView.height()

    describe "core:page-down", ->
      it "scrolls down a page", ->
        treeView.height(5)
        treeView.attachToDom()
        $(element).view().expand() for element in treeView.find('.directory')
        expect(treeView.find(".tree-view").prop('scrollHeight')).toBeGreaterThan treeView.find(".tree-view").outerHeight()

        expect(treeView.scrollTop()).toBe 0
        treeView.trigger 'core:page-down'
        expect(treeView.scrollTop()).toBe treeView.height()

    describe "movement outside of viewable region", ->
      it "scrolls the tree view to the selected item", ->
        treeView.height(100)
        treeView.attachToDom()
        $(element).view().expand() for element in treeView.find('.directory')
        expect(treeView.find(".tree-view").prop('scrollHeight')).toBeGreaterThan treeView.find(".tree-view").outerHeight()

        treeView.moveDown()
        expect(treeView.scrollTop()).toBe 0

        entryCount = treeView.find(".entry").length
        _.times entryCount, -> treeView.moveDown()
        expect(treeView.scrollBottom()).toBe treeView.find(".tree-view").prop('scrollHeight')

        _.times entryCount, -> treeView.moveUp()
        expect(treeView.scrollTop()).toBe 0

    describe "tree-view:expand-directory", ->
      describe "when a directory entry is selected", ->
        it "expands the current directory", ->
          subdir = treeView.root.find('.directory:first')
          subdir.click()

          expect(subdir).not.toHaveClass 'expanded'
          treeView.trigger 'tree-view:expand-directory'
          expect(subdir).toHaveClass 'expanded'

      describe "when a file entry is selected", ->
        it "does nothing", ->
          treeView.root.find('.file').click()
          treeView.trigger 'tree-view:expand-directory'

    describe "tree-view:collapse-directory", ->
      subdir = null

      beforeEach ->
        subdir = treeView.root.find('> .entries > .directory').eq(0).view()
        subdir.expand()

      describe "when an expanded directory is selected", ->
        it "collapses the selected directory", ->
          expect(subdir).toHaveClass 'expanded'

          subdir.click()
          treeView.trigger 'tree-view:collapse-directory'

          expect(subdir).not.toHaveClass 'expanded'
          expect(treeView.root).toHaveClass 'expanded'

      describe "when a collapsed directory is selected", ->
        it "collapses and selects the selected directory's parent directory", ->
          subdir.find('.directory').click()
          treeView.trigger 'tree-view:collapse-directory'

          expect(subdir).not.toHaveClass 'expanded'
          expect(subdir).toHaveClass 'selected'
          expect(treeView.root).toHaveClass 'expanded'

      describe "when collapsed root directory is selected", ->
        it "does not raise an error", ->
          treeView.root.collapse()
          treeView.selectEntry(treeView.root)

          treeView.trigger 'tree-view:collapse-directory'

      describe "when a file is selected", ->
        it "collapses and selects the selected file's parent directory", ->
          subdir.find('.file').click()
          treeView.trigger 'tree-view:collapse-directory'

          expect(subdir).not.toHaveClass 'expanded'
          expect(subdir).toHaveClass 'selected'
          expect(treeView.root).toHaveClass 'expanded'

    describe "tree-view:open-selected-entry", ->
      describe "when a file is selected", ->
        it "opens the file in the editor and focuses it", ->
          treeView.root.find('.file:contains(tree-view.js)').click()
          treeView.root.trigger 'tree-view:open-selected-entry'
          expect(rootView.getActiveView().getPath()).toBe require.resolve('fixtures/tree-view/tree-view.js')
          expect(rootView.getActiveView().isFocused).toBeTruthy()

      describe "when a directory is selected", ->
        it "expands or collapses the directory", ->
          subdir = treeView.root.find('.directory').first()
          subdir.click()

          expect(subdir).not.toHaveClass 'expanded'
          treeView.root.trigger 'tree-view:open-selected-entry'
          expect(subdir).toHaveClass 'expanded'
          treeView.root.trigger 'tree-view:open-selected-entry'
          expect(subdir).not.toHaveClass 'expanded'

      describe "when nothing is selected", ->
        it "does nothing", ->
          treeView.root.trigger 'tree-view:open-selected-entry'
          expect(rootView.getActiveView()).toBeUndefined()

  describe "file modification", ->
    [dirView, fileView, rootDirPath, dirPath, filePath] = []

    beforeEach ->
      rootView.deactivate()

      rootDirPath = "/tmp/atom-tests"
      fs.remove(rootDirPath) if fs.exists(rootDirPath)

      dirPath = fs.join(rootDirPath, "test-dir")
      filePath = fs.join(dirPath, "test-file.txt")
      fs.makeDirectory(rootDirPath)
      fs.makeDirectory(dirPath)
      fs.write(filePath, "doesn't matter")

      project.setPath(rootDirPath)
      window.rootView = new RootView(rootDirPath)
      window.loadPackage('tree-view')
      rootView.trigger 'tree-view:toggle'
      treeView = rootView.find(".tree-view").view()
      dirView = treeView.root.entries.find('.directory:contains(test-dir)').view()
      dirView.expand()
      fileView = treeView.find('.file:contains(test-file.txt)').view()

    afterEach ->
      fs.remove(rootDirPath) if fs.exists(rootDirPath)

    describe "tree-view:add", ->
      addDialog = null

      beforeEach ->
        fileView.click()
        treeView.trigger "tree-view:add"
        addDialog = rootView.find(".tree-view-dialog").view()

      describe "when a file is selected", ->
        it "opens an add dialog with the file's current directory path populated", ->
          expect(addDialog).toExist()
          expect(addDialog.prompt.text()).toBeTruthy()
          expect(project.relativize(dirPath)).toMatch(/[^\/]$/)
          expect(addDialog.miniEditor.getText()).toBe(project.relativize(dirPath) + "/")
          expect(addDialog.miniEditor.getCursorBufferPosition().column).toBe addDialog.miniEditor.getText().length
          expect(addDialog.miniEditor.isFocused).toBeTruthy()

        describe "when parent directory of the selected file changes", ->
          it "active file is still shown as selected in the tree view", ->
            directoryChangeHandler = jasmine.createSpy("directory-change")
            dirView.on "tree-view:directory-modified", directoryChangeHandler

            dirView.directory.trigger 'contents-changed'
            expect(directoryChangeHandler).toHaveBeenCalled()
            expect(treeView.find('.selected').text()).toBe fs.base(filePath)

        describe "when the path without a trailing '/' is changed and confirmed", ->
          describe "when no file exists at that location", ->
            it "add a file, closes the dialog and selects the file in the tree-view", ->
              newPath = fs.join(dirPath, "new-test-file.txt")
              addDialog.miniEditor.insertText(fs.base(newPath))
              addDialog.trigger 'core:confirm'
              expect(fs.exists(newPath)).toBeTruthy()
              expect(fs.isFile(newPath)).toBeTruthy()
              expect(addDialog.parent()).not.toExist()
              expect(rootView.getActiveView().getPath()).toBe newPath

              waitsFor "tree view to be updated", ->
                dirView.entries.find("> .file").length > 1

              runs ->
                expect(treeView.find('.selected').text()).toBe fs.base(newPath)

          describe "when a file already exists at that location", ->
            it "shows an error message and does not close the dialog", ->
              newPath = fs.join(dirPath, "new-test-file.txt")
              fs.write(newPath, '')
              addDialog.miniEditor.insertText(fs.base(newPath))
              addDialog.trigger 'core:confirm'

              expect(addDialog.prompt.text()).toContain 'Error'
              expect(addDialog.prompt.text()).toContain 'already exists'
              expect(addDialog).toHaveClass('error')
              expect(addDialog.hasParent()).toBeTruthy()

        describe "when the path with a trailing '/' is changed and confirmed", ->
          describe "when no file or directory exists at the given path", ->
            it "adds a directory and closes the dialog", ->
              treeView.attachToDom()
              newPath = fs.join(dirPath, "new/dir")
              addDialog.miniEditor.insertText("new/dir/")
              addDialog.trigger 'core:confirm'
              expect(fs.exists(newPath)).toBeTruthy()
              expect(fs.isDirectory(newPath)).toBeTruthy()
              expect(addDialog.parent()).not.toExist()
              expect(rootView.getActiveView().getPath()).not.toBe newPath
              expect(treeView.find(".tree-view")).toMatchSelector(':focus')
              expect(rootView.getActiveView().isFocused).toBeFalsy()
              expect(dirView.find('.directory.selected:contains(new)').length).toBe(1)

            it "selects the created directory", ->
              treeView.attachToDom()
              newPath = fs.join(dirPath, "new2/")
              addDialog.miniEditor.insertText("new2/")
              addDialog.trigger 'core:confirm'
              expect(fs.exists(newPath)).toBeTruthy()
              expect(fs.isDirectory(newPath)).toBeTruthy()
              expect(addDialog.parent()).not.toExist()
              expect(rootView.getActiveView().getPath()).not.toBe newPath
              expect(treeView.find(".tree-view")).toMatchSelector(':focus')
              expect(rootView.getActiveView().isFocused).toBeFalsy()
              expect(dirView.find('.directory.selected:contains(new2)').length).toBe(1)

          describe "when a file or directory already exists at the given path", ->
            it "shows an error message and does not close the dialog", ->
              newPath = fs.join(dirPath, "new-dir")
              fs.makeDirectory(newPath)
              addDialog.miniEditor.insertText("new-dir/")
              addDialog.trigger 'core:confirm'

              expect(addDialog.prompt.text()).toContain 'Error'
              expect(addDialog.prompt.text()).toContain 'already exists'
              expect(addDialog).toHaveClass('error')
              expect(addDialog.hasParent()).toBeTruthy()

        describe "when 'core:cancel' is triggered on the add dialog", ->
          it "removes the dialog and focuses the tree view", ->
            treeView.attachToDom()
            addDialog.trigger 'core:cancel'
            expect(addDialog.parent()).not.toExist()
            expect(treeView.find(".tree-view")).toMatchSelector(':focus')

        describe "when the add dialog's editor loses focus", ->
          it "removes the dialog and focuses root view", ->
            rootView.attachToDom()
            rootView.focus()
            expect(addDialog.parent()).not.toExist()
            expect(rootView.getActiveView().isFocused).toBeTruthy()

      describe "when a directory is selected", ->
        it "opens an add dialog with the directory's path populated", ->
          addDialog.cancel()
          dirView.click()
          treeView.trigger "tree-view:add"
          addDialog = rootView.find(".tree-view-dialog").view()

          expect(addDialog).toExist()
          expect(addDialog.prompt.text()).toBeTruthy()
          expect(project.relativize(dirPath)).toMatch(/[^\/]$/)
          expect(addDialog.miniEditor.getText()).toBe(project.relativize(dirPath) + "/")
          expect(addDialog.miniEditor.getCursorBufferPosition().column).toBe addDialog.miniEditor.getText().length
          expect(addDialog.miniEditor.isFocused).toBeTruthy()

      describe "when the root directory is selected", ->
        it "opens an add dialog with no path populated", ->
          addDialog.cancel()
          treeView.root.click()
          treeView.trigger "tree-view:add"
          addDialog = rootView.find(".tree-view-dialog").view()

          expect(addDialog.miniEditor.getText().length).toBe 0

      describe "when there is no entry selected", ->
        it "opens an add dialog with no path populated", ->
          addDialog.cancel()
          treeView.root.click()
          treeView.root.removeClass('selected')
          expect(treeView.selectedEntry()).toBeUndefined()
          treeView.trigger "tree-view:add"
          addDialog = rootView.find(".tree-view-dialog").view()

          expect(addDialog.miniEditor.getText().length).toBe 0

    describe "tree-view:move", ->
      describe "when a file is selected", ->
        moveDialog = null

        beforeEach ->
          fileView.click()
          treeView.trigger "tree-view:move"
          moveDialog = rootView.find(".tree-view-dialog").view()

        afterEach ->
          waits 50 # The move specs cause too many false positives because of their async nature, so wait a little bit before we cleanup

        it "opens a move dialog with the file's current path (excluding extension) populated", ->
          extension = fs.extension(filePath)
          fileNameWithoutExtension = fs.base(filePath, extension)
          expect(moveDialog).toExist()
          expect(moveDialog.prompt.text()).toBe "Enter the new path for the file."
          expect(moveDialog.miniEditor.getText()).toBe(project.relativize(filePath))
          expect(moveDialog.miniEditor.getSelectedText()).toBe fs.base(fileNameWithoutExtension)
          expect(moveDialog.miniEditor.isFocused).toBeTruthy()

        describe "when the path is changed and confirmed", ->
          describe "when all the directories along the new path exist", ->
            it "moves the file, updates the tree view, and closes the dialog", ->
              newPath = fs.join(rootDirPath, 'renamed-test-file.txt')
              moveDialog.miniEditor.setText(newPath)

              moveDialog.trigger 'core:confirm'

              expect(fs.exists(newPath)).toBeTruthy()
              expect(fs.exists(filePath)).toBeFalsy()
              expect(moveDialog.parent()).not.toExist()

              waitsFor "tree view to update", ->
                treeView.root.find('> .entries > .file:contains(renamed-test-file.txt)').length > 0

              runs ->
                dirView = treeView.root.entries.find('.directory:contains(test-dir)').view()
                dirView.expand()
                expect(dirView.entries.children().length).toBe 0

          describe "when the directories along the new path don't exist", ->
            it "creates the target directory before moving the file", ->
              newPath = fs.join(rootDirPath, 'new/directory', 'renamed-test-file.txt')
              moveDialog.miniEditor.setText(newPath)

              moveDialog.trigger 'core:confirm'

              waitsFor "tree view to update", ->
                treeView.root.find('> .entries > .directory:contains(new)').length > 0

              runs ->
                expect(fs.exists(newPath)).toBeTruthy()
                expect(fs.exists(filePath)).toBeFalsy()

          describe "when a file or directory already exists at the target path", ->
            it "shows an error message and does not close the dialog", ->
              runs ->
                fs.write(fs.join(rootDirPath, 'target.txt'), '')
                newPath = fs.join(rootDirPath, 'target.txt')
                moveDialog.miniEditor.setText(newPath)

                moveDialog.trigger 'core:confirm'

                expect(moveDialog.prompt.text()).toContain 'Error'
                expect(moveDialog.prompt.text()).toContain 'already exists'
                expect(moveDialog).toHaveClass('error')
                expect(moveDialog.hasParent()).toBeTruthy()

        describe "when 'core:cancel' is triggered on the move dialog", ->
          it "removes the dialog and focuses the tree view", ->
            treeView.attachToDom()
            moveDialog.trigger 'core:cancel'
            expect(moveDialog.parent()).not.toExist()
            expect(treeView.find(".tree-view")).toMatchSelector(':focus')

        describe "when the move dialog's editor loses focus", ->
          it "removes the dialog and focuses root view", ->
            rootView.attachToDom()
            rootView.focus()
            expect(moveDialog.parent()).not.toExist()
            expect(rootView.getActiveView().isFocused).toBeTruthy()

      describe "when a file is selected that's name starts with a '.'", ->
        [dotFilePath, dotFileView, moveDialog] = []

        beforeEach ->
          dotFilePath = fs.join(dirPath, ".dotfile")
          fs.write(dotFilePath, "dot")
          dirView.collapse()
          dirView.expand()
          dotFileView = treeView.find('.file:contains(.dotfile)').view()
          dotFileView.click()
          treeView.trigger "tree-view:move"
          moveDialog = rootView.find(".tree-view-dialog").view()

        it "selects the entire file name", ->
          expect(moveDialog).toExist()
          expect(moveDialog.miniEditor.getText()).toBe(project.relativize(dotFilePath))
          expect(moveDialog.miniEditor.getSelectedText()).toBe '.dotfile'

      describe "when the project is selected", ->
        it "doesn't display the move dialog", ->
          treeView.root.click()
          treeView.trigger "tree-view:move"
          expect(rootView.find(".tree-view-dialog").view()).not.toExist()

    describe "tree-view:remove", ->
      it "shows the native alert dialog", ->
        fileView.click()
        spyOn(atom, 'confirm')
        treeView.trigger 'tree-view:remove'
        expect(atom.confirm).toHaveBeenCalled()

  describe "file system events", ->
    temporaryFilePath = null

    beforeEach ->
      temporaryFilePath = fs.join(require.resolve('fixtures/tree-view'), 'temporary')
      if fs.exists(temporaryFilePath)
        fs.remove(temporaryFilePath)
        waits(20)

    afterEach ->
      fs.remove(temporaryFilePath) if fs.exists(temporaryFilePath)

    describe "when a file is added or removed in an expanded directory", ->
      it "updates the directory view to display the directory's new contents", ->
        entriesCountBefore = null

        runs ->
          expect(fs.exists(temporaryFilePath)).toBeFalsy()
          entriesCountBefore = treeView.root.entries.find('.entry').length
          fs.write temporaryFilePath, 'hi'

        waitsFor "directory view contens to refresh", ->
          treeView.root.entries.find('.entry').length == entriesCountBefore + 1

        runs ->
          expect(treeView.root.entries.find('.entry').length).toBe entriesCountBefore + 1
          expect(treeView.root.entries.find('.file:contains(temporary)')).toExist()
          fs.remove(temporaryFilePath)

        waitsFor "directory view contens to refresh", ->
          treeView.root.entries.find('.entry').length == entriesCountBefore

  describe "when config.core.hideGitIgnoredFiles is changed", ->
    [ignoreFile] = []

    beforeEach ->
      ignoreFile = fs.join(require.resolve('fixtures/tree-view'), '.gitignore')
      fs.write(ignoreFile, 'tree-view.js')
      config.set "core.hideGitIgnoredFiles", false

    afterEach ->
      fs.remove(ignoreFile) if fs.exists(ignoreFile)

    it "hides git-ignored files if the option is set, but otherwise shows them", ->
      expect(treeView.find('.file:contains(tree-view.js)').length).toBe 1

      config.set("core.hideGitIgnoredFiles", true)

      expect(treeView.find('.file:contains(tree-view.js)').length).toBe 0

      config.set("core.hideGitIgnoredFiles", false)

      expect(treeView.find('.file:contains(tree-view.js)').length).toBe 1

  describe "Git status decorations", ->
    [ignoreFile, newFile, modifiedFile, originalFileContent] = []

    beforeEach ->
      config.set "core.hideGitIgnoredFiles", false
      ignoreFile = fs.join(require.resolve('fixtures/tree-view'), '.gitignore')
      fs.write(ignoreFile, 'tree-view.js')
      git.getPathStatus(ignoreFile)

      newFile = fs.join(require.resolve('fixtures/tree-view/dir2'), 'new2')
      fs.write(newFile, '')
      git.getPathStatus(newFile)

      modifiedFile = fs.join(require.resolve('fixtures/tree-view/dir1'), 'file1')
      originalFileContent = fs.read(modifiedFile)
      fs.write modifiedFile, 'ch ch changes'
      git.getPathStatus(modifiedFile)

      treeView.updateRoot()
      treeView.root.entries.find('.directory:contains(dir1)').view().expand()
      treeView.root.entries.find('.directory:contains(dir2)').view().expand()

    afterEach ->
      fs.remove(ignoreFile) if fs.exists(ignoreFile)
      fs.remove(newFile) if fs.exists(newFile)
      fs.write modifiedFile, originalFileContent

    describe "when a file is modified", ->
      it "adds a custom style", ->
        expect(treeView.find('.file:contains(file1)')).toHaveClass 'modified'

    describe "when a directory if modified", ->
      it "adds a custom style", ->
        expect(treeView.find('.directory:contains(dir1)')).toHaveClass 'modified'

    describe "when a file is new", ->
      it "adds a custom style", ->
        expect(treeView.find('.file:contains(.gitignore)')).toHaveClass 'new'

    describe "when a directory is new", ->
      it "adds a custom style", ->
        expect(treeView.find('.directory:contains(dir2)')).toHaveClass 'new'

    describe "when a file is ignored", ->
      it "adds a custom style", ->
        expect(treeView.find('.file:contains(tree-view.js)')).toHaveClass 'ignored'<|MERGE_RESOLUTION|>--- conflicted
+++ resolved
@@ -1,10 +1,6 @@
 $ = require 'jquery'
-<<<<<<< HEAD
+{$$} = require 'space-pen'
 _ = nodeRequire 'underscore'
-=======
-{$$} = require 'space-pen'
-_ = require 'underscore'
->>>>>>> 214209d2
 TreeView = require 'tree-view/lib/tree-view'
 RootView = require 'root-view'
 Directory = require 'directory'
