fs = require 'fs'
$ = require 'jquery'
ChildProcess = require 'child-process'
{less} = require 'less'
require 'jquery-extensions'
require 'underscore-extensions'
require 'space-pen-extensions'

deserializers = {}
deferredDeserializers = {}

# This method is called in any window needing a general environment, including specs
window.setUpEnvironment = ->
  Config = require 'config'
  Syntax = require 'syntax'
  Pasteboard = require 'pasteboard'
  Keymap = require 'keymap'

  window.rootViewParentSelector = 'body'
  window.platform = $native.getPlatform()
  window.config = new Config
  window.syntax = new Syntax
  window.pasteboard = new Pasteboard
  window.keymap = new Keymap()
  $(document).on 'keydown', keymap.handleKeyEvent
  keymap.bindDefaultKeys()

<<<<<<< HEAD
  requireStylesheet 'reset.css'
  requireStylesheet 'atom.css'
  requireStylesheet 'tabs.css'
  requireStylesheet 'tree-view.css'
  requireStylesheet 'status-bar.css'
  requireStylesheet 'command-panel.css'
  requireStylesheet 'fuzzy-finder.css'
  requireStylesheet 'overlay.css'
  requireStylesheet 'popover-list.css'
  requireStylesheet 'notification.css'
  requireStylesheet 'markdown.css'
  requireStylesheet 'terminal.css'
=======
  requireStylesheet 'reset.less'
  requireStylesheet 'atom.less'
  requireStylesheet 'tabs.less'
  requireStylesheet 'tree-view.less'
  requireStylesheet 'status-bar.less'
  requireStylesheet 'command-panel.less'
  requireStylesheet 'fuzzy-finder.less'
  requireStylesheet 'overlay.less'
  requireStylesheet 'popover-list.less'
  requireStylesheet 'notification.less'
  requireStylesheet 'markdown.less'
>>>>>>> 3ec74f32

  if nativeStylesheetPath = require.resolve("#{platform}.css")
    requireStylesheet(nativeStylesheetPath)

# This method is only called when opening a real application window
window.startup = ->
  if fs.isDirectory('/opt/boxen')
    installAtomCommand('/opt/boxen/bin/atom')
  else if fs.isDirectory('/opt/github')
    installAtomCommand('/opt/github/bin/atom')
  else if fs.isDirectory('/usr/local')
    installAtomCommand('/usr/local/bin/atom')
  else
    console.warn "Failed to install `atom` binary"

  handleWindowEvents()
  config.load()
  atom.loadTextPackage()
  keymap.loadBundledKeymaps()
  atom.loadThemes()
  atom.loadPackages()
  buildProjectAndRootView()
  atom.activatePackages()
  keymap.loadUserKeymaps()
  atom.requireUserInitScript()
  $(window).on 'beforeunload', -> shutdown(); false
  $(window).focus()

window.shutdown = ->
  return if not project and not rootView
  atom.setWindowState('pathToOpen', project.getPath())
  atom.setRootViewStateForPath project.getPath(),
    project: project.serialize()
    rootView: rootView.serialize()
  rootView.deactivate()
  project.destroy()
  git?.destroy()
  $(window).off('focus blur before')
  window.rootView = null
  window.project = null
  window.git = null

window.installAtomCommand = (commandPath) ->
  return if fs.exists(commandPath)

  bundledCommandPath = fs.resolve(window.resourcePath, 'atom.sh')
  if bundledCommandPath?
    fs.write(commandPath, fs.read(bundledCommandPath))
    ChildProcess.exec("chmod u+x '#{commandPath}'")

window.handleWindowEvents = ->
  $(window).command 'window:toggle-full-screen', => atom.toggleFullScreen()
  $(window).on 'focus', -> $("body").removeClass('is-blurred')
  $(window).on 'blur',  -> $("body").addClass('is-blurred')
  $(window).command 'window:close', => confirmClose()

window.buildProjectAndRootView = ->
  RootView = require 'root-view'
  Project = require 'project'
  Git = require 'git'

  pathToOpen = atom.getPathToOpen()
  windowState = atom.getRootViewStateForPath(pathToOpen) ? {}
  window.project = deserialize(windowState.project) ? new Project(pathToOpen)
  window.rootView = deserialize(windowState.rootView) ? new RootView

  if !windowState.rootView and (!pathToOpen or fs.isFile(pathToOpen))
    rootView.open(pathToOpen)

  $(rootViewParentSelector).append(rootView)

  window.git = Git.open(project.getPath())
  project.on 'path-changed', ->
    window.git?.destroy()
    window.git = Git.open(project.getPath())

window.stylesheetElementForId = (id) ->
  $("head style[id='#{id}']")

window.requireStylesheet = (path) ->
  if fullPath = require.resolve(path)
    content = window.loadStylesheet(fullPath)
    window.applyStylesheet(fullPath, content)
  else
    console.log "bad", path
    throw new Error("Could not find a file at path '#{path}'")

window.loadStylesheet = (path) ->
  content = fs.read(path)
  if fs.extension(path) == '.less'
    (new less.Parser).parse content, (e, tree) ->
      throw new Error(e.message, file, e.line) if e
      content = tree.toCSS()

  content

window.removeStylesheet = (path) ->
  unless fullPath = require.resolve(path)
    throw new Error("Could not find a file at path '#{path}'")
  window.stylesheetElementForId(fullPath).remove()

window.applyStylesheet = (id, text, ttype = 'bundled') ->
  unless window.stylesheetElementForId(id).length
    if $("head style.#{ttype}").length
      $("head style.#{ttype}:last").after "<style class='#{ttype}' id='#{id}'>#{text}</style>"
    else
      $("head").append "<style class='#{ttype}' id='#{id}'>#{text}</style>"

window.reload = ->
  if rootView?.getModifiedBuffers().length > 0
    atom.confirm(
      "There are unsaved buffers, reload anyway?",
      "You will lose all unsaved changes if you reload",
      "Reload", (-> $native.reload()),
      "Cancel"
    )
  else
    $native.reload()

window.onerror = ->
  atom.showDevTools()

window.registerDeserializers = (args...) ->
  registerDeserializer(arg) for arg in args

window.registerDeserializer = (klass) ->
  deserializers[klass.name] = klass

window.registerDeferredDeserializer = (name, fn) ->
  deferredDeserializers[name] = fn

window.unregisterDeserializer = (klass) ->
  delete deserializers[klass.name]

window.deserialize = (state) ->
  if deserializer = getDeserializer(state)
    return if deserializer.version? and deserializer.version isnt state.version
    deserializer.deserialize(state)

window.getDeserializer = (state) ->
  name = state?.deserializer
  if deferredDeserializers[name]
    deferredDeserializers[name]()
    delete deferredDeserializers[name]
  deserializers[name]

window.measure = (description, fn) ->
  start = new Date().getTime()
  value = fn()
  result = new Date().getTime() - start
  console.log description, result
  value


confirmClose = ->
  rootView.confirmClose().done -> window.close()<|MERGE_RESOLUTION|>--- conflicted
+++ resolved
@@ -25,20 +25,6 @@
   $(document).on 'keydown', keymap.handleKeyEvent
   keymap.bindDefaultKeys()
 
-<<<<<<< HEAD
-  requireStylesheet 'reset.css'
-  requireStylesheet 'atom.css'
-  requireStylesheet 'tabs.css'
-  requireStylesheet 'tree-view.css'
-  requireStylesheet 'status-bar.css'
-  requireStylesheet 'command-panel.css'
-  requireStylesheet 'fuzzy-finder.css'
-  requireStylesheet 'overlay.css'
-  requireStylesheet 'popover-list.css'
-  requireStylesheet 'notification.css'
-  requireStylesheet 'markdown.css'
-  requireStylesheet 'terminal.css'
-=======
   requireStylesheet 'reset.less'
   requireStylesheet 'atom.less'
   requireStylesheet 'tabs.less'
@@ -50,7 +36,7 @@
   requireStylesheet 'popover-list.less'
   requireStylesheet 'notification.less'
   requireStylesheet 'markdown.less'
->>>>>>> 3ec74f32
+  requireStylesheet 'terminal.less'
 
   if nativeStylesheetPath = require.resolve("#{platform}.css")
     requireStylesheet(nativeStylesheetPath)
