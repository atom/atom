_ = require 'underscore'
{View, $$} = require 'space-pen'
Git = require 'git'

module.exports =
class StatusBar extends View
  @activate: (rootView) ->
    requireStylesheet 'status-bar.css'

    for editor in rootView.getEditors()
      @appendToEditorPane(rootView, editor) if rootView.parents('html').length

    rootView.on 'editor-open', (e, editor) =>
      @appendToEditorPane(rootView, editor)

  @appendToEditorPane: (rootView, editor) ->
    if pane = editor.pane()
      pane.append(new StatusBar(rootView, editor))

  @content: ->
    @div class: 'status-bar', =>
      @div class: 'file-info', =>
        @span class: 'octicons git-status', outlet: 'gitStatusIcon'
        @span class: 'current-path', outlet: 'currentPath'
        @span class: 'buffer-modified', outlet: 'bufferModified'
      @div class: 'cursor-position', =>
        @span outlet: 'branchArea', =>
          @span '\uf020', class: 'octicons'
          @span class: 'branch-label', outlet: 'branchLabel'
        @span outlet: 'cursorPosition'

  initialize: (@rootView, @editor) ->
    @updatePathText()
    @editor.on 'editor-path-change', =>
      @subscribeToBuffer()
      @updatePathText()

    @updateCursorPositionText()
    @editor.on 'cursor-move', => _.delay (=> @updateCursorPositionText()), 50

    @subscribeToBuffer()

  subscribeToBuffer: ->
    @buffer?.off '.status-bar'
    @buffer = @editor.getBuffer()
<<<<<<< HEAD
    @buffer.on 'change.status-bar', => _.defer => @updateBufferModifiedText()
    @buffer.on 'after-save.status-bar', => _.defer => @updateStatusBar()
    @updateStatusBar()

  updateStatusBar: ->
    @updateBranchText()
=======
    @buffer.on 'change.status-bar', => _.delay (=> @updateBufferModifiedText()), 50
    @buffer.on 'after-save.status-bar', => _.delay (=> @updateBufferModifiedText()), 50
>>>>>>> 05d4e419
    @updateBufferModifiedText()
    @updateStatusText()

  updateBufferModifiedText: ->
    if @buffer.isModified()
      @bufferModified.text('*')
    else
      @bufferModified.text('')

  updateBranchText: ->
    if path = @editor.getPath()
      @head = new Git(path).getShortHead()
    else
      @head = ''

    @branchLabel.text(@head)
    if @head
      @branchArea.show()
    else
      @branchArea.hide()

  updateStatusText: ->
    @gitStatusIcon.empty().hide()
    path = @editor.getPath()
    return unless path

    git = new Git(path)
    if git.isPathModified(path)
      @gitStatusIcon.append $$ -> @span '\uf26d', class: 'modified-status-icon'
      @gitStatusIcon.show()
    else if git.isPathNew(path)
      @gitStatusIcon.append $$ -> @span '\uf26b', class: 'new-status-icon'
      @gitStatusIcon.show()

  updatePathText: ->
    if path = @editor.getPath()
      @currentPath.text(@rootView.project.relativize(path))
    else
      @currentPath.text('untitled')

  updateCursorPositionText: ->
    { row, column } = @editor.getCursorBufferPosition()
    @cursorPosition.text("#{row + 1},#{column + 1}")<|MERGE_RESOLUTION|>--- conflicted
+++ resolved
@@ -43,17 +43,12 @@
   subscribeToBuffer: ->
     @buffer?.off '.status-bar'
     @buffer = @editor.getBuffer()
-<<<<<<< HEAD
-    @buffer.on 'change.status-bar', => _.defer => @updateBufferModifiedText()
-    @buffer.on 'after-save.status-bar', => _.defer => @updateStatusBar()
+    @buffer.on 'change.status-bar', => _.delay (=> @updateBufferModifiedText()), 50
+    @buffer.on 'after-save.status-bar', => _.delay (=> @updateStatusBar()), 50
     @updateStatusBar()
 
   updateStatusBar: ->
     @updateBranchText()
-=======
-    @buffer.on 'change.status-bar', => _.delay (=> @updateBufferModifiedText()), 50
-    @buffer.on 'after-save.status-bar', => _.delay (=> @updateBufferModifiedText()), 50
->>>>>>> 05d4e419
     @updateBufferModifiedText()
     @updateStatusText()
 
