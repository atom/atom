$ = require 'jquery'
{$$} = require 'space-pen'
fs = require 'fs'
_ = require 'underscore'

{View} = require 'space-pen'
Buffer = require 'buffer'
Editor = require 'editor'
Project = require 'project'
Pane = require 'pane'
PaneColumn = require 'pane-column'
PaneRow = require 'pane-row'
PaneContainer = require 'pane-container'
EditSession = require 'edit-session'

module.exports =
class RootView extends View
  registerDeserializers(this, Pane, PaneRow, PaneColumn, Editor)

  @version: 1

  @configDefaults:
    ignoredNames: [".git", ".svn", ".DS_Store"]
    disabledPackages: []

  @content: ({panes}={}) ->
    @div id: 'root-view', =>
      @div id: 'horizontal', outlet: 'horizontal', =>
        @div id: 'vertical', outlet: 'vertical', =>
          @subview 'panes', panes ? new PaneContainer

  @deserialize: ({ panes, packages, projectPath }) ->
    atom.atomPackageStates = packages ? {}
    panes = deserialize(panes) if panes?.deserializer is 'PaneContainer'
    new RootView({panes})

  initialize: ->
    @command 'toggle-dev-tools', => atom.toggleDevTools()
    @on 'focus', (e) => @handleFocus(e)
    @subscribe $(window), 'focus', (e) =>
      @handleFocus(e) if document.activeElement is document.body

    project.on 'path-changed', => @updateTitle()
    @on 'pane:became-active', => @updateTitle()
    @on 'pane:active-item-changed', '.active.pane', => @updateTitle()
    @on 'pane:removed', => @updateTitle() unless @getActivePane()
    @on 'pane:active-item-title-changed', '.active.pane', => @updateTitle()

    @command 'window:increase-font-size', =>
      config.set("editor.fontSize", config.get("editor.fontSize") + 1)

    @command 'window:decrease-font-size', =>
      fontSize = config.get "editor.fontSize"
      config.set("editor.fontSize", fontSize - 1) if fontSize > 1

    @command 'window:focus-next-pane', => @focusNextPane()
    @command 'window:focus-previous-pane', => @focusPreviousPane()
    @command 'window:save-all', => @saveAll()
    @command 'window:toggle-invisibles', =>
      config.set("editor.showInvisibles", !config.get("editor.showInvisibles"))
    @command 'window:toggle-ignored-files', =>
      config.set("core.hideGitIgnoredFiles", not config.core.hideGitIgnoredFiles)

    @command 'window:toggle-auto-indent', =>
      config.set("editor.autoIndent", !config.get("editor.autoIndent"))

    @command 'window:toggle-auto-indent-on-paste', =>
      config.set("editor.autoIndentOnPaste", !config.get("editor.autoIndentOnPaste"))

    @command 'pane:reopen-closed-item', =>
      @panes.reopenItem()

  serialize: ->
    version: RootView.version
    deserializer: 'RootView'
    panes: @panes.serialize()
    packages: atom.serializeAtomPackages()

  confirmClose: ->
    @panes.confirmClose()

  handleFocus: (e) ->
    if @getActivePane()
      @getActivePane().focus()
      false
    else
      @setTitle(null)
      focusableChild = this.find("[tabindex=-1]:visible:first")
      if focusableChild.length
        focusableChild.focus()
        false
      else
        true

  afterAttach: (onDom) ->
    @focus() if onDom

  deactivate: ->
    atom.deactivateAtomPackages()
    @remove()

  open: (path, options = {}) ->
    changeFocus = options.changeFocus ? true
    path = project.resolve(path) if path?
    if activePane = @getActivePane()
      if editSession = activePane.itemForUri(path)
        activePane.showItem(editSession)
      else
        editSession = project.buildEditSession(path)
        activePane.showItem(editSession)
    else
      editSession = project.buildEditSession(path)
      activePane = new Pane(editSession)
      @panes.append(activePane)

    activePane.focus() if changeFocus
    editSession

  updateTitle: ->
    if projectPath = project.getPath()
      if item = @getActivePaneItem()
        @setTitle("#{item.getTitle?() ? 'untitled'} - #{projectPath}")
      else
        @setTitle(projectPath)
    else
      @setTitle('untitled')

  setTitle: (title) ->
    document.title = title

  getEditors: ->
    @panes.find('.pane > .item-views > .editor').map(-> $(this).view()).toArray()

  getModifiedBuffers: ->
    modifiedBuffers = []
    for pane in @getPanes()
      for item in pane.getItems() when item instanceof EditSession
        modifiedBuffers.push item.buffer if item.buffer.isModified()
    modifiedBuffers

  getOpenBufferPaths: ->
    _.uniq(_.flatten(@getEditors().map (editor) -> editor.getOpenBufferPaths()))

  getActivePane: ->
    @panes.getActivePane()

  getActivePaneItem: ->
    @panes.getActivePaneItem()

  getActiveView: ->
    @panes.getActiveView()

<<<<<<< HEAD
  focusPreviousPane: ->
    panes = @panes.find('.pane')
    currentIndex = panes.toArray().indexOf(@getFocusedPane()[0])
    previousIndex = (currentIndex - 1) % panes.length
    panes.eq(previousIndex).view().wrappedView.focus()

  getFocusedPane: ->
    @panes.find('.pane:has(:focus)')

  setRootPane: (pane) ->
    @panes.empty()
    @panes.append(pane)
    @adjustPaneDimensions()

  adjustPaneDimensions: ->
    rootPane = @panes.children().first().view()
    rootPane?.css(width: '100%', height: '100%', top: 0, left: 0)
    rootPane?.adjustDimensions()
=======
  focusNextPane: -> @panes.focusNextPane()
  getFocusedPane: -> @panes.getFocusedPane()
>>>>>>> 44f53e5e

  remove: ->
    editor.remove() for editor in @getEditors()
    project.destroy()
    super

  saveAll: ->
    @panes.saveAll()

  eachPane: (callback) ->
    @panes.eachPane(callback)

  getPanes: ->
    @panes.getPanes()

  indexOfPane: (pane) ->
    @panes.indexOfPane(pane)

  eachEditor: (callback) ->
    callback(editor) for editor in @getEditors()
    @on 'editor:attached', (e, editor) -> callback(editor)

  eachEditSession: (callback) ->
    project.eachEditSession(callback)

  eachBuffer: (callback) ->
    project.eachBuffer(callback)
<|MERGE_RESOLUTION|>--- conflicted
+++ resolved
@@ -150,29 +150,17 @@
   getActiveView: ->
     @panes.getActiveView()
 
-<<<<<<< HEAD
+  getFocusedPane: ->
+    @panes.find('.pane:has(:focus)')
+
   focusPreviousPane: ->
     panes = @panes.find('.pane')
     currentIndex = panes.toArray().indexOf(@getFocusedPane()[0])
     previousIndex = (currentIndex - 1) % panes.length
     panes.eq(previousIndex).view().wrappedView.focus()
 
-  getFocusedPane: ->
-    @panes.find('.pane:has(:focus)')
-
-  setRootPane: (pane) ->
-    @panes.empty()
-    @panes.append(pane)
-    @adjustPaneDimensions()
-
-  adjustPaneDimensions: ->
-    rootPane = @panes.children().first().view()
-    rootPane?.css(width: '100%', height: '100%', top: 0, left: 0)
-    rootPane?.adjustDimensions()
-=======
   focusNextPane: -> @panes.focusNextPane()
   getFocusedPane: -> @panes.getFocusedPane()
->>>>>>> 44f53e5e
 
   remove: ->
     editor.remove() for editor in @getEditors()
