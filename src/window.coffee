Browser = require 'browser'
Editor = require 'editor'

fs = require 'fs'
_ = require 'underscore'

# This a weirdo file. We don't create a Window class, we just add stuff to
# the DOM window.
windowAdditions =
  editor: null

  browser: null

  extensions: {}

  appRoot: OSX.NSBundle.mainBundle.resourcePath

  path: null

  startup: () ->
    atom.keybinder.register "window", window

    @path = $atomController.path
    @setTitle _.last @path.split '/'

    # Remember sizing!
    defaultFrame = x: 0, y: 0, width: 600, height: 800
    frame = atom.storage.get "window.frame.#{@path}", defaultFrame
    rect = OSX.CGRectMake(frame.x, frame.y, frame.width, frame.height)
    $atomController.window.setFrame_display rect, true

    @editor = new Editor
    @browser = new Browser

    @loadExtensions()
    @loadKeyBindings()
    @loadSettings()

    @editor.restoreOpenBuffers()

    $atomController.window.makeKeyWindow

  shutdown: ->
    extension.shutdown() for name, extension of @extensions

    frame = $atomController.window.frame
    x = frame.origin.x
    y = frame.origin.y
    width = frame.size.width
    height = frame.size.height

    atom.storage.set "window.frame.#{@path}", {x:x, y:y, width:width, height:height}

  loadExtensions: ->
    extension.shutdown() for name, extension of @extensions
    @extensions = {}

    extensionPaths = fs.list require.resourcePath + "/extensions"
    for extensionPath in extensionPaths when fs.isDirectory extensionPath
      try
        extension = require extensionPath
        @extensions[extension.name] = new extension
      catch error
        console.warn "window: Loading Extension '#{fs.base extensionPath}' failed."
        console.warn error

    # After all the extensions are created, start them up.
    for name, extension of @extensions
      try
        extension.startup()
      catch error
        console.warn "window: Extension #{extension.constructor.name} failed to startup."
        console.warn error

    atom.trigger 'extensions:loaded'

  loadKeyBindings: ->
<<<<<<< HEAD
    atom.keybinder.load "#{@appRoot}/static/key-bindings.coffee"
=======
    KeyBinder.load require.resolve "key-bindings.coffee"
>>>>>>> eb5e5b82
    if fs.isFile "~/.atomicity/key-bindings.coffee"
      atom.keybinder.load "~/.atomicity/key-bindings.coffee"

  loadSettings: ->
    if fs.isFile "~/.atomicity/settings.coffee"
      require "~/.atomicity/settings.coffee"

  showConsole: ->
    $atomController.webView.inspector.showConsole true

  setTitle: (title) ->
    $atomController.window.title = title

  reload: ->
    @shutdown()
    $atomController.close
    OSX.NSApp.createController @path

  open: (path) ->
    $atomController.window.makeKeyAndOrderFront $atomController
    atom.trigger 'window:open', path

  close: (path) ->
    @shutdown()
    $atomController.close
    atom.trigger 'window:close', path

  handleKeyEvent: ->
    atom.keybinder.handleEvent.apply atom.keybinder, arguments

  triggerEvent: ->
    atom.trigger arguments...

  canOpen: (path) ->
    parent = @path.replace(/([^\/])$/, "$1/")
    child = path.replace(/([^\/])$/, "$1/")

    # If the child is contained by the parent, it can be opened by this window
    child.match "^" + parent

for key, value of windowAdditions
  console.warn "DOMWindow already has a key named `#{key}`" if window[key]
  window[key] = value<|MERGE_RESOLUTION|>--- conflicted
+++ resolved
@@ -75,11 +75,7 @@
     atom.trigger 'extensions:loaded'
 
   loadKeyBindings: ->
-<<<<<<< HEAD
-    atom.keybinder.load "#{@appRoot}/static/key-bindings.coffee"
-=======
-    KeyBinder.load require.resolve "key-bindings.coffee"
->>>>>>> eb5e5b82
+    atom.keybinder.load require.resolve "key-bindings.coffee"
     if fs.isFile "~/.atomicity/key-bindings.coffee"
       atom.keybinder.load "~/.atomicity/key-bindings.coffee"
 
