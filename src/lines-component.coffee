--- conflicted
+++ resolved
@@ -31,22 +31,20 @@
     @domNode.appendChild(@cursorsComponent.getDomNode())
 
     @highlightsComponent = new HighlightsComponent(@presenter)
-<<<<<<< HEAD
-    @domNode.appendChild(@highlightsComponent.domNode)
+    @domNode.appendChild(@highlightsComponent.getDomNode())
     @iframe = document.createElement("iframe")
     @domNode.appendChild(@iframe)
     @iframe.style.display = "none"
     @contextsByScopeIdentifier = {}
-=======
-    @domNode.appendChild(@highlightsComponent.getDomNode())
->>>>>>> b90310f1
 
     if @useShadowDOM
       insertionPoint = document.createElement('content')
       insertionPoint.setAttribute('select', '.overlayer')
       @domNode.appendChild(insertionPoint)
 
-<<<<<<< HEAD
+  getDomNode: ->
+    @domNode
+
   preMeasureUpdateSync: (state, shouldMeasure) ->
     @newState = state.content
     @oldState ?= {lines: {}}
@@ -57,12 +55,6 @@
     @measureCharactersInLines(false) if shouldMeasure
 
   postMeasureUpdateSync: (state) ->
-=======
-  getDomNode: ->
-    @domNode
-
-  updateSync: (state) ->
->>>>>>> b90310f1
     @newState = state.content
     @oldState ?= {lines: {}}
 
