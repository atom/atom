fs = require 'fs'
Buffer = require 'buffer'

module.exports =

class Project
  buffers: null

  constructor: (@url) ->
    @buffers = {}

  getFilePaths: ->
<<<<<<< HEAD
    projectUrl = @url
    fs.async.list(@url, true).pipe (urls) ->
      urls = (url.replace(projectUrl, "") for url in urls when fs.isFile(url))
      urls
=======
    fs.async.listFiles(@url, true)

  open: (filePath) ->
    filePath = @resolve filePath
    @buffers[filePath] ?= new Buffer(filePath)

  resolve: (filePath) ->
    filePath = fs.join(@url, filePath) unless filePath[0] == '/'
    fs.absolute filePath
>>>>>>> 18b9782b
<|MERGE_RESOLUTION|>--- conflicted
+++ resolved
@@ -10,13 +10,10 @@
     @buffers = {}
 
   getFilePaths: ->
-<<<<<<< HEAD
     projectUrl = @url
     fs.async.list(@url, true).pipe (urls) ->
       urls = (url.replace(projectUrl, "") for url in urls when fs.isFile(url))
       urls
-=======
-    fs.async.listFiles(@url, true)
 
   open: (filePath) ->
     filePath = @resolve filePath
@@ -25,4 +22,3 @@
   resolve: (filePath) ->
     filePath = fs.join(@url, filePath) unless filePath[0] == '/'
     fs.absolute filePath
->>>>>>> 18b9782b
