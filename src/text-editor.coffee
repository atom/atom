_ = require 'underscore-plus'
path = require 'path'
Serializable = require 'serializable'
Delegator = require 'delegato'
{includeDeprecatedAPIs, deprecate} = require 'grim'
{CompositeDisposable, Emitter} = require 'event-kit'
{Point, Range} = TextBuffer = require 'text-buffer'
LanguageMode = require './language-mode'
DisplayBuffer = require './display-buffer'
Cursor = require './cursor'
Model = require './model'
Selection = require './selection'
TextMateScopeSelector = require('first-mate').ScopeSelector
{Directory} = require "pathwatcher"
GutterContainer = require './gutter-container'

# Public: This class represents all essential editing state for a single
# {TextBuffer}, including cursor and selection positions, folds, and soft wraps.
# If you're manipulating the state of an editor, use this class. If you're
# interested in the visual appearance of editors, use {TextEditorView} instead.
#
# A single {TextBuffer} can belong to multiple editors. For example, if the
# same file is open in two different panes, Atom creates a separate editor for
# each pane. If the buffer is manipulated the changes are reflected in both
# editors, but each maintains its own cursor position, folded lines, etc.
#
# ## Accessing TextEditor Instances
#
# The easiest way to get hold of `TextEditor` objects is by registering a callback
# with `::observeTextEditors` on the `atom.workspace` global. Your callback will
# then be called with all current editor instances and also when any editor is
# created in the future.
#
# ```coffee
# atom.workspace.observeTextEditors (editor) ->
#   editor.insertText('Hello World')
# ```
#
# ## Buffer vs. Screen Coordinates
#
# Because editors support folds and soft-wrapping, the lines on screen don't
# always match the lines in the buffer. For example, a long line that soft wraps
# twice renders as three lines on screen, but only represents one line in the
# buffer. Similarly, if rows 5-10 are folded, then row 6 on screen corresponds
# to row 11 in the buffer.
#
# Your choice of coordinates systems will depend on what you're trying to
# achieve. For example, if you're writing a command that jumps the cursor up or
# down by 10 lines, you'll want to use screen coordinates because the user
# probably wants to skip lines *on screen*. However, if you're writing a package
# that jumps between method definitions, you'll want to work in buffer
# coordinates.
#
# **When in doubt, just default to buffer coordinates**, then experiment with
# soft wraps and folds to ensure your code interacts with them correctly.
module.exports =
class TextEditor extends Model
  Serializable.includeInto(this)
  atom.deserializers.add(this)
  Delegator.includeInto(this)

  deserializing: false
  callDisplayBufferCreatedHook: false
  registerEditor: false
  buffer: null
  languageMode: null
  cursors: null
  selections: null
  suppressSelectionMerging: false
  updateBatchDepth: 0
  selectionFlashDuration: 500
  gutterContainer: null

  @delegatesMethods 'suggestedIndentForBufferRow', 'autoIndentBufferRow', 'autoIndentBufferRows',
    'autoDecreaseIndentForBufferRow', 'toggleLineCommentForBufferRow', 'toggleLineCommentsForBufferRows',
    toProperty: 'languageMode'

  constructor: ({@softTabs, initialLine, initialColumn, tabLength, softWrapped, @displayBuffer, buffer, registerEditor, suppressCursorCreation, @mini, @placeholderText, lineNumberGutterVisible, largeFileMode}={}) ->
    super

    @emitter = new Emitter
    @disposables = new CompositeDisposable
    @cursors = []
    @selections = []

    buffer ?= new TextBuffer
    @displayBuffer ?= new DisplayBuffer({buffer, tabLength, softWrapped, ignoreInvisibles: @mini, largeFileMode})
    @buffer = @displayBuffer.buffer
    @softTabs = @usesSoftTabs() ? @softTabs ? atom.config.get('editor.softTabs') ? true

    for marker in @findMarkers(@getSelectionMarkerAttributes())
      marker.setProperties(preserveFolds: true)
      @addSelection(marker)

    @subscribeToBuffer()
    @subscribeToDisplayBuffer()

    if @getCursors().length is 0 and not suppressCursorCreation
      initialLine = Math.max(parseInt(initialLine) or 0, 0)
      initialColumn = Math.max(parseInt(initialColumn) or 0, 0)
      @addCursorAtBufferPosition([initialLine, initialColumn])

    @languageMode = new LanguageMode(this)

    @setEncoding(atom.config.get('core.fileEncoding', scope: @getRootScopeDescriptor()))

    @disposables.add @displayBuffer.onDidChangeScrollTop (scrollTop) =>
      @emit 'scroll-top-changed', scrollTop if includeDeprecatedAPIs
      @emitter.emit 'did-change-scroll-top', scrollTop

    @disposables.add @displayBuffer.onDidChangeScrollLeft (scrollLeft) =>
      @emit 'scroll-left-changed', scrollLeft if includeDeprecatedAPIs
      @emitter.emit 'did-change-scroll-left', scrollLeft

    @gutterContainer = new GutterContainer(this)
    @lineNumberGutter = @gutterContainer.addGutter
      name: 'line-number'
      priority: 0
      visible: lineNumberGutterVisible

    atom.workspace?.editorAdded(this) if registerEditor

  serializeParams: ->
    id: @id
    softTabs: @softTabs
    scrollTop: @scrollTop
    scrollLeft: @scrollLeft
    displayBuffer: @displayBuffer.serialize()

  deserializeParams: (params) ->
    try
      displayBuffer = DisplayBuffer.deserialize(params.displayBuffer)
    catch error
      if error.syscall is 'read'
        return # Error reading the file, don't deserialize an editor for it
      else
        throw error

    params.displayBuffer = displayBuffer
    params.registerEditor = true
    params

  subscribeToBuffer: ->
    @buffer.retain()
    @disposables.add @buffer.onDidChangePath =>
      unless atom.project.getPaths().length > 0
        atom.project.setPaths([path.dirname(@getPath())])
      @emit "title-changed" if includeDeprecatedAPIs
      @emitter.emit 'did-change-title', @getTitle()
      @emit "path-changed" if includeDeprecatedAPIs
      @emitter.emit 'did-change-path', @getPath()
    @disposables.add @buffer.onDidChangeEncoding =>
      @emitter.emit 'did-change-encoding', @getEncoding()
    @disposables.add @buffer.onDidDestroy => @destroy()

    # TODO: remove these when we remove the deprecations. They are old events.
    if includeDeprecatedAPIs
      @subscribe @buffer.onDidStopChanging => @emit "contents-modified"
      @subscribe @buffer.onDidConflict => @emit "contents-conflicted"
      @subscribe @buffer.onDidChangeModified => @emit "modified-status-changed"

    @preserveCursorPositionOnBufferReload()

  subscribeToDisplayBuffer: ->
    @disposables.add @displayBuffer.onDidCreateMarker @handleMarkerCreated
    @disposables.add @displayBuffer.onDidChangeGrammar => @handleGrammarChange()
    @disposables.add @displayBuffer.onDidTokenize => @handleTokenization()
    @disposables.add @displayBuffer.onDidChange (e) =>
      @mergeIntersectingSelections()
      @emit 'screen-lines-changed', e if includeDeprecatedAPIs
      @emitter.emit 'did-change', e

    # TODO: remove these when we remove the deprecations. Though, no one is likely using them
    if includeDeprecatedAPIs
      @subscribe @displayBuffer.onDidChangeSoftWrapped (softWrapped) => @emit 'soft-wrap-changed', softWrapped
      @subscribe @displayBuffer.onDidAddDecoration (decoration) => @emit 'decoration-added', decoration
      @subscribe @displayBuffer.onDidRemoveDecoration (decoration) => @emit 'decoration-removed', decoration

  destroyed: ->
    @unsubscribe() if includeDeprecatedAPIs
    @disposables.dispose()
    selection.destroy() for selection in @getSelections()
    @buffer.release()
    @displayBuffer.destroy()
    @languageMode.destroy()
    @gutterContainer.destroy()
    @emitter.emit 'did-destroy'

  ###
  Section: Event Subscription
  ###

  # Essential: Calls your `callback` when the buffer's title has changed.
  #
  # * `callback` {Function}
  #
  # Returns a {Disposable} on which `.dispose()` can be called to unsubscribe.
  onDidChangeTitle: (callback) ->
    @emitter.on 'did-change-title', callback

  # Essential: Calls your `callback` when the buffer's path, and therefore title, has changed.
  #
  # * `callback` {Function}
  #
  # Returns a {Disposable} on which `.dispose()` can be called to unsubscribe.
  onDidChangePath: (callback) ->
    @emitter.on 'did-change-path', callback

  # Essential: Invoke the given callback synchronously when the content of the
  # buffer changes.
  #
  # Because observers are invoked synchronously, it's important not to perform
  # any expensive operations via this method. Consider {::onDidStopChanging} to
  # delay expensive operations until after changes stop occurring.
  #
  # * `callback` {Function}
  #
  # Returns a {Disposable} on which `.dispose()` can be called to unsubscribe.
  onDidChange: (callback) ->
    @emitter.on 'did-change', callback

  # Essential: Invoke `callback` when the buffer's contents change. It is
  # emit asynchronously 300ms after the last buffer change. This is a good place
  # to handle changes to the buffer without compromising typing performance.
  #
  # * `callback` {Function}
  #
  # Returns a {Disposable} on which `.dispose()` can be called to unsubscribe.
  onDidStopChanging: (callback) ->
    @getBuffer().onDidStopChanging(callback)

  # Essential: Calls your `callback` when a {Cursor} is moved. If there are
  # multiple cursors, your callback will be called for each cursor.
  #
  # * `callback` {Function}
  #   * `event` {Object}
  #     * `oldBufferPosition` {Point}
  #     * `oldScreenPosition` {Point}
  #     * `newBufferPosition` {Point}
  #     * `newScreenPosition` {Point}
  #     * `textChanged` {Boolean}
  #     * `cursor` {Cursor} that triggered the event
  #
  # Returns a {Disposable} on which `.dispose()` can be called to unsubscribe.
  onDidChangeCursorPosition: (callback) ->
    @emitter.on 'did-change-cursor-position', callback

  # Essential: Calls your `callback` when a selection's screen range changes.
  #
  # * `callback` {Function}
  #   * `event` {Object}
  #     * `oldBufferRange` {Range}
  #     * `oldScreenRange` {Range}
  #     * `newBufferRange` {Range}
  #     * `newScreenRange` {Range}
  #     * `selection` {Selection} that triggered the event
  #
  # Returns a {Disposable} on which `.dispose()` can be called to unsubscribe.
  onDidChangeSelectionRange: (callback) ->
    @emitter.on 'did-change-selection-range', callback

  # Extended: Calls your `callback` when soft wrap was enabled or disabled.
  #
  # * `callback` {Function}
  #
  # Returns a {Disposable} on which `.dispose()` can be called to unsubscribe.
  onDidChangeSoftWrapped: (callback) ->
    @displayBuffer.onDidChangeSoftWrapped(callback)

  # Extended: Calls your `callback` when the buffer's encoding has changed.
  #
  # * `callback` {Function}
  #
  # Returns a {Disposable} on which `.dispose()` can be called to unsubscribe.
  onDidChangeEncoding: (callback) ->
    @emitter.on 'did-change-encoding', callback

  # Extended: Calls your `callback` when the grammar that interprets and
  # colorizes the text has been changed. Immediately calls your callback with
  # the current grammar.
  #
  # * `callback` {Function}
  #   * `grammar` {Grammar}
  #
  # Returns a {Disposable} on which `.dispose()` can be called to unsubscribe.
  observeGrammar: (callback) ->
    callback(@getGrammar())
    @onDidChangeGrammar(callback)

  # Extended: Calls your `callback` when the grammar that interprets and
  # colorizes the text has been changed.
  #
  # * `callback` {Function}
  #   * `grammar` {Grammar}
  #
  # Returns a {Disposable} on which `.dispose()` can be called to unsubscribe.
  onDidChangeGrammar: (callback) ->
    @emitter.on 'did-change-grammar', callback

  # Extended: Calls your `callback` when the result of {::isModified} changes.
  #
  # * `callback` {Function}
  #
  # Returns a {Disposable} on which `.dispose()` can be called to unsubscribe.
  onDidChangeModified: (callback) ->
    @getBuffer().onDidChangeModified(callback)

  # Extended: Calls your `callback` when the buffer's underlying file changes on
  # disk at a moment when the result of {::isModified} is true.
  #
  # * `callback` {Function}
  #
  # Returns a {Disposable} on which `.dispose()` can be called to unsubscribe.
  onDidConflict: (callback) ->
    @getBuffer().onDidConflict(callback)

  # Extended: Calls your `callback` before text has been inserted.
  #
  # * `callback` {Function}
  #   * `event` event {Object}
  #     * `text` {String} text to be inserted
  #     * `cancel` {Function} Call to prevent the text from being inserted
  #
  # Returns a {Disposable} on which `.dispose()` can be called to unsubscribe.
  onWillInsertText: (callback) ->
    @emitter.on 'will-insert-text', callback

  # Extended: Calls your `callback` after text has been inserted.
  #
  # * `callback` {Function}
  #   * `event` event {Object}
  #     * `text` {String} text to be inserted
  #
  # Returns a {Disposable} on which `.dispose()` can be called to unsubscribe.
  onDidInsertText: (callback) ->
    @emitter.on 'did-insert-text', callback

  # Public: Invoke the given callback after the buffer is saved to disk.
  #
  # * `callback` {Function} to be called after the buffer is saved.
  #   * `event` {Object} with the following keys:
  #     * `path` The path to which the buffer was saved.
  #
  # Returns a {Disposable} on which `.dispose()` can be called to unsubscribe.
  onDidSave: (callback) ->
    @getBuffer().onDidSave(callback)

  # Public: Invoke the given callback when the editor is destroyed.
  #
  # * `callback` {Function} to be called when the editor is destroyed.
  #
  # Returns a {Disposable} on which `.dispose()` can be called to unsubscribe.
  onDidDestroy: (callback) ->
    @emitter.on 'did-destroy', callback

  # Extended: Calls your `callback` when a {Cursor} is added to the editor.
  # Immediately calls your callback for each existing cursor.
  #
  # * `callback` {Function}
  #   * `cursor` {Cursor} that was added
  #
  # Returns a {Disposable} on which `.dispose()` can be called to unsubscribe.
  observeCursors: (callback) ->
    callback(cursor) for cursor in @getCursors()
    @onDidAddCursor(callback)

  # Extended: Calls your `callback` when a {Cursor} is added to the editor.
  #
  # * `callback` {Function}
  #   * `cursor` {Cursor} that was added
  #
  # Returns a {Disposable} on which `.dispose()` can be called to unsubscribe.
  onDidAddCursor: (callback) ->
    @emitter.on 'did-add-cursor', callback

  # Extended: Calls your `callback` when a {Cursor} is removed from the editor.
  #
  # * `callback` {Function}
  #   * `cursor` {Cursor} that was removed
  #
  # Returns a {Disposable} on which `.dispose()` can be called to unsubscribe.
  onDidRemoveCursor: (callback) ->
    @emitter.on 'did-remove-cursor', callback

  # Extended: Calls your `callback` when a {Selection} is added to the editor.
  # Immediately calls your callback for each existing selection.
  #
  # * `callback` {Function}
  #   * `selection` {Selection} that was added
  #
  # Returns a {Disposable} on which `.dispose()` can be called to unsubscribe.
  observeSelections: (callback) ->
    callback(selection) for selection in @getSelections()
    @onDidAddSelection(callback)

  # Extended: Calls your `callback` when a {Selection} is added to the editor.
  #
  # * `callback` {Function}
  #   * `selection` {Selection} that was added
  #
  # Returns a {Disposable} on which `.dispose()` can be called to unsubscribe.
  onDidAddSelection: (callback) ->
    @emitter.on 'did-add-selection', callback

  # Extended: Calls your `callback` when a {Selection} is removed from the editor.
  #
  # * `callback` {Function}
  #   * `selection` {Selection} that was removed
  #
  # Returns a {Disposable} on which `.dispose()` can be called to unsubscribe.
  onDidRemoveSelection: (callback) ->
    @emitter.on 'did-remove-selection', callback

  # Extended: Calls your `callback` with each {Decoration} added to the editor.
  # Calls your `callback` immediately for any existing decorations.
  #
  # * `callback` {Function}
  #   * `decoration` {Decoration}
  #
  # Returns a {Disposable} on which `.dispose()` can be called to unsubscribe.
  observeDecorations: (callback) ->
    @displayBuffer.observeDecorations(callback)

  # Extended: Calls your `callback` when a {Decoration} is added to the editor.
  #
  # * `callback` {Function}
  #   * `decoration` {Decoration} that was added
  #
  # Returns a {Disposable} on which `.dispose()` can be called to unsubscribe.
  onDidAddDecoration: (callback) ->
    @displayBuffer.onDidAddDecoration(callback)

  # Extended: Calls your `callback` when a {Decoration} is removed from the editor.
  #
  # * `callback` {Function}
  #   * `decoration` {Decoration} that was removed
  #
  # Returns a {Disposable} on which `.dispose()` can be called to unsubscribe.
  onDidRemoveDecoration: (callback) ->
    @displayBuffer.onDidRemoveDecoration(callback)

  # Extended: Calls your `callback` when the placeholder text is changed.
  #
  # * `callback` {Function}
  #   * `placeholderText` {String} new text
  #
  # Returns a {Disposable} on which `.dispose()` can be called to unsubscribe.
  onDidChangePlaceholderText: (callback) ->
    @emitter.on 'did-change-placeholder-text', callback

  onDidChangeCharacterWidths: (callback) ->
    @displayBuffer.onDidChangeCharacterWidths(callback)

  onDidChangeScrollTop: (callback) ->
    @emitter.on 'did-change-scroll-top', callback

  onDidChangeScrollLeft: (callback) ->
    @emitter.on 'did-change-scroll-left', callback

  # TODO Remove once the tabs package no longer uses .on subscriptions
  onDidChangeIcon: (callback) ->
    @emitter.on 'did-change-icon', callback

  onDidUpdateMarkers: (callback) ->
    @displayBuffer.onDidUpdateMarkers(callback)

  # Public: Retrieves the current {TextBuffer}.
  getBuffer: -> @buffer

  # Retrieves the current buffer's URI.
  getURI: -> @buffer.getUri()

  # Create an {TextEditor} with its initial state based on this object
  copy: ->
    displayBuffer = @displayBuffer.copy()
    softTabs = @getSoftTabs()
    newEditor = new TextEditor({@buffer, displayBuffer, @tabLength, softTabs, suppressCursorCreation: true, registerEditor: true})
    for marker in @findMarkers(editorId: @id)
      marker.copy(editorId: newEditor.id, preserveFolds: true)
    newEditor

  # Controls visibility based on the given {Boolean}.
  setVisible: (visible) -> @displayBuffer.setVisible(visible)

  setMini: (mini) ->
    if mini isnt @mini
      @mini = mini
      @displayBuffer.setIgnoreInvisibles(@mini)
      @emitter.emit 'did-change-mini', @mini
    @mini

  isMini: -> @mini

  onDidChangeMini: (callback) ->
    @emitter.on 'did-change-mini', callback

  setLineNumberGutterVisible: (lineNumberGutterVisible) ->
    unless lineNumberGutterVisible is @lineNumberGutter.isVisible()
      if lineNumberGutterVisible
        @lineNumberGutter.show()
      else
        @lineNumberGutter.hide()
      @emitter.emit 'did-change-line-number-gutter-visible', @lineNumberGutter.isVisible()
    @lineNumberGutter.isVisible()

  isLineNumberGutterVisible: -> @lineNumberGutter.isVisible()

  onDidChangeLineNumberGutterVisible: (callback) ->
    @emitter.on 'did-change-line-number-gutter-visible', callback

  # Public: Creates and returns a {Gutter}.
  # See {GutterContainer::addGutter} for more details.
  addGutter: (options) ->
    @gutterContainer.addGutter(options)

  # Public: Returns the {Array} of all gutters on this editor.
  getGutters: ->
    @gutterContainer.getGutters()

  # Public: Returns the {Gutter} with the given name, or null if it doesn't exist.
  gutterWithName: (name) ->
    @gutterContainer.gutterWithName(name)

  # Calls your `callback` when a {Gutter} is added to the editor.
  # Immediately calls your callback for each existing gutter.
  #
  # * `callback` {Function}
  #   * `gutter` {Gutter} that currently exists/was added.
  #
  # Returns a {Disposable} on which `.dispose()` can be called to unsubscribe.
  observeGutters: (callback) ->
    @gutterContainer.observeGutters callback

  # Calls your `callback` when a {Gutter} is added to the editor.
  #
  # * `callback` {Function}
  #   * `gutter` {Gutter} that was added.
  #
  # Returns a {Disposable} on which `.dispose()` can be called to unsubscribe.
  onDidAddGutter: (callback) ->
    @gutterContainer.onDidAddGutter callback

  # Calls your `callback` when a {Gutter} is removed from the editor.
  #
  # * `callback` {Function}
  #   * `name` The name of the {Gutter} that was removed.
  #
  # Returns a {Disposable} on which `.dispose()` can be called to unsubscribe.
  onDidRemoveGutter: (callback) ->
    @gutterContainer.onDidRemoveGutter callback

  # Set the number of characters that can be displayed horizontally in the
  # editor.
  #
  # * `editorWidthInChars` A {Number} representing the width of the {TextEditorView}
  # in characters.
  setEditorWidthInChars: (editorWidthInChars) ->
    @displayBuffer.setEditorWidthInChars(editorWidthInChars)

  ###
  Section: File Details
  ###

  # Essential: Get the editor's title for display in other parts of the
  # UI such as the tabs.
  #
  # If the editor's buffer is saved, its title is the file name. If it is
  # unsaved, its title is "untitled".
  #
  # Returns a {String}.
  getTitle: ->
    if sessionPath = @getPath()
      path.basename(sessionPath)
    else
      'untitled'

  # Essential: Get the editor's long title for display in other parts of the UI
  # such as the window title.
  #
  # If the editor's buffer is saved, its long title is formatted as
  # "<filename> - <directory>". If it is unsaved, its title is "untitled"
  #
  # Returns a {String}.
  getLongTitle: ->
    if sessionPath = @getPath()
      fileName = path.basename(sessionPath)
      directory = atom.project.relativize(path.dirname(sessionPath))
      directory = if directory.length > 0 then directory else path.basename(path.dirname(sessionPath))
      "#{fileName} - #{directory}"
    else
      'untitled'

  # Essential: Returns the {String} path of this editor's text buffer.
  getPath: -> @buffer.getPath()

  # Extended: Returns the {String} character set encoding of this editor's text
  # buffer.
  getEncoding: -> @buffer.getEncoding()

  # Extended: Set the character set encoding to use in this editor's text
  # buffer.
  #
  # * `encoding` The {String} character set encoding name such as 'utf8'
  setEncoding: (encoding) -> @buffer.setEncoding(encoding)

  # Essential: Returns {Boolean} `true` if this editor has been modified.
  isModified: -> @buffer.isModified()

  # Essential: Returns {Boolean} `true` if this editor has no content.
  isEmpty: -> @buffer.isEmpty()

  # Copies the current file path to the native clipboard.
  copyPathToClipboard: ->
    if filePath = @getPath()
      atom.clipboard.write(filePath)

  ###
  Section: File Operations
  ###

  # Essential: Saves the editor's text buffer.
  #
  # See {TextBuffer::save} for more details.
  save: -> @buffer.save()

  # Public: Saves the editor's text buffer as the given path.
  #
  # See {TextBuffer::saveAs} for more details.
  #
  # * `filePath` A {String} path.
  saveAs: (filePath) -> @buffer.saveAs(filePath)

  # Determine whether the user should be prompted to save before closing
  # this editor.
  shouldPromptToSave: ({windowCloseRequested}={}) ->
    if windowCloseRequested
      @isModified()
    else
      @isModified() and not @buffer.hasMultipleEditors()

  # Returns an {Object} to configure dialog shown when this editor is saved
  # via {Pane::saveItemAs}.
  getSaveDialogOptions: -> {}

  checkoutHeadRevision: ->
    if filePath = this.getPath()
      atom.project.repositoryForDirectory(new Directory(path.dirname(filePath)))
        .then (repository) =>
          repository?.checkoutHeadForEditor(this)
    else
      Promise.resolve(false)

  ###
  Section: Reading Text
  ###

  # Essential: Returns a {String} representing the entire contents of the editor.
  getText: -> @buffer.getText()

  # Essential: Get the text in the given {Range} in buffer coordinates.
  #
  # * `range` A {Range} or range-compatible {Array}.
  #
  # Returns a {String}.
  getTextInBufferRange: (range) ->
    @buffer.getTextInRange(range)

  # Essential: Returns a {Number} representing the number of lines in the buffer.
  getLineCount: -> @buffer.getLineCount()

  # Essential: Returns a {Number} representing the number of screen lines in the
  # editor. This accounts for folds.
  getScreenLineCount: -> @displayBuffer.getLineCount()

  # Essential: Returns a {Number} representing the last zero-indexed buffer row
  # number of the editor.
  getLastBufferRow: -> @buffer.getLastRow()

  # Essential: Returns a {Number} representing the last zero-indexed screen row
  # number of the editor.
  getLastScreenRow: -> @displayBuffer.getLastRow()

  # Essential: Returns a {String} representing the contents of the line at the
  # given buffer row.
  #
  # * `bufferRow` A {Number} representing a zero-indexed buffer row.
  lineTextForBufferRow: (bufferRow) -> @buffer.lineForRow(bufferRow)

  # Essential: Returns a {String} representing the contents of the line at the
  # given screen row.
  #
  # * `screenRow` A {Number} representing a zero-indexed screen row.
  lineTextForScreenRow: (screenRow) -> @displayBuffer.tokenizedLineForScreenRow(screenRow)?.text

  # Gets the screen line for the given screen row.
  #
  # * `screenRow` - A {Number} indicating the screen row.
  #
  # Returns {TokenizedLine}
  tokenizedLineForScreenRow: (screenRow) -> @displayBuffer.tokenizedLineForScreenRow(screenRow)

  # {Delegates to: DisplayBuffer.tokenizedLinesForScreenRows}
  tokenizedLinesForScreenRows: (start, end) -> @displayBuffer.tokenizedLinesForScreenRows(start, end)

  bufferRowForScreenRow: (row) -> @displayBuffer.bufferRowForScreenRow(row)

  # {Delegates to: DisplayBuffer.bufferRowsForScreenRows}
  bufferRowsForScreenRows: (startRow, endRow) -> @displayBuffer.bufferRowsForScreenRows(startRow, endRow)

  screenRowForBufferRow: (row) -> @displayBuffer.screenRowForBufferRow(row)

  # {Delegates to: DisplayBuffer.getMaxLineLength}
  getMaxScreenLineLength: -> @displayBuffer.getMaxLineLength()

  getLongestScreenRow: -> @displayBuffer.getLongestScreenRow()

  # Returns the range for the given buffer row.
  #
  # * `row` A row {Number}.
  # * `options` (optional) An options hash with an `includeNewline` key.
  #
  # Returns a {Range}.
  bufferRangeForBufferRow: (row, {includeNewline}={}) -> @buffer.rangeForRow(row, includeNewline)

  # Get the text in the given {Range}.
  #
  # Returns a {String}.
  getTextInRange: (range) -> @buffer.getTextInRange(range)

  # {Delegates to: TextBuffer.isRowBlank}
  isBufferRowBlank: (bufferRow) -> @buffer.isRowBlank(bufferRow)

  # {Delegates to: TextBuffer.nextNonBlankRow}
  nextNonBlankBufferRow: (bufferRow) -> @buffer.nextNonBlankRow(bufferRow)

  # {Delegates to: TextBuffer.getEndPosition}
  getEofBufferPosition: -> @buffer.getEndPosition()

  # Public: Get the {Range} of the paragraph surrounding the most recently added
  # cursor.
  #
  # Returns a {Range}.
  getCurrentParagraphBufferRange: ->
    @getLastCursor().getCurrentParagraphBufferRange()


  ###
  Section: Mutating Text
  ###

  # Essential: Replaces the entire contents of the buffer with the given {String}.
  #
  # * `text` A {String} to replace with
  setText: (text) -> @buffer.setText(text)

  # Essential: Set the text in the given {Range} in buffer coordinates.
  #
  # * `range` A {Range} or range-compatible {Array}.
  # * `text` A {String}
  # * `options` (optional) {Object}
  #   * `normalizeLineEndings` (optional) {Boolean} (default: true)
  #   * `undo` (optional) {String} 'skip' will skip the undo system
  #
  # Returns the {Range} of the newly-inserted text.
  setTextInBufferRange: (range, text, options) -> @getBuffer().setTextInRange(range, text, options)

  # Essential: For each selection, replace the selected text with the given text.
  #
  # * `text` A {String} representing the text to insert.
  # * `options` (optional) See {Selection::insertText}.
  #
  # Returns a {Range} when the text has been inserted
  # Returns a {Boolean} false when the text has not been inserted
  insertText: (text, options={}) ->
    return false unless @emitWillInsertTextEvent(text)

    groupingInterval = if options.groupUndo
      atom.config.get('editor.undoGroupingInterval')
    else
      0

<<<<<<< HEAD
    if willInsert
      options.autoIndentNewline ?= @shouldAutoIndent()
      options.autoDecreaseIndent ?= @shouldAutoChangeIndent()
      options.autoChangeIndent ?= @shouldAutoChangeIndent()
      @mutateSelectedText(
        (selection) =>
          range = selection.insertText(text, options)
          didInsertEvent = {text, range}
          @emit('did-insert-text', didInsertEvent) if includeDeprecatedAPIs
          @emitter.emit 'did-insert-text', didInsertEvent
          range
        , groupingInterval
      )
    else
      false
=======
    options.autoIndentNewline ?= @shouldAutoIndent()
    options.autoDecreaseIndent ?= @shouldAutoIndent()
    @mutateSelectedText(
      (selection) =>
        range = selection.insertText(text, options)
        didInsertEvent = {text, range}
        @emit('did-insert-text', didInsertEvent) if includeDeprecatedAPIs
        @emitter.emit 'did-insert-text', didInsertEvent
        range
      , groupingInterval
    )
>>>>>>> 1761f19e

  # Essential: For each selection, replace the selected text with a newline.
  insertNewline: ->
    @insertText('\n')

  # Essential: For each selection, if the selection is empty, delete the character
  # following the cursor. Otherwise delete the selected text.
  delete: ->
    @mutateSelectedText (selection) -> selection.delete()

  # Essential: For each selection, if the selection is empty, delete the character
  # preceding the cursor. Otherwise delete the selected text.
  backspace: ->
    @mutateSelectedText (selection) -> selection.backspace()

  # Extended: Mutate the text of all the selections in a single transaction.
  #
  # All the changes made inside the given {Function} can be reverted with a
  # single call to {::undo}.
  #
  # * `fn` A {Function} that will be called once for each {Selection}. The first
  #      argument will be a {Selection} and the second argument will be the
  #      {Number} index of that selection.
  mutateSelectedText: (fn, groupingInterval=0) ->
    @mergeIntersectingSelections =>
      @transact groupingInterval, =>
        fn(selection, index) for selection, index in @getSelectionsOrderedByBufferPosition()

  # Move lines intersection the most recent selection up by one row in screen
  # coordinates.
  moveLineUp: ->
    selection = @getSelectedBufferRange()
    return if selection.start.row is 0
    lastRow = @buffer.getLastRow()
    return if selection.isEmpty() and selection.start.row is lastRow and @buffer.getLastLine() is ''

    @transact =>
      foldedRows = []
      rows = [selection.start.row..selection.end.row]
      if selection.start.row isnt selection.end.row and selection.end.column is 0
        rows.pop() unless @isFoldedAtBufferRow(selection.end.row)

      # Move line around the fold that is directly above the selection
      precedingScreenRow = @screenPositionForBufferPosition([selection.start.row]).translate([-1])
      precedingBufferRow = @bufferPositionForScreenPosition(precedingScreenRow).row
      if fold = @largestFoldContainingBufferRow(precedingBufferRow)
        insertDelta = fold.getBufferRange().getRowCount()
      else
        insertDelta = 1

      for row in rows
        if fold = @displayBuffer.largestFoldStartingAtBufferRow(row)
          bufferRange = fold.getBufferRange()
          startRow = bufferRange.start.row
          endRow = bufferRange.end.row
          foldedRows.push(startRow - insertDelta)
        else
          startRow = row
          endRow = row

        insertPosition = Point.fromObject([startRow - insertDelta])
        endPosition = Point.min([endRow + 1], @buffer.getEndPosition())
        lines = @buffer.getTextInRange([[startRow], endPosition])
        if endPosition.row is lastRow and endPosition.column > 0 and not @buffer.lineEndingForRow(endPosition.row)
          lines = "#{lines}\n"

        @buffer.deleteRows(startRow, endRow)

        # Make sure the inserted text doesn't go into an existing fold
        if fold = @displayBuffer.largestFoldStartingAtBufferRow(insertPosition.row)
          @unfoldBufferRow(insertPosition.row)
          foldedRows.push(insertPosition.row + endRow - startRow + fold.getBufferRange().getRowCount())

        @buffer.insert(insertPosition, lines)

      # Restore folds that existed before the lines were moved
      for foldedRow in foldedRows when 0 <= foldedRow <= @getLastBufferRow()
        @foldBufferRow(foldedRow)

      @setSelectedBufferRange(selection.translate([-insertDelta]), preserveFolds: true, autoscroll: true)

  # Move lines intersecting the most recent selection down by one row in screen
  # coordinates.
  moveLineDown: ->
    selection = @getSelectedBufferRange()
    lastRow = @buffer.getLastRow()
    return if selection.end.row is lastRow
    return if selection.end.row is lastRow - 1 and @buffer.getLastLine() is ''

    @transact =>
      foldedRows = []
      rows = [selection.end.row..selection.start.row]
      if selection.start.row isnt selection.end.row and selection.end.column is 0
        rows.shift() unless @isFoldedAtBufferRow(selection.end.row)

      # Move line around the fold that is directly below the selection
      followingScreenRow = @screenPositionForBufferPosition([selection.end.row]).translate([1])
      followingBufferRow = @bufferPositionForScreenPosition(followingScreenRow).row
      if fold = @largestFoldContainingBufferRow(followingBufferRow)
        insertDelta = fold.getBufferRange().getRowCount()
      else
        insertDelta = 1

      for row in rows
        if fold = @displayBuffer.largestFoldStartingAtBufferRow(row)
          bufferRange = fold.getBufferRange()
          startRow = bufferRange.start.row
          endRow = bufferRange.end.row
          foldedRows.push(endRow + insertDelta)
        else
          startRow = row
          endRow = row

        if endRow + 1 is lastRow
          endPosition = [endRow, @buffer.lineLengthForRow(endRow)]
        else
          endPosition = [endRow + 1]
        lines = @buffer.getTextInRange([[startRow], endPosition])
        @buffer.deleteRows(startRow, endRow)

        insertPosition = Point.min([startRow + insertDelta], @buffer.getEndPosition())
        if insertPosition.row is @buffer.getLastRow() and insertPosition.column > 0
          lines = "\n#{lines}"

        # Make sure the inserted text doesn't go into an existing fold
        if fold = @displayBuffer.largestFoldStartingAtBufferRow(insertPosition.row)
          @unfoldBufferRow(insertPosition.row)
          foldedRows.push(insertPosition.row + fold.getBufferRange().getRowCount())

        @buffer.insert(insertPosition, lines)

      # Restore folds that existed before the lines were moved
      for foldedRow in foldedRows when 0 <= foldedRow <= @getLastBufferRow()
        @foldBufferRow(foldedRow)

      @setSelectedBufferRange(selection.translate([insertDelta]), preserveFolds: true, autoscroll: true)

  # Duplicate the most recent cursor's current line.
  duplicateLines: ->
    @transact =>
      for selection in @getSelectionsOrderedByBufferPosition().reverse()
        selectedBufferRange = selection.getBufferRange()
        if selection.isEmpty()
          {start} = selection.getScreenRange()
          selection.selectToScreenPosition([start.row + 1, 0])

        [startRow, endRow] = selection.getBufferRowRange()
        endRow++

        foldedRowRanges =
          @outermostFoldsInBufferRowRange(startRow, endRow)
            .map (fold) -> fold.getBufferRowRange()

        rangeToDuplicate = [[startRow, 0], [endRow, 0]]
        textToDuplicate = @getTextInBufferRange(rangeToDuplicate)
        textToDuplicate = '\n' + textToDuplicate if endRow > @getLastBufferRow()
        @buffer.insert([endRow, 0], textToDuplicate)

        delta = endRow - startRow
        selection.setBufferRange(selectedBufferRange.translate([delta, 0]))
        for [foldStartRow, foldEndRow] in foldedRowRanges
          @createFold(foldStartRow + delta, foldEndRow + delta)
      return

  replaceSelectedText: (options={}, fn) ->
    {selectWordIfEmpty} = options
    @mutateSelectedText (selection) ->
      range = selection.getBufferRange()
      if selectWordIfEmpty and selection.isEmpty()
        selection.selectWord()
      text = selection.getText()
      selection.deleteSelectedText()
      selection.insertText(fn(text))
      selection.setBufferRange(range)

  # Split multi-line selections into one selection per line.
  #
  # Operates on all selections. This method breaks apart all multi-line
  # selections to create multiple single-line selections that cumulatively cover
  # the same original area.
  splitSelectionsIntoLines: ->
    @mergeIntersectingSelections =>
      for selection in @getSelections()
        range = selection.getBufferRange()
        continue if range.isSingleLine()

        selection.destroy()
        {start, end} = range
        @addSelectionForBufferRange([start, [start.row, Infinity]])
        {row} = start
        while ++row < end.row
          @addSelectionForBufferRange([[row, 0], [row, Infinity]])
        @addSelectionForBufferRange([[end.row, 0], [end.row, end.column]]) unless end.column is 0
      return

  # Extended: For each selection, transpose the selected text.
  #
  # If the selection is empty, the characters preceding and following the cursor
  # are swapped. Otherwise, the selected characters are reversed.
  transpose: ->
    @mutateSelectedText (selection) ->
      if selection.isEmpty()
        selection.selectRight()
        text = selection.getText()
        selection.delete()
        selection.cursor.moveLeft()
        selection.insertText text
      else
        selection.insertText selection.getText().split('').reverse().join('')

  # Extended: Convert the selected text to upper case.
  #
  # For each selection, if the selection is empty, converts the containing word
  # to upper case. Otherwise convert the selected text to upper case.
  upperCase: ->
    @replaceSelectedText selectWordIfEmpty: true, (text) -> text.toUpperCase()

  # Extended: Convert the selected text to lower case.
  #
  # For each selection, if the selection is empty, converts the containing word
  # to upper case. Otherwise convert the selected text to upper case.
  lowerCase: ->
    @replaceSelectedText selectWordIfEmpty: true, (text) -> text.toLowerCase()

  # Extended: Toggle line comments for rows intersecting selections.
  #
  # If the current grammar doesn't support comments, does nothing.
  toggleLineCommentsInSelection: ->
    @mutateSelectedText (selection) -> selection.toggleLineComments()

  # Convert multiple lines to a single line.
  #
  # Operates on all selections. If the selection is empty, joins the current
  # line with the next line. Otherwise it joins all lines that intersect the
  # selection.
  #
  # Joining a line means that multiple lines are converted to a single line with
  # the contents of each of the original non-empty lines separated by a space.
  joinLines: ->
    @mutateSelectedText (selection) -> selection.joinLines()

  # Extended: For each cursor, insert a newline at beginning the following line.
  insertNewlineBelow: ->
    @transact =>
      @moveToEndOfLine()
      @insertNewline()

  # Extended: For each cursor, insert a newline at the end of the preceding line.
  insertNewlineAbove: ->
    @transact =>
      bufferRow = @getCursorBufferPosition().row
      indentLevel = @indentationForBufferRow(bufferRow)
      onFirstLine = bufferRow is 0

      @moveToBeginningOfLine()
      @moveLeft()
      @insertNewline()

      if @shouldAutoIndent() and @indentationForBufferRow(bufferRow) < indentLevel
        @setIndentationForBufferRow(bufferRow, indentLevel)

      if onFirstLine
        @moveUp()
        @moveToEndOfLine()

  # Extended: For each selection, if the selection is empty, delete all characters
  # of the containing word that precede the cursor. Otherwise delete the
  # selected text.
  deleteToBeginningOfWord: ->
    @mutateSelectedText (selection) -> selection.deleteToBeginningOfWord()

  # Extended: Similar to {::deleteToBeginningOfWord}, but deletes only back to the
  # previous word boundary.
  deleteToPreviousWordBoundary: ->
    @mutateSelectedText (selection) -> selection.deleteToPreviousWordBoundary()

  # Extended: Similar to {::deleteToEndOfWord}, but deletes only up to the
  # next word boundary.
  deleteToNextWordBoundary: ->
    @mutateSelectedText (selection) -> selection.deleteToNextWordBoundary()

  # Extended: For each selection, if the selection is empty, delete all characters
  # of the containing subword following the cursor. Otherwise delete the selected
  # text.
  deleteToBeginningOfSubword: ->
    @mutateSelectedText (selection) -> selection.deleteToBeginningOfSubword()

  # Extended: For each selection, if the selection is empty, delete all characters
  # of the containing subword following the cursor. Otherwise delete the selected
  # text.
  deleteToEndOfSubword: ->
    @mutateSelectedText (selection) -> selection.deleteToEndOfSubword()

  # Extended: For each selection, if the selection is empty, delete all characters
  # of the containing line that precede the cursor. Otherwise delete the
  # selected text.
  deleteToBeginningOfLine: ->
    @mutateSelectedText (selection) -> selection.deleteToBeginningOfLine()

  # Extended: For each selection, if the selection is not empty, deletes the
  # selection; otherwise, deletes all characters of the containing line
  # following the cursor. If the cursor is already at the end of the line,
  # deletes the following newline.
  deleteToEndOfLine: ->
    @mutateSelectedText (selection) -> selection.deleteToEndOfLine()

  # Extended: For each selection, if the selection is empty, delete all characters
  # of the containing word following the cursor. Otherwise delete the selected
  # text.
  deleteToEndOfWord: ->
    @mutateSelectedText (selection) -> selection.deleteToEndOfWord()

  # Extended: Delete all lines intersecting selections.
  deleteLine: ->
    @mergeSelectionsOnSameRows()
    @mutateSelectedText (selection) -> selection.deleteLine()

  ###
  Section: History
  ###

  # Essential: Undo the last change.
  undo: ->
    @buffer.undo()
    @getLastSelection().autoscroll()

  # Essential: Redo the last change.
  redo: ->
    @buffer.redo(this)
    @getLastSelection().autoscroll()

  # Extended: Batch multiple operations as a single undo/redo step.
  #
  # Any group of operations that are logically grouped from the perspective of
  # undoing and redoing should be performed in a transaction. If you want to
  # abort the transaction, call {::abortTransaction} to terminate the function's
  # execution and revert any changes performed up to the abortion.
  #
  # * `groupingInterval` (optional) The {Number} of milliseconds for which this
  #   transaction should be considered 'groupable' after it begins. If a transaction
  #   with a positive `groupingInterval` is committed while the previous transaction is
  #   still 'groupable', the two transactions are merged with respect to undo and redo.
  # * `fn` A {Function} to call inside the transaction.
  transact: (groupingInterval, fn) ->
    @buffer.transact(groupingInterval, fn)

  # Deprecated: Start an open-ended transaction.
  beginTransaction: (groupingInterval) -> @buffer.beginTransaction(groupingInterval)

  # Deprecated: Commit an open-ended transaction started with {::beginTransaction}.
  commitTransaction: -> @buffer.commitTransaction()

  # Extended: Abort an open transaction, undoing any operations performed so far
  # within the transaction.
  abortTransaction: -> @buffer.abortTransaction()

  # Extended: Create a pointer to the current state of the buffer for use
  # with {::revertToCheckpoint} and {::groupChangesSinceCheckpoint}.
  #
  # Returns a checkpoint value.
  createCheckpoint: -> @buffer.createCheckpoint()

  # Extended: Revert the buffer to the state it was in when the given
  # checkpoint was created.
  #
  # The redo stack will be empty following this operation, so changes since the
  # checkpoint will be lost. If the given checkpoint is no longer present in the
  # undo history, no changes will be made to the buffer and this method will
  # return `false`.
  #
  # Returns a {Boolean} indicating whether the operation succeeded.
  revertToCheckpoint: (checkpoint) -> @buffer.revertToCheckpoint(checkpoint)

  # Extended: Group all changes since the given checkpoint into a single
  # transaction for purposes of undo/redo.
  #
  # If the given checkpoint is no longer present in the undo history, no
  # grouping will be performed and this method will return `false`.
  #
  # Returns a {Boolean} indicating whether the operation succeeded.
  groupChangesSinceCheckpoint: (checkpoint) -> @buffer.groupChangesSinceCheckpoint(checkpoint)

  ###
  Section: TextEditor Coordinates
  ###

  # Essential: Convert a position in buffer-coordinates to screen-coordinates.
  #
  # The position is clipped via {::clipBufferPosition} prior to the conversion.
  # The position is also clipped via {::clipScreenPosition} following the
  # conversion, which only makes a difference when `options` are supplied.
  #
  # * `bufferPosition` A {Point} or {Array} of [row, column].
  # * `options` (optional) An options hash for {::clipScreenPosition}.
  #
  # Returns a {Point}.
  screenPositionForBufferPosition: (bufferPosition, options) -> @displayBuffer.screenPositionForBufferPosition(bufferPosition, options)

  # Essential: Convert a position in screen-coordinates to buffer-coordinates.
  #
  # The position is clipped via {::clipScreenPosition} prior to the conversion.
  #
  # * `bufferPosition` A {Point} or {Array} of [row, column].
  # * `options` (optional) An options hash for {::clipScreenPosition}.
  #
  # Returns a {Point}.
  bufferPositionForScreenPosition: (screenPosition, options) -> @displayBuffer.bufferPositionForScreenPosition(screenPosition, options)

  # Essential: Convert a range in buffer-coordinates to screen-coordinates.
  #
  # * `bufferRange` {Range} in buffer coordinates to translate into screen coordinates.
  #
  # Returns a {Range}.
  screenRangeForBufferRange: (bufferRange) -> @displayBuffer.screenRangeForBufferRange(bufferRange)

  # Essential: Convert a range in screen-coordinates to buffer-coordinates.
  #
  # * `screenRange` {Range} in screen coordinates to translate into buffer coordinates.
  #
  # Returns a {Range}.
  bufferRangeForScreenRange: (screenRange) -> @displayBuffer.bufferRangeForScreenRange(screenRange)

  # Extended: Clip the given {Point} to a valid position in the buffer.
  #
  # If the given {Point} describes a position that is actually reachable by the
  # cursor based on the current contents of the buffer, it is returned
  # unchanged. If the {Point} does not describe a valid position, the closest
  # valid position is returned instead.
  #
  # ## Examples
  #
  # ```coffee
  # editor.clipBufferPosition([-1, -1]) # -> `[0, 0]`
  #
  # # When the line at buffer row 2 is 10 characters long
  # editor.clipBufferPosition([2, Infinity]) # -> `[2, 10]`
  # ```
  #
  # * `bufferPosition` The {Point} representing the position to clip.
  #
  # Returns a {Point}.
  clipBufferPosition: (bufferPosition) -> @buffer.clipPosition(bufferPosition)

  # Extended: Clip the start and end of the given range to valid positions in the
  # buffer. See {::clipBufferPosition} for more information.
  #
  # * `range` The {Range} to clip.
  #
  # Returns a {Range}.
  clipBufferRange: (range) -> @buffer.clipRange(range)

  # Extended: Clip the given {Point} to a valid position on screen.
  #
  # If the given {Point} describes a position that is actually reachable by the
  # cursor based on the current contents of the screen, it is returned
  # unchanged. If the {Point} does not describe a valid position, the closest
  # valid position is returned instead.
  #
  # ## Examples
  #
  # ```coffee
  # editor.clipScreenPosition([-1, -1]) # -> `[0, 0]`
  #
  # # When the line at screen row 2 is 10 characters long
  # editor.clipScreenPosition([2, Infinity]) # -> `[2, 10]`
  # ```
  #
  # * `screenPosition` The {Point} representing the position to clip.
  # * `options` (optional) {Object}
  #   * `wrapBeyondNewlines` {Boolean} if `true`, continues wrapping past newlines
  #   * `wrapAtSoftNewlines` {Boolean} if `true`, continues wrapping past soft newlines
  #   * `screenLine` {Boolean} if `true`, indicates that you're using a line number, not a row number
  #
  # Returns a {Point}.
  clipScreenPosition: (screenPosition, options) -> @displayBuffer.clipScreenPosition(screenPosition, options)

  # Extended: Clip the start and end of the given range to valid positions on screen.
  # See {::clipScreenPosition} for more information.
  #
  # * `range` The {Range} to clip.
  # * `options` (optional) See {::clipScreenPosition} `options`.
  # Returns a {Range}.
  clipScreenRange: (range, options) -> @displayBuffer.clipScreenRange(range, options)

  ###
  Section: Decorations
  ###

  # Essential: Adds a decoration that tracks a {Marker}. When the marker moves,
  # is invalidated, or is destroyed, the decoration will be updated to reflect
  # the marker's state.
  #
  # There are three types of supported decorations:
  #
  # * __line__: Adds your CSS `class` to the line nodes within the range
  #     marked by the marker
  # * __gutter__: Adds your CSS `class` to the line number nodes within the
  #     range marked by the marker
  # * __highlight__: Adds a new highlight div to the editor surrounding the
  #     range marked by the marker. When the user selects text, the selection is
  #     visualized with a highlight decoration internally. The structure of this
  #     highlight will be
  #     ```html
  #     <div class="highlight <your-class>">
  #       <!-- Will be one region for each row in the range. Spans 2 lines? There will be 2 regions. -->
  #       <div class="region"></div>
  #     </div>
  #     ```
  #
  # ## Arguments
  #
  # * `marker` A {Marker} you want this decoration to follow.
  # * `decorationParams` An {Object} representing the decoration e.g.
  #   `{type: 'line-number', class: 'linter-error'}`
  #   * `type` There are a few supported decoration types: `gutter`, `line`,
  #     `highlight`, and `overlay`. The behavior of the types are as follows:
  #     * `gutter` Adds the given `class` to the line numbers overlapping the
  #       rows spanned by the marker.
  #     * `line` Adds the given `class` to the lines overlapping the rows
  #        spanned by the marker.
  #     * `highlight` Creates a `.highlight` div with the nested class with up
  #       to 3 nested regions that fill the area spanned by the marker.
  #     * `overlay` Positions the view associated with the given item at the
  #       head or tail of the given marker, depending on the `position`
  #       property.
  #   * `class` This CSS class will be applied to the decorated line number,
  #     line, or highlight.
  #   * `onlyHead` (optional) If `true`, the decoration will only be applied to
  #     the head of the marker. Only applicable to the `line` and `gutter`
  #     types.
  #   * `onlyEmpty` (optional) If `true`, the decoration will only be applied if
  #     the associated marker is empty. Only applicable to the `line` and
  #     `gutter` types.
  #   * `onlyNonEmpty` (optional) If `true`, the decoration will only be applied
  #     if the associated marker is non-empty.  Only applicable to the `line`
  #     and gutter types.
  #   * `position` (optional) Only applicable to decorations of type `overlay`,
  #     controls where the overlay view is positioned relative to the marker.
  #     Values can be `'head'` (the default), or `'tail'`.
  #   * `gutterName` (optional) Only applicable to the `gutter` type. If provided,
  #     the decoration will be applied to the gutter with the specified name.
  #
  # Returns a {Decoration} object
  decorateMarker: (marker, decorationParams) ->
    if includeDeprecatedAPIs and decorationParams.type is 'gutter' and not decorationParams.gutterName
      deprecate("Decorations of `type: 'gutter'` have been renamed to `type: 'line-number'`.")
      decorationParams.type = 'line-number'
    @displayBuffer.decorateMarker(marker, decorationParams)

  # Public: Get all the decorations within a screen row range.
  #
  # * `startScreenRow` the {Number} beginning screen row
  # * `endScreenRow` the {Number} end screen row (inclusive)
  #
  # Returns an {Object} of decorations in the form
  #  `{1: [{id: 10, type: 'line-number', class: 'someclass'}], 2: ...}`
  #   where the keys are {Marker} IDs, and the values are an array of decoration
  #   params objects attached to the marker.
  # Returns an empty object when no decorations are found
  decorationsForScreenRowRange: (startScreenRow, endScreenRow) ->
    @displayBuffer.decorationsForScreenRowRange(startScreenRow, endScreenRow)

  # Extended: Get all decorations.
  #
  # * `propertyFilter` (optional) An {Object} containing key value pairs that
  #   the returned decorations' properties must match.
  #
  # Returns an {Array} of {Decoration}s.
  getDecorations: (propertyFilter) ->
    @displayBuffer.getDecorations(propertyFilter)

  # Extended: Get all decorations of type 'line'.
  #
  # * `propertyFilter` (optional) An {Object} containing key value pairs that
  #   the returned decorations' properties must match.
  #
  # Returns an {Array} of {Decoration}s.
  getLineDecorations: (propertyFilter) ->
    @displayBuffer.getLineDecorations(propertyFilter)

  # Extended: Get all decorations of type 'line-number'.
  #
  # * `propertyFilter` (optional) An {Object} containing key value pairs that
  #   the returned decorations' properties must match.
  #
  # Returns an {Array} of {Decoration}s.
  getLineNumberDecorations: (propertyFilter) ->
    @displayBuffer.getLineNumberDecorations(propertyFilter)

  # Extended: Get all decorations of type 'highlight'.
  #
  # * `propertyFilter` (optional) An {Object} containing key value pairs that
  #   the returned decorations' properties must match.
  #
  # Returns an {Array} of {Decoration}s.
  getHighlightDecorations: (propertyFilter) ->
    @displayBuffer.getHighlightDecorations(propertyFilter)

  # Extended: Get all decorations of type 'overlay'.
  #
  # * `propertyFilter` (optional) An {Object} containing key value pairs that
  #   the returned decorations' properties must match.
  #
  # Returns an {Array} of {Decoration}s.
  getOverlayDecorations: (propertyFilter) ->
    @displayBuffer.getOverlayDecorations(propertyFilter)

  decorationForId: (id) ->
    @displayBuffer.decorationForId(id)

  decorationsForMarkerId: (id) ->
    @displayBuffer.decorationsForMarkerId(id)

  ###
  Section: Markers
  ###

  # Essential: Create a marker with the given range in buffer coordinates. This
  # marker will maintain its logical location as the buffer is changed, so if
  # you mark a particular word, the marker will remain over that word even if
  # the word's location in the buffer changes.
  #
  # * `range` A {Range} or range-compatible {Array}
  # * `properties` A hash of key-value pairs to associate with the marker. There
  #   are also reserved property names that have marker-specific meaning.
  #   * `reversed` (optional) Creates the marker in a reversed orientation. (default: false)
  #   * `persistent` (optional) Whether to include this marker when serializing the buffer. (default: true)
  #   * `invalidate` (optional) Determines the rules by which changes to the
  #     buffer *invalidate* the marker. (default: 'overlap') It can be any of
  #     the following strategies, in order of fragility
  #     * __never__: The marker is never marked as invalid. This is a good choice for
  #       markers representing selections in an editor.
  #     * __surround__: The marker is invalidated by changes that completely surround it.
  #     * __overlap__: The marker is invalidated by changes that surround the
  #       start or end of the marker. This is the default.
  #     * __inside__: The marker is invalidated by changes that extend into the
  #       inside of the marker. Changes that end at the marker's start or
  #       start at the marker's end do not invalidate the marker.
  #     * __touch__: The marker is invalidated by a change that touches the marked
  #       region in any way, including changes that end at the marker's
  #       start or start at the marker's end. This is the most fragile strategy.
  #
  # Returns a {Marker}.
  markBufferRange: (args...) ->
    @displayBuffer.markBufferRange(args...)

  # Essential: Create a marker with the given range in screen coordinates. This
  # marker will maintain its logical location as the buffer is changed, so if
  # you mark a particular word, the marker will remain over that word even if
  # the word's location in the buffer changes.
  #
  # * `range` A {Range} or range-compatible {Array}
  # * `properties` A hash of key-value pairs to associate with the marker. There
  #   are also reserved property names that have marker-specific meaning.
  #   * `reversed` (optional) Creates the marker in a reversed orientation. (default: false)
  #   * `persistent` (optional) Whether to include this marker when serializing the buffer. (default: true)
  #   * `invalidate` (optional) Determines the rules by which changes to the
  #     buffer *invalidate* the marker. (default: 'overlap') It can be any of
  #     the following strategies, in order of fragility
  #     * __never__: The marker is never marked as invalid. This is a good choice for
  #       markers representing selections in an editor.
  #     * __surround__: The marker is invalidated by changes that completely surround it.
  #     * __overlap__: The marker is invalidated by changes that surround the
  #       start or end of the marker. This is the default.
  #     * __inside__: The marker is invalidated by changes that extend into the
  #       inside of the marker. Changes that end at the marker's start or
  #       start at the marker's end do not invalidate the marker.
  #     * __touch__: The marker is invalidated by a change that touches the marked
  #       region in any way, including changes that end at the marker's
  #       start or start at the marker's end. This is the most fragile strategy.
  #
  # Returns a {Marker}.
  markScreenRange: (args...) ->
    @displayBuffer.markScreenRange(args...)

  # Essential: Mark the given position in buffer coordinates.
  #
  # * `position` A {Point} or {Array} of `[row, column]`.
  # * `options` (optional) See {TextBuffer::markRange}.
  #
  # Returns a {Marker}.
  markBufferPosition: (args...) ->
    @displayBuffer.markBufferPosition(args...)

  # Essential: Mark the given position in screen coordinates.
  #
  # * `position` A {Point} or {Array} of `[row, column]`.
  # * `options` (optional) See {TextBuffer::markRange}.
  #
  # Returns a {Marker}.
  markScreenPosition: (args...) ->
    @displayBuffer.markScreenPosition(args...)

  # Essential: Find all {Marker}s that match the given properties.
  #
  # This method finds markers based on the given properties. Markers can be
  # associated with custom properties that will be compared with basic equality.
  # In addition, there are several special properties that will be compared
  # with the range of the markers rather than their properties.
  #
  # * `properties` An {Object} containing properties that each returned marker
  #   must satisfy. Markers can be associated with custom properties, which are
  #   compared with basic equality. In addition, several reserved properties
  #   can be used to filter markers based on their current range:
  #   * `startBufferRow` Only include markers starting at this row in buffer
  #       coordinates.
  #   * `endBufferRow` Only include markers ending at this row in buffer
  #       coordinates.
  #   * `containsBufferRange` Only include markers containing this {Range} or
  #       in range-compatible {Array} in buffer coordinates.
  #   * `containsBufferPosition` Only include markers containing this {Point}
  #       or {Array} of `[row, column]` in buffer coordinates.
  findMarkers: (properties) ->
    @displayBuffer.findMarkers(properties)

  # Extended: Observe changes in the set of markers that intersect a particular
  # region of the editor.
  #
  # * `callback` A {Function} to call whenever one or more {Marker}s appears,
  #    disappears, or moves within the given region.
  #   * `event` An {Object} with the following keys:
  #     * `insert` A {Set} containing the ids of all markers that appeared
  #        in the range.
  #     * `update` A {Set} containing the ids of all markers that moved within
  #        the region.
  #     * `remove` A {Set} containing the ids of all markers that disappeared
  #        from the region.
  #
  # Returns a {MarkerObservationWindow}, which allows you to specify the region
  # of interest by calling {MarkerObservationWindow::setBufferRange} or
  # {MarkerObservationWindow::setScreenRange}.
  observeMarkers: (callback) ->
    @displayBuffer.observeMarkers(callback)

  # Extended: Get the {Marker} for the given marker id.
  #
  # * `id` {Number} id of the marker
  getMarker: (id) ->
    @displayBuffer.getMarker(id)

  # Extended: Get all {Marker}s. Consider using {::findMarkers}
  getMarkers: ->
    @displayBuffer.getMarkers()

  # Extended: Get the number of markers in this editor's buffer.
  #
  # Returns a {Number}.
  getMarkerCount: ->
    @buffer.getMarkerCount()

  # {Delegates to: DisplayBuffer.destroyMarker}
  destroyMarker: (args...) ->
    @displayBuffer.destroyMarker(args...)

  ###
  Section: Cursors
  ###

  # Essential: Get the position of the most recently added cursor in buffer
  # coordinates.
  #
  # Returns a {Point}
  getCursorBufferPosition: ->
    @getLastCursor().getBufferPosition()

  # Essential: Get the position of all the cursor positions in buffer coordinates.
  #
  # Returns {Array} of {Point}s in the order they were added
  getCursorBufferPositions: ->
    cursor.getBufferPosition() for cursor in @getCursors()

  # Essential: Move the cursor to the given position in buffer coordinates.
  #
  # If there are multiple cursors, they will be consolidated to a single cursor.
  #
  # * `position` A {Point} or {Array} of `[row, column]`
  # * `options` (optional) An {Object} combining options for {::clipScreenPosition} with:
  #   * `autoscroll` Determines whether the editor scrolls to the new cursor's
  #     position. Defaults to true.
  setCursorBufferPosition: (position, options) ->
    @moveCursors (cursor) -> cursor.setBufferPosition(position, options)

  # Essential: Get a {Cursor} at given screen coordinates {Point}
  #
  # * `position` A {Point} or {Array} of `[row, column]`
  #
  # Returns the first matched {Cursor} or undefined
  getCursorAtScreenPosition: (position) ->
    for cursor in @cursors
      return cursor if cursor.getScreenPosition().isEqual(position)
    undefined

  # Essential: Get the position of the most recently added cursor in screen
  # coordinates.
  #
  # Returns a {Point}.
  getCursorScreenPosition: ->
    @getLastCursor().getScreenPosition()

  # Essential: Get the position of all the cursor positions in screen coordinates.
  #
  # Returns {Array} of {Point}s in the order the cursors were added
  getCursorScreenPositions: ->
    cursor.getScreenPosition() for cursor in @getCursors()

  # Essential: Move the cursor to the given position in screen coordinates.
  #
  # If there are multiple cursors, they will be consolidated to a single cursor.
  #
  # * `position` A {Point} or {Array} of `[row, column]`
  # * `options` (optional) An {Object} combining options for {::clipScreenPosition} with:
  #   * `autoscroll` Determines whether the editor scrolls to the new cursor's
  #     position. Defaults to true.
  setCursorScreenPosition: (position, options) ->
    @moveCursors (cursor) -> cursor.setScreenPosition(position, options)

  # Essential: Add a cursor at the given position in buffer coordinates.
  #
  # * `bufferPosition` A {Point} or {Array} of `[row, column]`
  #
  # Returns a {Cursor}.
  addCursorAtBufferPosition: (bufferPosition, options) ->
    @markBufferPosition(bufferPosition, @getSelectionMarkerAttributes())
    @getLastSelection().cursor.autoscroll() unless options?.autoscroll is false
    @getLastSelection().cursor

  # Essential: Add a cursor at the position in screen coordinates.
  #
  # * `screenPosition` A {Point} or {Array} of `[row, column]`
  #
  # Returns a {Cursor}.
  addCursorAtScreenPosition: (screenPosition, options) ->
    @markScreenPosition(screenPosition, @getSelectionMarkerAttributes())
    @getLastSelection().cursor.autoscroll() unless options?.autoscroll is false
    @getLastSelection().cursor

  # Essential: Returns {Boolean} indicating whether or not there are multiple cursors.
  hasMultipleCursors: ->
    @getCursors().length > 1

  # Essential: Move every cursor up one row in screen coordinates.
  #
  # * `lineCount` (optional) {Number} number of lines to move
  moveUp: (lineCount) ->
    @moveCursors (cursor) -> cursor.moveUp(lineCount, moveToEndOfSelection: true)

  # Essential: Move every cursor down one row in screen coordinates.
  #
  # * `lineCount` (optional) {Number} number of lines to move
  moveDown: (lineCount) ->
    @moveCursors (cursor) -> cursor.moveDown(lineCount, moveToEndOfSelection: true)

  # Essential: Move every cursor left one column.
  #
  # * `columnCount` (optional) {Number} number of columns to move (default: 1)
  moveLeft: (columnCount) ->
    @moveCursors (cursor) -> cursor.moveLeft(columnCount, moveToEndOfSelection: true)

  # Essential: Move every cursor right one column.
  #
  # * `columnCount` (optional) {Number} number of columns to move (default: 1)
  moveRight: (columnCount) ->
    @moveCursors (cursor) -> cursor.moveRight(columnCount, moveToEndOfSelection: true)

  # Essential: Move every cursor to the beginning of its line in buffer coordinates.
  moveToBeginningOfLine: ->
    @moveCursors (cursor) -> cursor.moveToBeginningOfLine()

  # Essential: Move every cursor to the beginning of its line in screen coordinates.
  moveToBeginningOfScreenLine: ->
    @moveCursors (cursor) -> cursor.moveToBeginningOfScreenLine()

  # Essential: Move every cursor to the first non-whitespace character of its line.
  moveToFirstCharacterOfLine: ->
    @moveCursors (cursor) -> cursor.moveToFirstCharacterOfLine()

  # Essential: Move every cursor to the end of its line in buffer coordinates.
  moveToEndOfLine: ->
    @moveCursors (cursor) -> cursor.moveToEndOfLine()

  # Essential: Move every cursor to the end of its line in screen coordinates.
  moveToEndOfScreenLine: ->
    @moveCursors (cursor) -> cursor.moveToEndOfScreenLine()

  # Essential: Move every cursor to the beginning of its surrounding word.
  moveToBeginningOfWord: ->
    @moveCursors (cursor) -> cursor.moveToBeginningOfWord()

  # Essential: Move every cursor to the end of its surrounding word.
  moveToEndOfWord: ->
    @moveCursors (cursor) -> cursor.moveToEndOfWord()

  # Cursor Extended

  # Extended: Move every cursor to the top of the buffer.
  #
  # If there are multiple cursors, they will be merged into a single cursor.
  moveToTop: ->
    @moveCursors (cursor) -> cursor.moveToTop()

  # Extended: Move every cursor to the bottom of the buffer.
  #
  # If there are multiple cursors, they will be merged into a single cursor.
  moveToBottom: ->
    @moveCursors (cursor) -> cursor.moveToBottom()

  # Extended: Move every cursor to the beginning of the next word.
  moveToBeginningOfNextWord: ->
    @moveCursors (cursor) -> cursor.moveToBeginningOfNextWord()

  # Extended: Move every cursor to the previous word boundary.
  moveToPreviousWordBoundary: ->
    @moveCursors (cursor) -> cursor.moveToPreviousWordBoundary()

  # Extended: Move every cursor to the next word boundary.
  moveToNextWordBoundary: ->
    @moveCursors (cursor) -> cursor.moveToNextWordBoundary()

  # Extended: Move every cursor to the previous subword boundary.
  moveToPreviousSubwordBoundary: ->
    @moveCursors (cursor) -> cursor.moveToPreviousSubwordBoundary()

  # Extended: Move every cursor to the next subword boundary.
  moveToNextSubwordBoundary: ->
    @moveCursors (cursor) -> cursor.moveToNextSubwordBoundary()

  # Extended: Move every cursor to the beginning of the next paragraph.
  moveToBeginningOfNextParagraph: ->
    @moveCursors (cursor) -> cursor.moveToBeginningOfNextParagraph()

  # Extended: Move every cursor to the beginning of the previous paragraph.
  moveToBeginningOfPreviousParagraph: ->
    @moveCursors (cursor) -> cursor.moveToBeginningOfPreviousParagraph()

  # Extended: Returns the most recently added {Cursor}
  getLastCursor: ->
    _.last(@cursors)

  # Extended: Returns the word surrounding the most recently added cursor.
  #
  # * `options` (optional) See {Cursor::getBeginningOfCurrentWordBufferPosition}.
  getWordUnderCursor: (options) ->
    @getTextInBufferRange(@getLastCursor().getCurrentWordBufferRange(options))

  # Extended: Get an Array of all {Cursor}s.
  getCursors: ->
    @cursors.slice()

  # Extended: Get all {Cursors}s, ordered by their position in the buffer
  # instead of the order in which they were added.
  #
  # Returns an {Array} of {Selection}s.
  getCursorsOrderedByBufferPosition: ->
    @getCursors().sort (a, b) -> a.compare(b)

  # Add a cursor based on the given {Marker}.
  addCursor: (marker) ->
    cursor = new Cursor(editor: this, marker: marker)
    @cursors.push(cursor)
    @decorateMarker(marker, type: 'line-number', class: 'cursor-line')
    @decorateMarker(marker, type: 'line-number', class: 'cursor-line-no-selection', onlyHead: true, onlyEmpty: true)
    @decorateMarker(marker, type: 'line', class: 'cursor-line', onlyEmpty: true)
    @emit 'cursor-added', cursor if includeDeprecatedAPIs
    @emitter.emit 'did-add-cursor', cursor
    cursor

  # Remove the given cursor from this editor.
  removeCursor: (cursor) ->
    _.remove(@cursors, cursor)
    @emit 'cursor-removed', cursor if includeDeprecatedAPIs
    @emitter.emit 'did-remove-cursor', cursor

  moveCursors: (fn) ->
    fn(cursor) for cursor in @getCursors()
    @mergeCursors()

  cursorMoved: (event) ->
    @emit 'cursor-moved', event if includeDeprecatedAPIs
    @emitter.emit 'did-change-cursor-position', event

  # Merge cursors that have the same screen position
  mergeCursors: ->
    positions = {}
    for cursor in @getCursors()
      position = cursor.getBufferPosition().toString()
      if positions.hasOwnProperty(position)
        cursor.destroy()
      else
        positions[position] = true
    return

  preserveCursorPositionOnBufferReload: ->
    cursorPosition = null
    @disposables.add @buffer.onWillReload =>
      cursorPosition = @getCursorBufferPosition()
    @disposables.add @buffer.onDidReload =>
      @setCursorBufferPosition(cursorPosition) if cursorPosition
      cursorPosition = null

  ###
  Section: Selections
  ###

  # Essential: Get the selected text of the most recently added selection.
  #
  # Returns a {String}.
  getSelectedText: ->
    @getLastSelection().getText()

  # Essential: Get the {Range} of the most recently added selection in buffer
  # coordinates.
  #
  # Returns a {Range}.
  getSelectedBufferRange: ->
    @getLastSelection().getBufferRange()

  # Essential: Get the {Range}s of all selections in buffer coordinates.
  #
  # The ranges are sorted by when the selections were added. Most recent at the end.
  #
  # Returns an {Array} of {Range}s.
  getSelectedBufferRanges: ->
    selection.getBufferRange() for selection in @getSelections()

  # Essential: Set the selected range in buffer coordinates. If there are multiple
  # selections, they are reduced to a single selection with the given range.
  #
  # * `bufferRange` A {Range} or range-compatible {Array}.
  # * `options` (optional) An options {Object}:
  #   * `reversed` A {Boolean} indicating whether to create the selection in a
  #     reversed orientation.
  setSelectedBufferRange: (bufferRange, options) ->
    @setSelectedBufferRanges([bufferRange], options)

  # Essential: Set the selected ranges in buffer coordinates. If there are multiple
  # selections, they are replaced by new selections with the given ranges.
  #
  # * `bufferRanges` An {Array} of {Range}s or range-compatible {Array}s.
  # * `options` (optional) An options {Object}:
  #   * `reversed` A {Boolean} indicating whether to create the selection in a
  #     reversed orientation.
  setSelectedBufferRanges: (bufferRanges, options={}) ->
    throw new Error("Passed an empty array to setSelectedBufferRanges") unless bufferRanges.length

    selections = @getSelections()
    selection.destroy() for selection in selections[bufferRanges.length...]

    @mergeIntersectingSelections options, =>
      for bufferRange, i in bufferRanges
        bufferRange = Range.fromObject(bufferRange)
        if selections[i]
          selections[i].setBufferRange(bufferRange, options)
        else
          @addSelectionForBufferRange(bufferRange, options)
      return

  # Essential: Get the {Range} of the most recently added selection in screen
  # coordinates.
  #
  # Returns a {Range}.
  getSelectedScreenRange: ->
    @getLastSelection().getScreenRange()

  # Essential: Get the {Range}s of all selections in screen coordinates.
  #
  # The ranges are sorted by when the selections were added. Most recent at the end.
  #
  # Returns an {Array} of {Range}s.
  getSelectedScreenRanges: ->
    selection.getScreenRange() for selection in @getSelections()

  # Essential: Set the selected range in screen coordinates. If there are multiple
  # selections, they are reduced to a single selection with the given range.
  #
  # * `screenRange` A {Range} or range-compatible {Array}.
  # * `options` (optional) An options {Object}:
  #   * `reversed` A {Boolean} indicating whether to create the selection in a
  #     reversed orientation.
  setSelectedScreenRange: (screenRange, options) ->
    @setSelectedBufferRange(@bufferRangeForScreenRange(screenRange, options), options)

  # Essential: Set the selected ranges in screen coordinates. If there are multiple
  # selections, they are replaced by new selections with the given ranges.
  #
  # * `screenRanges` An {Array} of {Range}s or range-compatible {Array}s.
  # * `options` (optional) An options {Object}:
  #   * `reversed` A {Boolean} indicating whether to create the selection in a
  #     reversed orientation.
  setSelectedScreenRanges: (screenRanges, options={}) ->
    throw new Error("Passed an empty array to setSelectedScreenRanges") unless screenRanges.length

    selections = @getSelections()
    selection.destroy() for selection in selections[screenRanges.length...]

    @mergeIntersectingSelections options, =>
      for screenRange, i in screenRanges
        screenRange = Range.fromObject(screenRange)
        if selections[i]
          selections[i].setScreenRange(screenRange, options)
        else
          @addSelectionForScreenRange(screenRange, options)
      return

  # Essential: Add a selection for the given range in buffer coordinates.
  #
  # * `bufferRange` A {Range}
  # * `options` (optional) An options {Object}:
  #   * `reversed` A {Boolean} indicating whether to create the selection in a
  #     reversed orientation.
  #
  # Returns the added {Selection}.
  addSelectionForBufferRange: (bufferRange, options={}) ->
    @markBufferRange(bufferRange, _.defaults(@getSelectionMarkerAttributes(), options))
    @getLastSelection().autoscroll() unless options.autoscroll is false
    @getLastSelection()

  # Essential: Add a selection for the given range in screen coordinates.
  #
  # * `screenRange` A {Range}
  # * `options` (optional) An options {Object}:
  #   * `reversed` A {Boolean} indicating whether to create the selection in a
  #     reversed orientation.
  #
  # Returns the added {Selection}.
  addSelectionForScreenRange: (screenRange, options={}) ->
    @markScreenRange(screenRange, _.defaults(@getSelectionMarkerAttributes(), options))
    @getLastSelection().autoscroll() unless options.autoscroll is false
    @getLastSelection()

  # Essential: Select from the current cursor position to the given position in
  # buffer coordinates.
  #
  # This method may merge selections that end up intesecting.
  #
  # * `position` An instance of {Point}, with a given `row` and `column`.
  selectToBufferPosition: (position) ->
    lastSelection = @getLastSelection()
    lastSelection.selectToBufferPosition(position)
    @mergeIntersectingSelections(reversed: lastSelection.isReversed())

  # Essential: Select from the current cursor position to the given position in
  # screen coordinates.
  #
  # This method may merge selections that end up intesecting.
  #
  # * `position` An instance of {Point}, with a given `row` and `column`.
  selectToScreenPosition: (position) ->
    lastSelection = @getLastSelection()
    lastSelection.selectToScreenPosition(position)
    @mergeIntersectingSelections(reversed: lastSelection.isReversed())

  # Essential: Move the cursor of each selection one character upward while
  # preserving the selection's tail position.
  #
  # * `rowCount` (optional) {Number} number of rows to select (default: 1)
  #
  # This method may merge selections that end up intesecting.
  selectUp: (rowCount) ->
    @expandSelectionsBackward (selection) -> selection.selectUp(rowCount)

  # Essential: Move the cursor of each selection one character downward while
  # preserving the selection's tail position.
  #
  # * `rowCount` (optional) {Number} number of rows to select (default: 1)
  #
  # This method may merge selections that end up intesecting.
  selectDown: (rowCount) ->
    @expandSelectionsForward (selection) -> selection.selectDown(rowCount)

  # Essential: Move the cursor of each selection one character leftward while
  # preserving the selection's tail position.
  #
  # * `columnCount` (optional) {Number} number of columns to select (default: 1)
  #
  # This method may merge selections that end up intesecting.
  selectLeft: (columnCount) ->
    @expandSelectionsBackward (selection) -> selection.selectLeft(columnCount)

  # Essential: Move the cursor of each selection one character rightward while
  # preserving the selection's tail position.
  #
  # * `columnCount` (optional) {Number} number of columns to select (default: 1)
  #
  # This method may merge selections that end up intesecting.
  selectRight: (columnCount) ->
    @expandSelectionsForward (selection) -> selection.selectRight(columnCount)

  # Essential: Select from the top of the buffer to the end of the last selection
  # in the buffer.
  #
  # This method merges multiple selections into a single selection.
  selectToTop: ->
    @expandSelectionsBackward (selection) -> selection.selectToTop()

  # Essential: Selects from the top of the first selection in the buffer to the end
  # of the buffer.
  #
  # This method merges multiple selections into a single selection.
  selectToBottom: ->
    @expandSelectionsForward (selection) -> selection.selectToBottom()

  # Essential: Select all text in the buffer.
  #
  # This method merges multiple selections into a single selection.
  selectAll: ->
    @expandSelectionsForward (selection) -> selection.selectAll()

  # Essential: Move the cursor of each selection to the beginning of its line
  # while preserving the selection's tail position.
  #
  # This method may merge selections that end up intesecting.
  selectToBeginningOfLine: ->
    @expandSelectionsBackward (selection) -> selection.selectToBeginningOfLine()

  # Essential: Move the cursor of each selection to the first non-whitespace
  # character of its line while preserving the selection's tail position. If the
  # cursor is already on the first character of the line, move it to the
  # beginning of the line.
  #
  # This method may merge selections that end up intersecting.
  selectToFirstCharacterOfLine: ->
    @expandSelectionsBackward (selection) -> selection.selectToFirstCharacterOfLine()

  # Essential: Move the cursor of each selection to the end of its line while
  # preserving the selection's tail position.
  #
  # This method may merge selections that end up intersecting.
  selectToEndOfLine: ->
    @expandSelectionsForward (selection) -> selection.selectToEndOfLine()

  # Essential: Expand selections to the beginning of their containing word.
  #
  # Operates on all selections. Moves the cursor to the beginning of the
  # containing word while preserving the selection's tail position.
  selectToBeginningOfWord: ->
    @expandSelectionsBackward (selection) -> selection.selectToBeginningOfWord()

  # Essential: Expand selections to the end of their containing word.
  #
  # Operates on all selections. Moves the cursor to the end of the containing
  # word while preserving the selection's tail position.
  selectToEndOfWord: ->
    @expandSelectionsForward (selection) -> selection.selectToEndOfWord()

  # Extended: For each selection, move its cursor to the preceding subword
  # boundary while maintaining the selection's tail position.
  #
  # This method may merge selections that end up intersecting.
  selectToPreviousSubwordBoundary: ->
    @expandSelectionsBackward (selection) -> selection.selectToPreviousSubwordBoundary()

  # Extended: For each selection, move its cursor to the next subword boundary
  # while maintaining the selection's tail position.
  #
  # This method may merge selections that end up intersecting.
  selectToNextSubwordBoundary: ->
    @expandSelectionsForward (selection) -> selection.selectToNextSubwordBoundary()

  # Essential: For each cursor, select the containing line.
  #
  # This method merges selections on successive lines.
  selectLinesContainingCursors: ->
    @expandSelectionsForward (selection) -> selection.selectLine()

  # Essential: Select the word surrounding each cursor.
  selectWordsContainingCursors: ->
    @expandSelectionsForward (selection) -> selection.selectWord()

  # Selection Extended

  # Extended: For each selection, move its cursor to the preceding word boundary
  # while maintaining the selection's tail position.
  #
  # This method may merge selections that end up intersecting.
  selectToPreviousWordBoundary: ->
    @expandSelectionsBackward (selection) -> selection.selectToPreviousWordBoundary()

  # Extended: For each selection, move its cursor to the next word boundary while
  # maintaining the selection's tail position.
  #
  # This method may merge selections that end up intersecting.
  selectToNextWordBoundary: ->
    @expandSelectionsForward (selection) -> selection.selectToNextWordBoundary()

  # Extended: Expand selections to the beginning of the next word.
  #
  # Operates on all selections. Moves the cursor to the beginning of the next
  # word while preserving the selection's tail position.
  selectToBeginningOfNextWord: ->
    @expandSelectionsForward (selection) -> selection.selectToBeginningOfNextWord()

  # Extended: Expand selections to the beginning of the next paragraph.
  #
  # Operates on all selections. Moves the cursor to the beginning of the next
  # paragraph while preserving the selection's tail position.
  selectToBeginningOfNextParagraph: ->
    @expandSelectionsForward (selection) -> selection.selectToBeginningOfNextParagraph()

  # Extended: Expand selections to the beginning of the next paragraph.
  #
  # Operates on all selections. Moves the cursor to the beginning of the next
  # paragraph while preserving the selection's tail position.
  selectToBeginningOfPreviousParagraph: ->
    @expandSelectionsBackward (selection) -> selection.selectToBeginningOfPreviousParagraph()

  # Extended: Select the range of the given marker if it is valid.
  #
  # * `marker` A {Marker}
  #
  # Returns the selected {Range} or `undefined` if the marker is invalid.
  selectMarker: (marker) ->
    if marker.isValid()
      range = marker.getBufferRange()
      @setSelectedBufferRange(range)
      range

  # Extended: Get the most recently added {Selection}.
  #
  # Returns a {Selection}.
  getLastSelection: ->
    _.last(@selections)

  # Extended: Get current {Selection}s.
  #
  # Returns: An {Array} of {Selection}s.
  getSelections: ->
    @selections.slice()

  # Extended: Get all {Selection}s, ordered by their position in the buffer
  # instead of the order in which they were added.
  #
  # Returns an {Array} of {Selection}s.
  getSelectionsOrderedByBufferPosition: ->
    @getSelections().sort (a, b) -> a.compare(b)

  # Extended: Determine if a given range in buffer coordinates intersects a
  # selection.
  #
  # * `bufferRange` A {Range} or range-compatible {Array}.
  #
  # Returns a {Boolean}.
  selectionIntersectsBufferRange: (bufferRange) ->
    _.any @getSelections(), (selection) ->
      selection.intersectsBufferRange(bufferRange)

  # Selections Private

  # Add a similarly-shaped selection to the next eligible line below
  # each selection.
  #
  # Operates on all selections. If the selection is empty, adds an empty
  # selection to the next following non-empty line as close to the current
  # selection's column as possible. If the selection is non-empty, adds a
  # selection to the next line that is long enough for a non-empty selection
  # starting at the same column as the current selection to be added to it.
  addSelectionBelow: ->
    @expandSelectionsForward (selection) -> selection.addSelectionBelow()

  # Add a similarly-shaped selection to the next eligible line above
  # each selection.
  #
  # Operates on all selections. If the selection is empty, adds an empty
  # selection to the next preceding non-empty line as close to the current
  # selection's column as possible. If the selection is non-empty, adds a
  # selection to the next line that is long enough for a non-empty selection
  # starting at the same column as the current selection to be added to it.
  addSelectionAbove: ->
    @expandSelectionsBackward (selection) -> selection.addSelectionAbove()

  # Calls the given function with each selection, then merges selections
  expandSelectionsForward: (fn) ->
    @mergeIntersectingSelections =>
      fn(selection) for selection in @getSelections()
      return

  # Calls the given function with each selection, then merges selections in the
  # reversed orientation
  expandSelectionsBackward: (fn) ->
    @mergeIntersectingSelections reversed: true, =>
      fn(selection) for selection in @getSelections()
      return

  finalizeSelections: ->
    selection.finalize() for selection in @getSelections()
    return

  selectionsForScreenRows: (startRow, endRow) ->
    @getSelections().filter (selection) -> selection.intersectsScreenRowRange(startRow, endRow)

  # Merges intersecting selections. If passed a function, it executes
  # the function with merging suppressed, then merges intersecting selections
  # afterward.
  mergeIntersectingSelections: (args...) ->
    @mergeSelections args..., (previousSelection, currentSelection) ->
      exclusive = not currentSelection.isEmpty() and not previousSelection.isEmpty()

      previousSelection.intersectsWith(currentSelection, exclusive)

  mergeSelectionsOnSameRows: (args...) ->
    @mergeSelections args..., (previousSelection, currentSelection) ->
      screenRange = currentSelection.getScreenRange()

      previousSelection.intersectsScreenRowRange(screenRange.start.row, screenRange.end.row)

  mergeSelections: (args...) ->
    mergePredicate = args.pop()
    fn = args.pop() if _.isFunction(_.last(args))
    options = args.pop() ? {}

    return fn?() if @suppressSelectionMerging

    if fn?
      @suppressSelectionMerging = true
      result = fn()
      @suppressSelectionMerging = false

    reducer = (disjointSelections, selection) ->
      adjacentSelection = _.last(disjointSelections)
      if mergePredicate(adjacentSelection, selection)
        adjacentSelection.merge(selection, options)
        disjointSelections
      else
        disjointSelections.concat([selection])

    [head, tail...] = @getSelectionsOrderedByBufferPosition()
    _.reduce(tail, reducer, [head])
    return result if fn?

  # Add a {Selection} based on the given {Marker}.
  #
  # * `marker` The {Marker} to highlight
  # * `options` (optional) An {Object} that pertains to the {Selection} constructor.
  #
  # Returns the new {Selection}.
  addSelection: (marker, options={}) ->
    unless marker.getProperties().preserveFolds
      @destroyFoldsContainingBufferRange(marker.getBufferRange())
    cursor = @addCursor(marker)
    selection = new Selection(_.extend({editor: this, marker, cursor}, options))
    @selections.push(selection)
    selectionBufferRange = selection.getBufferRange()
    @mergeIntersectingSelections(preserveFolds: marker.getProperties().preserveFolds)

    if selection.destroyed
      for selection in @getSelections()
        if selection.intersectsBufferRange(selectionBufferRange)
          return selection
    else
      @emit 'selection-added', selection if includeDeprecatedAPIs
      @emitter.emit 'did-add-selection', selection
      selection

  # Remove the given selection.
  removeSelection: (selection) ->
    _.remove(@selections, selection)
    @emit 'selection-removed', selection if includeDeprecatedAPIs
    @emitter.emit 'did-remove-selection', selection

  # Reduce one or more selections to a single empty selection based on the most
  # recently added cursor.
  clearSelections: (options) ->
    @consolidateSelections()
    @getLastSelection().clear(options)

  # Reduce multiple selections to the most recently added selection.
  consolidateSelections: ->
    selections = @getSelections()
    if selections.length > 1
      selection.destroy() for selection in selections[0...-1]
      true
    else
      false

  # Called by the selection
  selectionRangeChanged: (event) ->
    @emit 'selection-screen-range-changed', event if includeDeprecatedAPIs
    @emitter.emit 'did-change-selection-range', event

  ###
  Section: Searching and Replacing
  ###

  # Essential: Scan regular expression matches in the entire buffer, calling the
  # given iterator function on each match.
  #
  # `::scan` functions as the replace method as well via the `replace`
  #
  # If you're programmatically modifying the results, you may want to try
  # {::backwardsScanInBufferRange} to avoid tripping over your own changes.
  #
  # * `regex` A {RegExp} to search for.
  # * `iterator` A {Function} that's called on each match
  #   * `object` {Object}
  #     * `match` The current regular expression match.
  #     * `matchText` A {String} with the text of the match.
  #     * `range` The {Range} of the match.
  #     * `stop` Call this {Function} to terminate the scan.
  #     * `replace` Call this {Function} with a {String} to replace the match.
  scan: (regex, iterator) -> @buffer.scan(regex, iterator)

  # Public: Scan regular expression matches in a given range, calling the given
  # iterator function on each match.
  #
  # * `regex` A {RegExp} to search for.
  # * `range` A {Range} in which to search.
  # * `iterator` A {Function} that's called on each match with an {Object}
  #   containing the following keys:
  #   * `match` The current regular expression match.
  #   * `matchText` A {String} with the text of the match.
  #   * `range` The {Range} of the match.
  #   * `stop` Call this {Function} to terminate the scan.
  #   * `replace` Call this {Function} with a {String} to replace the match.
  scanInBufferRange: (regex, range, iterator) -> @buffer.scanInRange(regex, range, iterator)

  # Public: Scan regular expression matches in a given range in reverse order,
  # calling the given iterator function on each match.
  #
  # * `regex` A {RegExp} to search for.
  # * `range` A {Range} in which to search.
  # * `iterator` A {Function} that's called on each match with an {Object}
  #   containing the following keys:
  #   * `match` The current regular expression match.
  #   * `matchText` A {String} with the text of the match.
  #   * `range` The {Range} of the match.
  #   * `stop` Call this {Function} to terminate the scan.
  #   * `replace` Call this {Function} with a {String} to replace the match.
  backwardsScanInBufferRange: (regex, range, iterator) -> @buffer.backwardsScanInRange(regex, range, iterator)

  ###
  Section: Tab Behavior
  ###

  # Essential: Returns a {Boolean} indicating whether softTabs are enabled for this
  # editor.
  getSoftTabs: -> @softTabs

  # Essential: Enable or disable soft tabs for this editor.
  #
  # * `softTabs` A {Boolean}
  setSoftTabs: (@softTabs) -> @softTabs

  # Essential: Toggle soft tabs for this editor
  toggleSoftTabs: -> @setSoftTabs(not @getSoftTabs())

  # Essential: Get the on-screen length of tab characters.
  #
  # Returns a {Number}.
  getTabLength: -> @displayBuffer.getTabLength()

  # Essential: Set the on-screen length of tab characters. Setting this to a
  # {Number} This will override the `editor.tabLength` setting.
  #
  # * `tabLength` {Number} length of a single tab. Setting to `null` will
  #   fallback to using the `editor.tabLength` config setting
  setTabLength: (tabLength) -> @displayBuffer.setTabLength(tabLength)

  # Extended: Determine if the buffer uses hard or soft tabs.
  #
  # Returns `true` if the first non-comment line with leading whitespace starts
  # with a space character. Returns `false` if it starts with a hard tab (`\t`).
  #
  # Returns a {Boolean} or undefined if no non-comment lines had leading
  # whitespace.
  usesSoftTabs: ->
    # FIXME Remove once this can be specified as a scoped setting in the
    # language-make package
    return false if @getGrammar().scopeName is 'source.makefile'

    for bufferRow in [0..@buffer.getLastRow()]
      continue if @displayBuffer.tokenizedBuffer.tokenizedLineForRow(bufferRow).isComment()

      line = @buffer.lineForRow(bufferRow)
      return true  if line[0] is ' '
      return false if line[0] is '\t'

    undefined

  # Extended: Get the text representing a single level of indent.
  #
  # If soft tabs are enabled, the text is composed of N spaces, where N is the
  # tab length. Otherwise the text is a tab character (`\t`).
  #
  # Returns a {String}.
  getTabText: -> @buildIndentString(1)

  # If soft tabs are enabled, convert all hard tabs to soft tabs in the given
  # {Range}.
  normalizeTabsInBufferRange: (bufferRange) ->
    return unless @getSoftTabs()
    @scanInBufferRange /\t/g, bufferRange, ({replace}) => replace(@getTabText())

  ###
  Section: Soft Wrap Behavior
  ###

  # Essential: Determine whether lines in this editor are soft-wrapped.
  #
  # Returns a {Boolean}.
  isSoftWrapped: (softWrapped) -> @displayBuffer.isSoftWrapped()

  # Essential: Enable or disable soft wrapping for this editor.
  #
  # * `softWrapped` A {Boolean}
  #
  # Returns a {Boolean}.
  setSoftWrapped: (softWrapped) -> @displayBuffer.setSoftWrapped(softWrapped)

  # Essential: Toggle soft wrapping for this editor
  #
  # Returns a {Boolean}.
  toggleSoftWrapped: -> @setSoftWrapped(not @isSoftWrapped())

  # Public: Gets the column at which column will soft wrap
  getSoftWrapColumn: -> @displayBuffer.getSoftWrapColumn()

  ###
  Section: Indentation
  ###

  # Essential: Get the indentation level of the given a buffer row.
  #
  # Returns how deeply the given row is indented based on the soft tabs and
  # tab length settings of this editor. Note that if soft tabs are enabled and
  # the tab length is 2, a row with 4 leading spaces would have an indentation
  # level of 2.
  #
  # * `bufferRow` A {Number} indicating the buffer row.
  #
  # Returns a {Number}.
  indentationForBufferRow: (bufferRow) ->
    @indentLevelForLine(@lineTextForBufferRow(bufferRow))

  # Essential: Set the indentation level for the given buffer row.
  #
  # Inserts or removes hard tabs or spaces based on the soft tabs and tab length
  # settings of this editor in order to bring it to the given indentation level.
  # Note that if soft tabs are enabled and the tab length is 2, a row with 4
  # leading spaces would have an indentation level of 2.
  #
  # * `bufferRow` A {Number} indicating the buffer row.
  # * `newLevel` A {Number} indicating the new indentation level.
  # * `options` (optional) An {Object} with the following keys:
  #   * `preserveLeadingWhitespace` `true` to preserve any whitespace already at
  #      the beginning of the line (default: false).
  setIndentationForBufferRow: (bufferRow, newLevel, {preserveLeadingWhitespace}={}) ->
    if preserveLeadingWhitespace
      endColumn = 0
    else
      endColumn = @lineTextForBufferRow(bufferRow).match(/^\s*/)[0].length
    newIndentString = @buildIndentString(newLevel)
    @buffer.setTextInRange([[bufferRow, 0], [bufferRow, endColumn]], newIndentString)

  # Extended: Indent rows intersecting selections by one level.
  indentSelectedRows: ->
    @mutateSelectedText (selection) -> selection.indentSelectedRows()

  # Extended: Outdent rows intersecting selections by one level.
  outdentSelectedRows: ->
    @mutateSelectedText (selection) -> selection.outdentSelectedRows()

  # Extended: Get the indentation level of the given line of text.
  #
  # Returns how deeply the given line is indented based on the soft tabs and
  # tab length settings of this editor. Note that if soft tabs are enabled and
  # the tab length is 2, a row with 4 leading spaces would have an indentation
  # level of 2.
  #
  # * `line` A {String} representing a line of text.
  #
  # Returns a {Number}.
  indentLevelForLine: (line) ->
    @displayBuffer.indentLevelForLine(line)

  # Extended: Indent rows intersecting selections based on the grammar's suggested
  # indent level.
  autoIndentSelectedRows: ->
    @mutateSelectedText (selection) -> selection.autoIndentSelectedRows()

  # Indent all lines intersecting selections. See {Selection::indent} for more
  # information.
  indent: (options={}) ->
    options.autoIndent ?= @shouldAutoIndent()
    @mutateSelectedText (selection) -> selection.indent(options)

  # Constructs the string used for indents.
  buildIndentString: (level, column=0) ->
    if @getSoftTabs()
      tabStopViolation = column % @getTabLength()
      _.multiplyString(" ", Math.floor(level * @getTabLength()) - tabStopViolation)
    else
      excessWhitespace = _.multiplyString(' ', Math.round((level - Math.floor(level)) * @getTabLength()))
      _.multiplyString("\t", Math.floor(level)) + excessWhitespace

  ###
  Section: Grammars
  ###

  # Essential: Get the current {Grammar} of this editor.
  getGrammar: ->
    @displayBuffer.getGrammar()

  # Essential: Set the current {Grammar} of this editor.
  #
  # Assigning a grammar will cause the editor to re-tokenize based on the new
  # grammar.
  #
  # * `grammar` {Grammar}
  setGrammar: (grammar) ->
    @displayBuffer.setGrammar(grammar)

  # Reload the grammar based on the file name.
  reloadGrammar: ->
    @displayBuffer.reloadGrammar()

  ###
  Section: Managing Syntax Scopes
  ###

  # Essential: Returns a {ScopeDescriptor} that includes this editor's language.
  # e.g. `['.source.ruby']`, or `['.source.coffee']`. You can use this with
  # {Config::get} to get language specific config values.
  getRootScopeDescriptor: ->
    @displayBuffer.getRootScopeDescriptor()

  # Essential: Get the syntactic scopeDescriptor for the given position in buffer
  # coordinates. Useful with {Config::get}.
  #
  # For example, if called with a position inside the parameter list of an
  # anonymous CoffeeScript function, the method returns the following array:
  # `["source.coffee", "meta.inline.function.coffee", "variable.parameter.function.coffee"]`
  #
  # * `bufferPosition` A {Point} or {Array} of [row, column].
  #
  # Returns a {ScopeDescriptor}.
  scopeDescriptorForBufferPosition: (bufferPosition) ->
    @displayBuffer.scopeDescriptorForBufferPosition(bufferPosition)

  # Extended: Get the range in buffer coordinates of all tokens surrounding the
  # cursor that match the given scope selector.
  #
  # For example, if you wanted to find the string surrounding the cursor, you
  # could call `editor.bufferRangeForScopeAtCursor(".string.quoted")`.
  #
  # * `scopeSelector` {String} selector. e.g. `'.source.ruby'`
  #
  # Returns a {Range}.
  bufferRangeForScopeAtCursor: (scopeSelector) ->
    @displayBuffer.bufferRangeForScopeAtPosition(scopeSelector, @getCursorBufferPosition())

  # Extended: Determine if the given row is entirely a comment
  isBufferRowCommented: (bufferRow) ->
    if match = @lineTextForBufferRow(bufferRow).match(/\S/)
      @commentScopeSelector ?= new TextMateScopeSelector('comment.*')
      @commentScopeSelector.matches(@scopeDescriptorForBufferPosition([bufferRow, match.index]).scopes)

  logCursorScope: ->
    scopeDescriptor = @getLastCursor().getScopeDescriptor()
    list = scopeDescriptor.scopes.toString().split(',')
    list = list.map (item) -> "* #{item}"
    content = "Scopes at Cursor\n#{list.join('\n')}"

    atom.notifications.addInfo(content, dismissable: true)

  # {Delegates to: DisplayBuffer.tokenForBufferPosition}
  tokenForBufferPosition: (bufferPosition) -> @displayBuffer.tokenForBufferPosition(bufferPosition)

  ###
  Section: Clipboard Operations
  ###

  # Essential: For each selection, copy the selected text.
  copySelectedText: ->
    maintainClipboard = false
    for selection in @getSelectionsOrderedByBufferPosition()
      if selection.isEmpty()
        previousRange = selection.getBufferRange()
        selection.selectLine()
        selection.copy(maintainClipboard, true)
        selection.setBufferRange(previousRange)
      else
        selection.copy(maintainClipboard, false)
      maintainClipboard = true
    return

  # Essential: For each selection, cut the selected text.
  cutSelectedText: ->
    maintainClipboard = false
    @mutateSelectedText (selection) ->
      if selection.isEmpty()
        selection.selectLine()
        selection.cut(maintainClipboard, true)
      else
        selection.cut(maintainClipboard, false)
      maintainClipboard = true

  # Essential: For each selection, replace the selected text with the contents of
  # the clipboard.
  #
  # If the clipboard contains the same number of selections as the current
  # editor, each selection will be replaced with the content of the
  # corresponding clipboard selection text.
  #
  # * `options` (optional) See {Selection::insertText}.
  pasteText: (options={}) ->
    {text: clipboardText, metadata} = atom.clipboard.readWithMetadata()
    return false unless @emitWillInsertTextEvent(clipboardText)

    metadata ?= {}
    options.autoIndent = @shouldAutoIndentOnPaste()

    @mutateSelectedText (selection, index) =>
      if metadata.selections?.length is @getSelections().length
        {text, indentBasis, fullLine} = metadata.selections[index]
      else
        {indentBasis, fullLine} = metadata
        text = clipboardText

      delete options.indentBasis
      {cursor} = selection
      if indentBasis?
        containsNewlines = text.indexOf('\n') isnt -1
        if containsNewlines or not cursor.hasPrecedingCharactersOnLine()
          options.indentBasis ?= indentBasis

      if fullLine and selection.isEmpty()
        oldPosition = selection.getBufferRange().start
        selection.setBufferRange([[oldPosition.row, 0], [oldPosition.row, 0]])
        selection.insertText(text, options)
        newPosition = oldPosition.translate([1, 0])
        selection.setBufferRange([newPosition, newPosition])
      else
        selection.insertText(text, options)

  # Public: For each selection, if the selection is empty, cut all characters
  # of the containing line following the cursor. Otherwise cut the selected
  # text.
  cutToEndOfLine: ->
    maintainClipboard = false
    @mutateSelectedText (selection) ->
      selection.cutToEndOfLine(maintainClipboard)
      maintainClipboard = true

  ###
  Section: Folds
  ###

  # Essential: Fold the most recent cursor's row based on its indentation level.
  #
  # The fold will extend from the nearest preceding line with a lower
  # indentation level up to the nearest following row with a lower indentation
  # level.
  foldCurrentRow: ->
    bufferRow = @bufferPositionForScreenPosition(@getCursorScreenPosition()).row
    @foldBufferRow(bufferRow)

  # Essential: Unfold the most recent cursor's row by one level.
  unfoldCurrentRow: ->
    bufferRow = @bufferPositionForScreenPosition(@getCursorScreenPosition()).row
    @unfoldBufferRow(bufferRow)

  # Essential: Fold the given row in buffer coordinates based on its indentation
  # level.
  #
  # If the given row is foldable, the fold will begin there. Otherwise, it will
  # begin at the first foldable row preceding the given row.
  #
  # * `bufferRow` A {Number}.
  foldBufferRow: (bufferRow) ->
    @languageMode.foldBufferRow(bufferRow)

  # Essential: Unfold all folds containing the given row in buffer coordinates.
  #
  # * `bufferRow` A {Number}
  unfoldBufferRow: (bufferRow) ->
    @displayBuffer.unfoldBufferRow(bufferRow)

  # Extended: For each selection, fold the rows it intersects.
  foldSelectedLines: ->
    selection.fold() for selection in @getSelections()
    return

  # Extended: Fold all foldable lines.
  foldAll: ->
    @languageMode.foldAll()

  # Extended: Unfold all existing folds.
  unfoldAll: ->
    @languageMode.unfoldAll()

  # Extended: Fold all foldable lines at the given indent level.
  #
  # * `level` A {Number}.
  foldAllAtIndentLevel: (level) ->
    @languageMode.foldAllAtIndentLevel(level)

  # Extended: Determine whether the given row in buffer coordinates is foldable.
  #
  # A *foldable* row is a row that *starts* a row range that can be folded.
  #
  # * `bufferRow` A {Number}
  #
  # Returns a {Boolean}.
  isFoldableAtBufferRow: (bufferRow) ->
    # @languageMode.isFoldableAtBufferRow(bufferRow)
    @displayBuffer.tokenizedBuffer.tokenizedLineForRow(bufferRow)?.foldable ? false

  # Extended: Determine whether the given row in screen coordinates is foldable.
  #
  # A *foldable* row is a row that *starts* a row range that can be folded.
  #
  # * `bufferRow` A {Number}
  #
  # Returns a {Boolean}.
  isFoldableAtScreenRow: (screenRow) ->
    bufferRow = @displayBuffer.bufferRowForScreenRow(screenRow)
    @isFoldableAtBufferRow(bufferRow)

  # Extended: Fold the given buffer row if it isn't currently folded, and unfold
  # it otherwise.
  toggleFoldAtBufferRow: (bufferRow) ->
    if @isFoldedAtBufferRow(bufferRow)
      @unfoldBufferRow(bufferRow)
    else
      @foldBufferRow(bufferRow)

  # Extended: Determine whether the most recently added cursor's row is folded.
  #
  # Returns a {Boolean}.
  isFoldedAtCursorRow: ->
    @isFoldedAtScreenRow(@getCursorScreenPosition().row)

  # Extended: Determine whether the given row in buffer coordinates is folded.
  #
  # * `bufferRow` A {Number}
  #
  # Returns a {Boolean}.
  isFoldedAtBufferRow: (bufferRow) ->
    @displayBuffer.isFoldedAtBufferRow(bufferRow)

  # Extended: Determine whether the given row in screen coordinates is folded.
  #
  # * `screenRow` A {Number}
  #
  # Returns a {Boolean}.
  isFoldedAtScreenRow: (screenRow) ->
    @displayBuffer.isFoldedAtScreenRow(screenRow)

  # TODO: Rename to foldRowRange?
  createFold: (startRow, endRow) ->
    @displayBuffer.createFold(startRow, endRow)

  # {Delegates to: DisplayBuffer.destroyFoldWithId}
  destroyFoldWithId: (id) ->
    @displayBuffer.destroyFoldWithId(id)

  # Remove any {Fold}s found that intersect the given buffer range.
  destroyFoldsIntersectingBufferRange: (bufferRange) ->
    @destroyFoldsContainingBufferRange(bufferRange)

    for row in [bufferRange.end.row..bufferRange.start.row]
      fold.destroy() for fold in @displayBuffer.foldsStartingAtBufferRow(row)

    return

  # Remove any {Fold}s found that contain the given buffer range.
  destroyFoldsContainingBufferRange: (bufferRange) ->
    @unfoldBufferRow(bufferRange.start.row)
    @unfoldBufferRow(bufferRange.end.row)

  # {Delegates to: DisplayBuffer.largestFoldContainingBufferRow}
  largestFoldContainingBufferRow: (bufferRow) ->
    @displayBuffer.largestFoldContainingBufferRow(bufferRow)

  # {Delegates to: DisplayBuffer.largestFoldStartingAtScreenRow}
  largestFoldStartingAtScreenRow: (screenRow) ->
    @displayBuffer.largestFoldStartingAtScreenRow(screenRow)

  # {Delegates to: DisplayBuffer.outermostFoldsForBufferRowRange}
  outermostFoldsInBufferRowRange: (startRow, endRow) ->
    @displayBuffer.outermostFoldsInBufferRowRange(startRow, endRow)

  ###
  Section: Scrolling the TextEditor
  ###

  # Essential: Scroll the editor to reveal the most recently added cursor if it is
  # off-screen.
  #
  # * `options` (optional) {Object}
  #   * `center` Center the editor around the cursor if possible. (default: true)
  scrollToCursorPosition: (options) ->
    @getLastCursor().autoscroll(center: options?.center ? true)

  # Essential: Scrolls the editor to the given buffer position.
  #
  # * `bufferPosition` An object that represents a buffer position. It can be either
  #   an {Object} (`{row, column}`), {Array} (`[row, column]`), or {Point}
  # * `options` (optional) {Object}
  #   * `center` Center the editor around the position if possible. (default: false)
  scrollToBufferPosition: (bufferPosition, options) ->
    @displayBuffer.scrollToBufferPosition(bufferPosition, options)

  # Essential: Scrolls the editor to the given screen position.
  #
  # * `screenPosition` An object that represents a buffer position. It can be either
  #    an {Object} (`{row, column}`), {Array} (`[row, column]`), or {Point}
  # * `options` (optional) {Object}
  #   * `center` Center the editor around the position if possible. (default: false)
  scrollToScreenPosition: (screenPosition, options) ->
    @displayBuffer.scrollToScreenPosition(screenPosition, options)

  # Essential: Scrolls the editor to the top
  scrollToTop: ->
    @setScrollTop(0)

  # Essential: Scrolls the editor to the bottom
  scrollToBottom: ->
    @setScrollBottom(Infinity)

  scrollToScreenRange: (screenRange, options) -> @displayBuffer.scrollToScreenRange(screenRange, options)

  horizontallyScrollable: -> @displayBuffer.horizontallyScrollable()

  verticallyScrollable: -> @displayBuffer.verticallyScrollable()

  getHorizontalScrollbarHeight: -> @displayBuffer.getHorizontalScrollbarHeight()
  setHorizontalScrollbarHeight: (height) -> @displayBuffer.setHorizontalScrollbarHeight(height)

  getVerticalScrollbarWidth: -> @displayBuffer.getVerticalScrollbarWidth()
  setVerticalScrollbarWidth: (width) -> @displayBuffer.setVerticalScrollbarWidth(width)

  pageUp: ->
    newScrollTop = @getScrollTop() - @getHeight()
    @moveUp(@getRowsPerPage())
    @setScrollTop(newScrollTop)

  pageDown: ->
    newScrollTop = @getScrollTop() + @getHeight()
    @moveDown(@getRowsPerPage())
    @setScrollTop(newScrollTop)

  selectPageUp: ->
    @selectUp(@getRowsPerPage())

  selectPageDown: ->
    @selectDown(@getRowsPerPage())

  # Returns the number of rows per page
  getRowsPerPage: ->
    Math.max(1, Math.ceil(@getHeight() / @getLineHeightInPixels()))

  ###
  Section: Config
  ###

  shouldAutoIndent: ->
    atom.config.get("editor.autoIndent", scope: @getRootScopeDescriptor())

  shouldAutoChangeIndent: ->
    atom.config.get("editor.autoChangeIndent", scope: @getRootScopeDescriptor())

  shouldAutoIndentOnPaste: ->
    atom.config.get("editor.autoIndentOnPaste", scope: @getRootScopeDescriptor())

  ###
  Section: Event Handlers
  ###

  handleTokenization: ->
    @softTabs = @usesSoftTabs() ? @softTabs

  handleGrammarChange: ->
    @unfoldAll()
    @emit 'grammar-changed' if includeDeprecatedAPIs
    @emitter.emit 'did-change-grammar', @getGrammar()

  handleMarkerCreated: (marker) =>
    if marker.matchesProperties(@getSelectionMarkerAttributes())
      @addSelection(marker)

  ###
  Section: TextEditor Rendering
  ###

  # Public: Retrieves the greyed out placeholder of a mini editor.
  #
  # Returns a {String}.
  getPlaceholderText: ->
    @placeholderText

  # Public: Set the greyed out placeholder of a mini editor. Placeholder text
  # will be displayed when the editor has no content.
  #
  # * `placeholderText` {String} text that is displayed when the editor has no content.
  setPlaceholderText: (placeholderText) ->
    return if @placeholderText is placeholderText
    @placeholderText = placeholderText
    @emitter.emit 'did-change-placeholder-text', @placeholderText

  getFirstVisibleScreenRow: (suppressDeprecation) ->
    unless suppressDeprecation
      deprecate("This is now a view method. Call TextEditorElement::getFirstVisibleScreenRow instead.")
    @getVisibleRowRange()[0]

  getLastVisibleScreenRow: (suppressDeprecation) ->
    unless suppressDeprecation
      deprecate("This is now a view method. Call TextEditorElement::getLastVisibleScreenRow instead.")
    @getVisibleRowRange()[1]

  pixelPositionForBufferPosition: (bufferPosition, suppressDeprecation) ->
    unless suppressDeprecation
      deprecate("This method is deprecated on the model layer. Use `TextEditorElement::pixelPositionForBufferPosition` instead")
    @displayBuffer.pixelPositionForBufferPosition(bufferPosition)

  pixelPositionForScreenPosition: (screenPosition, suppressDeprecation) ->
    unless suppressDeprecation
      deprecate("This method is deprecated on the model layer. Use `TextEditorElement::pixelPositionForScreenPosition` instead")
    @displayBuffer.pixelPositionForScreenPosition(screenPosition)

  getSelectionMarkerAttributes: ->
    type: 'selection', editorId: @id, invalidate: 'never'

  getVerticalScrollMargin: -> @displayBuffer.getVerticalScrollMargin()
  setVerticalScrollMargin: (verticalScrollMargin) -> @displayBuffer.setVerticalScrollMargin(verticalScrollMargin)

  getHorizontalScrollMargin: -> @displayBuffer.getHorizontalScrollMargin()
  setHorizontalScrollMargin: (horizontalScrollMargin) -> @displayBuffer.setHorizontalScrollMargin(horizontalScrollMargin)

  getLineHeightInPixels: -> @displayBuffer.getLineHeightInPixels()
  setLineHeightInPixels: (lineHeightInPixels) -> @displayBuffer.setLineHeightInPixels(lineHeightInPixels)

  batchCharacterMeasurement: (fn) -> @displayBuffer.batchCharacterMeasurement(fn)

  getScopedCharWidth: (scopeNames, char) -> @displayBuffer.getScopedCharWidth(scopeNames, char)
  setScopedCharWidth: (scopeNames, char, width) -> @displayBuffer.setScopedCharWidth(scopeNames, char, width)

  getScopedCharWidths: (scopeNames) -> @displayBuffer.getScopedCharWidths(scopeNames)

  clearScopedCharWidths: -> @displayBuffer.clearScopedCharWidths()

  getDefaultCharWidth: -> @displayBuffer.getDefaultCharWidth()
  setDefaultCharWidth: (defaultCharWidth) -> @displayBuffer.setDefaultCharWidth(defaultCharWidth)

  setHeight: (height) -> @displayBuffer.setHeight(height)
  getHeight: -> @displayBuffer.getHeight()

  getClientHeight: -> @displayBuffer.getClientHeight()

  setWidth: (width) -> @displayBuffer.setWidth(width)
  getWidth: -> @displayBuffer.getWidth()

  getScrollTop: -> @displayBuffer.getScrollTop()
  setScrollTop: (scrollTop) -> @displayBuffer.setScrollTop(scrollTop)

  getScrollBottom: -> @displayBuffer.getScrollBottom()
  setScrollBottom: (scrollBottom) -> @displayBuffer.setScrollBottom(scrollBottom)

  getScrollLeft: -> @displayBuffer.getScrollLeft()
  setScrollLeft: (scrollLeft) -> @displayBuffer.setScrollLeft(scrollLeft)

  getScrollRight: -> @displayBuffer.getScrollRight()
  setScrollRight: (scrollRight) -> @displayBuffer.setScrollRight(scrollRight)

  getScrollHeight: -> @displayBuffer.getScrollHeight()
  getScrollWidth: -> @displayBuffer.getScrollWidth()

  getVisibleRowRange: -> @displayBuffer.getVisibleRowRange()

  intersectsVisibleRowRange: (startRow, endRow) -> @displayBuffer.intersectsVisibleRowRange(startRow, endRow)

  selectionIntersectsVisibleRowRange: (selection) -> @displayBuffer.selectionIntersectsVisibleRowRange(selection)

  screenPositionForPixelPosition: (pixelPosition) -> @displayBuffer.screenPositionForPixelPosition(pixelPosition)

  pixelRectForScreenRange: (screenRange) -> @displayBuffer.pixelRectForScreenRange(screenRange)

  ###
  Section: Utility
  ###

  inspect: ->
    "<TextEditor #{@id}>"

  logScreenLines: (start, end) -> @displayBuffer.logLines(start, end)

  emitWillInsertTextEvent: (text) ->
    result = true
    cancel = -> result = false
    willInsertEvent = {cancel, text}
    @emit('will-insert-text', willInsertEvent) if includeDeprecatedAPIs
    @emitter.emit 'will-insert-text', willInsertEvent
    result

if includeDeprecatedAPIs
  TextEditor.delegatesProperties '$lineHeightInPixels', '$defaultCharWidth', '$height', '$width',
    '$verticalScrollbarWidth', '$horizontalScrollbarHeight', '$scrollTop', '$scrollLeft',
    toProperty: 'displayBuffer'

  TextEditor::getViewClass = ->
    require './text-editor-view'

  TextEditor::joinLine = ->
    deprecate("Use TextEditor::joinLines() instead")
    @joinLines()

  TextEditor::scopesAtCursor = ->
    deprecate 'Use editor.getLastCursor().getScopeDescriptor() instead'
    @getLastCursor().getScopeDescriptor().getScopesArray()

  TextEditor::getCursorScopes = ->
    deprecate 'Use editor.getLastCursor().getScopeDescriptor() instead'
    @scopesAtCursor()

  TextEditor::getUri = ->
    deprecate("Use `::getURI` instead")
    @getURI()

  TextEditor::lineForBufferRow = (bufferRow) ->
    deprecate 'Use TextEditor::lineTextForBufferRow(bufferRow) instead'
    @lineTextForBufferRow(bufferRow)

  TextEditor::lineForScreenRow = (screenRow) ->
    deprecate "TextEditor::tokenizedLineForScreenRow(bufferRow) is the new name. But it's private. Try to use TextEditor::lineTextForScreenRow instead"
    @tokenizedLineForScreenRow(screenRow)

  TextEditor::linesForScreenRows = (start, end) ->
    deprecate "Use TextEditor::tokenizedLinesForScreenRows instead"
    @tokenizedLinesForScreenRows(start, end)

  TextEditor::lineLengthForBufferRow = (row) ->
    deprecate "Use editor.lineTextForBufferRow(row).length instead"
    @lineTextForBufferRow(row).length

  TextEditor::duplicateLine = ->
    deprecate("Use TextEditor::duplicateLines() instead")
    @duplicateLines()

  TextEditor::scopesForBufferPosition = (bufferPosition) ->
    deprecate 'Use ::scopeDescriptorForBufferPosition instead. The return value has changed! It now returns a `ScopeDescriptor`'
    @scopeDescriptorForBufferPosition(bufferPosition).getScopesArray()

  TextEditor::toggleSoftWrap = ->
    deprecate("Use TextEditor::toggleSoftWrapped instead")
    @toggleSoftWrapped()

  TextEditor::setSoftWrap = (softWrapped) ->
    deprecate("Use TextEditor::setSoftWrapped instead")
    @setSoftWrapped(softWrapped)

  TextEditor::backspaceToBeginningOfWord = ->
    deprecate("Use TextEditor::deleteToBeginningOfWord() instead")
    @deleteToBeginningOfWord()

  TextEditor::backspaceToBeginningOfLine = ->
    deprecate("Use TextEditor::deleteToBeginningOfLine() instead")
    @deleteToBeginningOfLine()

  TextEditor::getGutterDecorations = (propertyFilter) ->
    deprecate("Use ::getLineNumberDecorations instead")
    @getLineNumberDecorations(propertyFilter)

  TextEditor::getCursorScreenRow = ->
    deprecate('Use `editor.getCursorScreenPosition().row` instead')
    @getCursorScreenPosition().row

  TextEditor::moveCursorUp = (lineCount) ->
    deprecate("Use TextEditor::moveUp() instead")
    @moveUp(lineCount)

  TextEditor::moveCursorDown = (lineCount) ->
    deprecate("Use TextEditor::moveDown() instead")
    @moveDown(lineCount)

  TextEditor::moveCursorLeft = ->
    deprecate("Use TextEditor::moveLeft() instead")
    @moveLeft()

  TextEditor::moveCursorRight = ->
    deprecate("Use TextEditor::moveRight() instead")
    @moveRight()

  TextEditor::moveCursorToBeginningOfLine = ->
    deprecate("Use TextEditor::moveToBeginningOfLine() instead")
    @moveToBeginningOfLine()

  TextEditor::moveCursorToBeginningOfScreenLine = ->
    deprecate("Use TextEditor::moveToBeginningOfScreenLine() instead")
    @moveToBeginningOfScreenLine()

  TextEditor::moveCursorToFirstCharacterOfLine = ->
    deprecate("Use TextEditor::moveToFirstCharacterOfLine() instead")
    @moveToFirstCharacterOfLine()

  TextEditor::moveCursorToEndOfLine = ->
    deprecate("Use TextEditor::moveToEndOfLine() instead")
    @moveToEndOfLine()

  TextEditor::moveCursorToEndOfScreenLine = ->
    deprecate("Use TextEditor::moveToEndOfScreenLine() instead")
    @moveToEndOfScreenLine()

  TextEditor::moveCursorToBeginningOfWord = ->
    deprecate("Use TextEditor::moveToBeginningOfWord() instead")
    @moveToBeginningOfWord()

  TextEditor::moveCursorToEndOfWord = ->
    deprecate("Use TextEditor::moveToEndOfWord() instead")
    @moveToEndOfWord()

  TextEditor::moveCursorToTop = ->
    deprecate("Use TextEditor::moveToTop() instead")
    @moveToTop()

  TextEditor::moveCursorToBottom = ->
    deprecate("Use TextEditor::moveToBottom() instead")
    @moveToBottom()

  TextEditor::moveCursorToBeginningOfNextWord = ->
    deprecate("Use TextEditor::moveToBeginningOfNextWord() instead")
    @moveToBeginningOfNextWord()

  TextEditor::moveCursorToPreviousWordBoundary = ->
    deprecate("Use TextEditor::moveToPreviousWordBoundary() instead")
    @moveToPreviousWordBoundary()

  TextEditor::moveCursorToNextWordBoundary = ->
    deprecate("Use TextEditor::moveToNextWordBoundary() instead")
    @moveToNextWordBoundary()

  TextEditor::moveCursorToBeginningOfNextParagraph = ->
    deprecate("Use TextEditor::moveToBeginningOfNextParagraph() instead")
    @moveToBeginningOfNextParagraph()

  TextEditor::moveCursorToBeginningOfPreviousParagraph = ->
    deprecate("Use TextEditor::moveToBeginningOfPreviousParagraph() instead")
    @moveToBeginningOfPreviousParagraph()

  TextEditor::getCursor = ->
    deprecate("Use TextEditor::getLastCursor() instead")
    @getLastCursor()

  TextEditor::selectLine = ->
    deprecate('Use TextEditor::selectLinesContainingCursors instead')
    @selectLinesContainingCursors()

  TextEditor::selectWord = ->
    deprecate('Use TextEditor::selectWordsContainingCursors instead')
    @selectWordsContainingCursors()

  TextEditor::getSelection = (index) ->
    if index?
      deprecate("Use TextEditor::getSelections()[index] instead when getting a specific selection")
      @getSelections()[index]
    else
      deprecate("Use TextEditor::getLastSelection() instead")
      @getLastSelection()

  TextEditor::getSoftWrapped = ->
    deprecate("Use TextEditor::isSoftWrapped instead")
    @displayBuffer.isSoftWrapped()

  EmitterMixin = require('emissary').Emitter
  TextEditor::on = (eventName) ->
    switch eventName
      when 'title-changed'
        deprecate("Use TextEditor::onDidChangeTitle instead")
      when 'path-changed'
        deprecate("Use TextEditor::onDidChangePath instead")
      when 'modified-status-changed'
        deprecate("Use TextEditor::onDidChangeModified instead")
      when 'soft-wrap-changed'
        deprecate("Use TextEditor::onDidChangeSoftWrapped instead")
      when 'grammar-changed'
        deprecate("Use TextEditor::onDidChangeGrammar instead")
      when 'character-widths-changed'
        deprecate("Use TextEditor::onDidChangeCharacterWidths instead")
      when 'contents-modified'
        deprecate("Use TextEditor::onDidStopChanging instead")
      when 'contents-conflicted'
        deprecate("Use TextEditor::onDidConflict instead")

      when 'will-insert-text'
        deprecate("Use TextEditor::onWillInsertText instead")
      when 'did-insert-text'
        deprecate("Use TextEditor::onDidInsertText instead")

      when 'cursor-added'
        deprecate("Use TextEditor::onDidAddCursor instead")
      when 'cursor-removed'
        deprecate("Use TextEditor::onDidRemoveCursor instead")
      when 'cursor-moved'
        deprecate("Use TextEditor::onDidChangeCursorPosition instead")

      when 'selection-added'
        deprecate("Use TextEditor::onDidAddSelection instead")
      when 'selection-removed'
        deprecate("Use TextEditor::onDidRemoveSelection instead")
      when 'selection-screen-range-changed'
        deprecate("Use TextEditor::onDidChangeSelectionRange instead")

      when 'decoration-added'
        deprecate("Use TextEditor::onDidAddDecoration instead")
      when 'decoration-removed'
        deprecate("Use TextEditor::onDidRemoveDecoration instead")
      when 'decoration-updated'
        deprecate("Use Decoration::onDidChangeProperties instead. You will get the decoration back from `TextEditor::decorateMarker()`")
      when 'decoration-changed'
        deprecate("Use Marker::onDidChange instead. e.g. `editor::decorateMarker(...).getMarker().onDidChange()`")

      when 'screen-lines-changed'
        deprecate("Use TextEditor::onDidChange instead")

      when 'scroll-top-changed'
        deprecate("Use TextEditor::onDidChangeScrollTop instead")
      when 'scroll-left-changed'
        deprecate("Use TextEditor::onDidChangeScrollLeft instead")

      else
        deprecate("TextEditor::on is deprecated. Use documented event subscription methods instead.")

    EmitterMixin::on.apply(this, arguments)<|MERGE_RESOLUTION|>--- conflicted
+++ resolved
@@ -779,25 +779,10 @@
     else
       0
 
-<<<<<<< HEAD
-    if willInsert
-      options.autoIndentNewline ?= @shouldAutoIndent()
-      options.autoDecreaseIndent ?= @shouldAutoChangeIndent()
-      options.autoChangeIndent ?= @shouldAutoChangeIndent()
-      @mutateSelectedText(
-        (selection) =>
-          range = selection.insertText(text, options)
-          didInsertEvent = {text, range}
-          @emit('did-insert-text', didInsertEvent) if includeDeprecatedAPIs
-          @emitter.emit 'did-insert-text', didInsertEvent
-          range
-        , groupingInterval
-      )
-    else
-      false
-=======
+
     options.autoIndentNewline ?= @shouldAutoIndent()
-    options.autoDecreaseIndent ?= @shouldAutoIndent()
+    options.autoDecreaseIndent ?= @shouldAutoChangeIndent()
+    options.autoChangeIndent ?= @shouldAutoChangeIndent()
     @mutateSelectedText(
       (selection) =>
         range = selection.insertText(text, options)
@@ -807,7 +792,6 @@
         range
       , groupingInterval
     )
->>>>>>> 1761f19e
 
   # Essential: For each selection, replace the selected text with a newline.
   insertNewline: ->
