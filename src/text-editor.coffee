--- conflicted
+++ resolved
@@ -768,17 +768,8 @@
 
     if willInsert
       options.autoIndentNewline ?= @shouldAutoIndent()
-<<<<<<< HEAD
       options.autoDecreaseIndent ?= @shouldAutoChangeIndent()
       options.autoChangeIndent ?= @shouldAutoChangeIndent()
-      @mutateSelectedText (selection) =>
-        range = selection.insertText(text, options)
-        didInsertEvent = {text, range}
-        @emit('did-insert-text', didInsertEvent) if includeDeprecatedAPIs
-        @emitter.emit 'did-insert-text', didInsertEvent
-        range
-=======
-      options.autoDecreaseIndent ?= @shouldAutoIndent()
       @mutateSelectedText(
         (selection) =>
           range = selection.insertText(text, options)
@@ -788,7 +779,6 @@
           range
         , groupingInterval
       )
->>>>>>> 3f12dc7f
     else
       false
 
