--- conflicted
+++ resolved
@@ -1,78 +1,62 @@
-const fs = require('fs-plus');
-const path = require('path');
+/** @babel */
 
-const hasWriteAccess = dir => {
-  const testFilePath = path.join(dir, 'write.test');
+const fs = require('fs-plus')
+const path = require('path')
+
+const hasWriteAccess = (dir) => {
+  const testFilePath = path.join(dir, 'write.test')
   try {
-    fs.writeFileSync(testFilePath, new Date().toISOString(), { flag: 'w+' });
-    fs.unlinkSync(testFilePath);
-    return true;
+    fs.writeFileSync(testFilePath, new Date().toISOString(), { flag: 'w+' })
+    fs.unlinkSync(testFilePath)
+    return true
   } catch (err) {
-    return false;
+    return false
   }
-};
+}
 
 const getAppDirectory = () => {
   switch (process.platform) {
     case 'darwin':
-<<<<<<< HEAD
-      return process.execPath.substring(
-        0,
-        process.execPath.indexOf('.app') + 4
-      );
-=======
       return process.execPath.substring(0, process.execPath.indexOf('.app') + 4)
->>>>>>> 4a165e23
     case 'linux':
     case 'win32':
-      return path.join(process.execPath, '..');
+      return path.join(process.execPath, '..')
   }
-};
+}
 
 module.exports = {
-  setAtomHome: homePath => {
+  setAtomHome: (homePath) => {
     // When a read-writeable .atom folder exists above app use that
-<<<<<<< HEAD
-    const portableHomePath = path.join(getAppDirectory(), '..', '.atom');
-=======
     const portableHomePath = path.join(getAppDirectory(), '..', '.atom')
->>>>>>> 4a165e23
     if (fs.existsSync(portableHomePath)) {
       if (hasWriteAccess(portableHomePath)) {
-        process.env.ATOM_HOME = portableHomePath;
+        process.env.ATOM_HOME = portableHomePath
       } else {
         // A path exists so it was intended to be used but we didn't have rights, so warn.
-        console.log(
-          `Insufficient permission to portable Atom home "${portableHomePath}".`
-        );
+        console.log(`Insufficient permission to portable Atom home "${portableHomePath}".`)
       }
     }
 
     // Check ATOM_HOME environment variable next
     if (process.env.ATOM_HOME !== undefined) {
-      return;
+      return
     }
 
     // Fall back to default .atom folder in users home folder
-    process.env.ATOM_HOME = path.join(homePath, '.atom');
+    process.env.ATOM_HOME = path.join(homePath, '.atom')
   },
 
-  setUserData: app => {
-    const electronUserDataPath = path.join(
-      process.env.ATOM_HOME,
-      'electronUserData'
-    );
+  setUserData: (app) => {
+    const electronUserDataPath = path.join(process.env.ATOM_HOME, 'electronUserData')
     if (fs.existsSync(electronUserDataPath)) {
       if (hasWriteAccess(electronUserDataPath)) {
-        app.setPath('userData', electronUserDataPath);
+        app.setPath('userData', electronUserDataPath)
       } else {
         // A path exists so it was intended to be used but we didn't have rights, so warn.
-        console.log(
-          `Insufficient permission to Electron user data "${electronUserDataPath}".`
-        );
+        console.log(`Insufficient permission to Electron user data "${electronUserDataPath}".`)
       }
     }
   },
 
   getAppDirectory: getAppDirectory
-};+}