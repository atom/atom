_ = require 'underscore-plus'
url = require 'url'
path = require 'path'
{join} = path
{Emitter, Disposable, CompositeDisposable} = require 'event-kit'
fs = require 'fs-plus'
{Directory} = require 'pathwatcher'
DefaultDirectorySearcher = require './default-directory-searcher'
Model = require './model'
TextEditor = require './text-editor'
PaneContainer = require './pane-container'
Pane = require './pane'
Panel = require './panel'
PanelContainer = require './panel-container'
Task = require './task'

# Essential: Represents the state of the user interface for the entire window.
# An instance of this class is available via the `atom.workspace` global.
#
# Interact with this object to open files, be notified of current and future
# editors, and manipulate panes. To add panels, use {Workspace::addTopPanel}
# and friends.
#
# * `editor` {TextEditor} the new editor
#
module.exports =
class Workspace extends Model
  constructor: (params) ->
    super

    {
      @packageManager, @config, @project, @grammarRegistry, @notificationManager,
      @clipboard, @viewRegistry, @grammarRegistry, @applicationDelegate, @assert,
      @deserializerManager
    } = params

    @emitter = new Emitter
    @openers = []
    @destroyedItemURIs = []

    @paneContainer = new PaneContainer({@config, @applicationDelegate, @notificationManager, @deserializerManager})
    @paneContainer.onDidDestroyPaneItem(@didDestroyPaneItem)

    @defaultDirectorySearcher = new DefaultDirectorySearcher()
    @consumeServices(@packageManager)

    # One cannot simply .bind here since it could be used as a component with
    # Etch, in which case it'd be `new`d. And when it's `new`d, `this` is always
    # the newly created object.
    realThis = this
    @buildTextEditor = -> Workspace.prototype.buildTextEditor.apply(realThis, arguments)

    @panelContainers =
      top: new PanelContainer({location: 'top'})
      left: new PanelContainer({location: 'left'})
      right: new PanelContainer({location: 'right'})
      bottom: new PanelContainer({location: 'bottom'})
      header: new PanelContainer({location: 'header'})
      footer: new PanelContainer({location: 'footer'})
      modal: new PanelContainer({location: 'modal'})

    @subscribeToEvents()

  reset: (@packageManager) ->
    @emitter.dispose()
    @emitter = new Emitter

    @paneContainer.destroy()
    panelContainer.destroy() for panelContainer in @panelContainers

    @paneContainer = new PaneContainer({@config, @applicationDelegate, @notificationManager, @deserializerManager})
    @paneContainer.onDidDestroyPaneItem(@didDestroyPaneItem)

    @panelContainers =
      top: new PanelContainer({location: 'top'})
      left: new PanelContainer({location: 'left'})
      right: new PanelContainer({location: 'right'})
      bottom: new PanelContainer({location: 'bottom'})
      header: new PanelContainer({location: 'header'})
      footer: new PanelContainer({location: 'footer'})
      modal: new PanelContainer({location: 'modal'})

    @originalFontSize = null
    @openers = []
    @destroyedItemURIs = []
    @consumeServices(@packageManager)

  subscribeToEvents: ->
    @subscribeToActiveItem()
    @subscribeToFontSize()
    @subscribeToAddedItems()

  consumeServices: ({serviceHub}) ->
    @directorySearchers = []
    serviceHub.consume(
      'atom.directory-searcher',
      '^0.1.0',
      (provider) => @directorySearchers.unshift(provider))

  # Called by the Serializable mixin during serialization.
  serialize: ->
    deserializer: 'Workspace'
    paneContainer: @paneContainer.serialize()
    packagesWithActiveGrammars: @getPackageNamesWithActiveGrammars()
    destroyedItemURIs: @destroyedItemURIs.slice()

  deserialize: (state, deserializerManager) ->
    for packageName in state.packagesWithActiveGrammars ? []
      @packageManager.getLoadedPackage(packageName)?.loadGrammarsSync()
    if state.destroyedItemURIs?
      @destroyedItemURIs = state.destroyedItemURIs
    @paneContainer.deserialize(state.paneContainer, deserializerManager)

  getPackageNamesWithActiveGrammars: ->
    packageNames = []
    addGrammar = ({includedGrammarScopes, packageName}={}) =>
      return unless packageName
      # Prevent cycles
      return if packageNames.indexOf(packageName) isnt -1

      packageNames.push(packageName)
      for scopeName in includedGrammarScopes ? []
        addGrammar(@grammarRegistry.grammarForScopeName(scopeName))
      return

    editors = @getTextEditors()
    addGrammar(editor.getGrammar()) for editor in editors

    if editors.length > 0
      for grammar in @grammarRegistry.getGrammars() when grammar.injectionSelector
        addGrammar(grammar)

    _.uniq(packageNames)

  subscribeToActiveItem: ->
    @updateWindowTitle()
    @updateDocumentEdited()
    @project.onDidChangePaths @updateWindowTitle

    @observeActivePaneItem (item) =>
      @updateWindowTitle()
      @updateDocumentEdited()

      @activeItemSubscriptions?.dispose()
      @activeItemSubscriptions = new CompositeDisposable

      if typeof item?.onDidChangeTitle is 'function'
        titleSubscription = item.onDidChangeTitle(@updateWindowTitle)
      else if typeof item?.on is 'function'
        titleSubscription = item.on('title-changed', @updateWindowTitle)
        unless typeof titleSubscription?.dispose is 'function'
          titleSubscription = new Disposable => item.off('title-changed', @updateWindowTitle)

      if typeof item?.onDidChangeModified is 'function'
        modifiedSubscription = item.onDidChangeModified(@updateDocumentEdited)
      else if typeof item?.on? is 'function'
        modifiedSubscription = item.on('modified-status-changed', @updateDocumentEdited)
        unless typeof modifiedSubscription?.dispose is 'function'
          modifiedSubscription = new Disposable => item.off('modified-status-changed', @updateDocumentEdited)

      @activeItemSubscriptions.add(titleSubscription) if titleSubscription?
      @activeItemSubscriptions.add(modifiedSubscription) if modifiedSubscription?

  subscribeToAddedItems: ->
    @onDidAddPaneItem ({item, pane, index}) =>
      if item instanceof TextEditor
        grammarSubscription = item.observeGrammar(@handleGrammarUsed.bind(this))
        editorRegistrySubscription = atom.textEditors.add(item)
        item.onDidDestroy ->
          grammarSubscription.dispose()
          editorRegistrySubscription.dispose()
        @emitter.emit 'did-add-text-editor', {textEditor: item, pane, index}

  # Updates the application's title and proxy icon based on whichever file is
  # open.
  updateWindowTitle: =>
    appName = 'Atom'
    projectPaths = @project.getPaths() ? []
    if item = @getActivePaneItem()
      itemPath = item.getPath?()
      itemTitle = item.getLongTitle?() ? item.getTitle?()
      projectPath = _.find projectPaths, (projectPath) ->
        itemPath is projectPath or itemPath?.startsWith(projectPath + path.sep)
    itemTitle ?= "untitled"
<<<<<<< HEAD
    projectPath ?= projectPaths[0]
=======
    projectPath ?= if itemPath then path.dirname(itemPath) else projectPaths[0]
    if projectPath?
      projectPath = fs.tildify(projectPath)
>>>>>>> 4a165e23

    titleParts = []
    if item? and projectPath?
      titleParts.push itemTitle, projectPath
      representedPath = itemPath ? projectPath
    else if projectPath?
      titleParts.push projectPath
      representedPath = projectPath
    else
      titleParts.push itemTitle
      representedPath = ""

    unless process.platform is 'darwin'
      titleParts.push appName

    document.title = titleParts.join(" \u2014 ")
    @applicationDelegate.setRepresentedFilename(representedPath)

  # On macOS, fades the application window's proxy icon when the current file
  # has been modified.
  updateDocumentEdited: =>
    modified = @getActivePaneItem()?.isModified?() ? false
    @applicationDelegate.setWindowDocumentEdited(modified)

  ###
  Section: Event Subscription
  ###

  # Essential: Invoke the given callback with all current and future text
  # editors in the workspace.
  #
  # * `callback` {Function} to be called with current and future text editors.
  #   * `editor` An {TextEditor} that is present in {::getTextEditors} at the time
  #     of subscription or that is added at some later time.
  #
  # Returns a {Disposable} on which `.dispose()` can be called to unsubscribe.
  observeTextEditors: (callback) ->
    callback(textEditor) for textEditor in @getTextEditors()
    @onDidAddTextEditor ({textEditor}) -> callback(textEditor)

  # Essential: Invoke the given callback with all current and future panes items
  # in the workspace.
  #
  # * `callback` {Function} to be called with current and future pane items.
  #   * `item` An item that is present in {::getPaneItems} at the time of
  #      subscription or that is added at some later time.
  #
  # Returns a {Disposable} on which `.dispose()` can be called to unsubscribe.
  observePaneItems: (callback) -> @paneContainer.observePaneItems(callback)

  # Essential: Invoke the given callback when the active pane item changes.
  #
  # Because observers are invoked synchronously, it's important not to perform
  # any expensive operations via this method. Consider
  # {::onDidStopChangingActivePaneItem} to delay operations until after changes
  # stop occurring.
  #
  # * `callback` {Function} to be called when the active pane item changes.
  #   * `item` The active pane item.
  #
  # Returns a {Disposable} on which `.dispose()` can be called to unsubscribe.
  onDidChangeActivePaneItem: (callback) ->
    @paneContainer.onDidChangeActivePaneItem(callback)

  # Essential: Invoke the given callback when the active pane item stops
  # changing.
  #
  # Observers are called asynchronously 100ms after the last active pane item
  # change. Handling changes here rather than in the synchronous
  # {::onDidChangeActivePaneItem} prevents unneeded work if the user is quickly
  # changing or closing tabs and ensures critical UI feedback, like changing the
  # highlighted tab, gets priority over work that can be done asynchronously.
  #
  # * `callback` {Function} to be called when the active pane item stopts
  #   changing.
  #   * `item` The active pane item.
  #
  # Returns a {Disposable} on which `.dispose()` can be called to unsubscribe.
  onDidStopChangingActivePaneItem: (callback) ->
    @paneContainer.onDidStopChangingActivePaneItem(callback)

  # Essential: Invoke the given callback with the current active pane item and
  # with all future active pane items in the workspace.
  #
  # * `callback` {Function} to be called when the active pane item changes.
  #   * `item` The current active pane item.
  #
  # Returns a {Disposable} on which `.dispose()` can be called to unsubscribe.
  observeActivePaneItem: (callback) -> @paneContainer.observeActivePaneItem(callback)

  # Essential: Invoke the given callback whenever an item is opened. Unlike
  # {::onDidAddPaneItem}, observers will be notified for items that are already
  # present in the workspace when they are reopened.
  #
  # * `callback` {Function} to be called whenever an item is opened.
  #   * `event` {Object} with the following keys:
  #     * `uri` {String} representing the opened URI. Could be `undefined`.
  #     * `item` The opened item.
  #     * `pane` The pane in which the item was opened.
  #     * `index` The index of the opened item on its pane.
  #
  # Returns a {Disposable} on which `.dispose()` can be called to unsubscribe.
  onDidOpen: (callback) ->
    @emitter.on 'did-open', callback

  # Extended: Invoke the given callback when a pane is added to the workspace.
  #
  # * `callback` {Function} to be called panes are added.
  #   * `event` {Object} with the following keys:
  #     * `pane` The added pane.
  #
  # Returns a {Disposable} on which `.dispose()` can be called to unsubscribe.
  onDidAddPane: (callback) -> @paneContainer.onDidAddPane(callback)

  # Extended: Invoke the given callback before a pane is destroyed in the
  # workspace.
  #
  # * `callback` {Function} to be called before panes are destroyed.
  #   * `event` {Object} with the following keys:
  #     * `pane` The pane to be destroyed.
  #
  # Returns a {Disposable} on which `.dispose()` can be called to unsubscribe.
  onWillDestroyPane: (callback) -> @paneContainer.onWillDestroyPane(callback)

  # Extended: Invoke the given callback when a pane is destroyed in the
  # workspace.
  #
  # * `callback` {Function} to be called panes are destroyed.
  #   * `event` {Object} with the following keys:
  #     * `pane` The destroyed pane.
  #
  # Returns a {Disposable} on which `.dispose()` can be called to unsubscribe.
  onDidDestroyPane: (callback) -> @paneContainer.onDidDestroyPane(callback)

  # Extended: Invoke the given callback with all current and future panes in the
  # workspace.
  #
  # * `callback` {Function} to be called with current and future panes.
  #   * `pane` A {Pane} that is present in {::getPanes} at the time of
  #      subscription or that is added at some later time.
  #
  # Returns a {Disposable} on which `.dispose()` can be called to unsubscribe.
  observePanes: (callback) -> @paneContainer.observePanes(callback)

  # Extended: Invoke the given callback when the active pane changes.
  #
  # * `callback` {Function} to be called when the active pane changes.
  #   * `pane` A {Pane} that is the current return value of {::getActivePane}.
  #
  # Returns a {Disposable} on which `.dispose()` can be called to unsubscribe.
  onDidChangeActivePane: (callback) -> @paneContainer.onDidChangeActivePane(callback)

  # Extended: Invoke the given callback with the current active pane and when
  # the active pane changes.
  #
  # * `callback` {Function} to be called with the current and future active#
  #   panes.
  #   * `pane` A {Pane} that is the current return value of {::getActivePane}.
  #
  # Returns a {Disposable} on which `.dispose()` can be called to unsubscribe.
  observeActivePane: (callback) -> @paneContainer.observeActivePane(callback)

  # Extended: Invoke the given callback when a pane item is added to the
  # workspace.
  #
  # * `callback` {Function} to be called when pane items are added.
  #   * `event` {Object} with the following keys:
  #     * `item` The added pane item.
  #     * `pane` {Pane} containing the added item.
  #     * `index` {Number} indicating the index of the added item in its pane.
  #
  # Returns a {Disposable} on which `.dispose()` can be called to unsubscribe.
  onDidAddPaneItem: (callback) -> @paneContainer.onDidAddPaneItem(callback)

  # Extended: Invoke the given callback when a pane item is about to be
  # destroyed, before the user is prompted to save it.
  #
  # * `callback` {Function} to be called before pane items are destroyed.
  #   * `event` {Object} with the following keys:
  #     * `item` The item to be destroyed.
  #     * `pane` {Pane} containing the item to be destroyed.
  #     * `index` {Number} indicating the index of the item to be destroyed in
  #       its pane.
  #
  # Returns a {Disposable} on which `.dispose` can be called to unsubscribe.
  onWillDestroyPaneItem: (callback) -> @paneContainer.onWillDestroyPaneItem(callback)

  # Extended: Invoke the given callback when a pane item is destroyed.
  #
  # * `callback` {Function} to be called when pane items are destroyed.
  #   * `event` {Object} with the following keys:
  #     * `item` The destroyed item.
  #     * `pane` {Pane} containing the destroyed item.
  #     * `index` {Number} indicating the index of the destroyed item in its
  #       pane.
  #
  # Returns a {Disposable} on which `.dispose` can be called to unsubscribe.
  onDidDestroyPaneItem: (callback) -> @paneContainer.onDidDestroyPaneItem(callback)

  # Extended: Invoke the given callback when a text editor is added to the
  # workspace.
  #
  # * `callback` {Function} to be called panes are added.
  #   * `event` {Object} with the following keys:
  #     * `textEditor` {TextEditor} that was added.
  #     * `pane` {Pane} containing the added text editor.
  #     * `index` {Number} indicating the index of the added text editor in its
  #        pane.
  #
  # Returns a {Disposable} on which `.dispose()` can be called to unsubscribe.
  onDidAddTextEditor: (callback) ->
    @emitter.on 'did-add-text-editor', callback

  ###
  Section: Opening
  ###

  # Essential: Opens the given URI in Atom asynchronously.
  # If the URI is already open, the existing item for that URI will be
  # activated. If no URI is given, or no registered opener can open
  # the URI, a new empty {TextEditor} will be created.
  #
  # * `uri` (optional) A {String} containing a URI.
  # * `options` (optional) {Object}
  #   * `initialLine` A {Number} indicating which row to move the cursor to
  #     initially. Defaults to `0`.
  #   * `initialColumn` A {Number} indicating which column to move the cursor to
  #     initially. Defaults to `0`.
  #   * `split` Either 'left', 'right', 'up' or 'down'.
  #     If 'left', the item will be opened in leftmost pane of the current active pane's row.
  #     If 'right', the item will be opened in the rightmost pane of the current active pane's row. If only one pane exists in the row, a new pane will be created.
  #     If 'up', the item will be opened in topmost pane of the current active pane's column.
  #     If 'down', the item will be opened in the bottommost pane of the current active pane's column. If only one pane exists in the column, a new pane will be created.
  #   * `activatePane` A {Boolean} indicating whether to call {Pane::activate} on
  #     containing pane. Defaults to `true`.
  #   * `activateItem` A {Boolean} indicating whether to call {Pane::activateItem}
  #     on containing pane. Defaults to `true`.
  #   * `pending` A {Boolean} indicating whether or not the item should be opened
  #     in a pending state. Existing pending items in a pane are replaced with
  #     new pending items when they are opened.
  #   * `searchAllPanes` A {Boolean}. If `true`, the workspace will attempt to
  #     activate an existing item for the given URI on any pane.
  #     If `false`, only the active pane will be searched for
  #     an existing item for the same URI. Defaults to `false`.
  #
  # Returns a {Promise} that resolves to the {TextEditor} for the file URI.
  open: (uri, options={}) ->
    searchAllPanes = options.searchAllPanes
    split = options.split
    uri = @project.resolvePath(uri)

    if not atom.config.get('core.allowPendingPaneItems')
      options.pending = false

    # Avoid adding URLs as recent documents to work-around this Spotlight crash:
    # https://github.com/atom/atom/issues/10071
    if uri? and not url.parse(uri).protocol?
      @applicationDelegate.addRecentDocument(uri)

    pane = @paneContainer.paneForURI(uri) if searchAllPanes
    pane ?= switch split
      when 'left'
        @getActivePane().findLeftmostSibling()
      when 'right'
        @getActivePane().findOrCreateRightmostSibling()
      when 'up'
        @getActivePane().findTopmostSibling()
      when 'down'
        @getActivePane().findOrCreateBottommostSibling()
      else
        @getActivePane()

    @openURIInPane(uri, pane, options)

  # Open Atom's license in the active pane.
  openLicense: ->
    @open(path.join(process.resourcesPath, 'LICENSE.md'))

  # Synchronously open the given URI in the active pane. **Only use this method
  # in specs. Calling this in production code will block the UI thread and
  # everyone will be mad at you.**
  #
  # * `uri` A {String} containing a URI.
  # * `options` An optional options {Object}
  #   * `initialLine` A {Number} indicating which row to move the cursor to
  #     initially. Defaults to `0`.
  #   * `initialColumn` A {Number} indicating which column to move the cursor to
  #     initially. Defaults to `0`.
  #   * `activatePane` A {Boolean} indicating whether to call {Pane::activate} on
  #     the containing pane. Defaults to `true`.
  #   * `activateItem` A {Boolean} indicating whether to call {Pane::activateItem}
  #     on containing pane. Defaults to `true`.
  openSync: (uri='', options={}) ->
    {initialLine, initialColumn} = options
    activatePane = options.activatePane ? true
    activateItem = options.activateItem ? true

    uri = @project.resolvePath(uri)
    item = @getActivePane().itemForURI(uri)
    if uri
      item ?= opener(uri, options) for opener in @getOpeners() when not item
    item ?= @project.openSync(uri, {initialLine, initialColumn})

    @getActivePane().activateItem(item) if activateItem
    @itemOpened(item)
    @getActivePane().activate() if activatePane
    item

  openURIInPane: (uri, pane, options={}) ->
    activatePane = options.activatePane ? true
    activateItem = options.activateItem ? true

    if uri?
      if item = pane.itemForURI(uri)
        pane.clearPendingItem() if not options.pending and pane.getPendingItem() is item
      item ?= opener(uri, options) for opener in @getOpeners() when not item

    try
      item ?= @openTextFile(uri, options)
    catch error
      switch error.code
        when 'CANCELLED'
          return Promise.resolve()
        when 'EACCES'
          @notificationManager.addWarning("Permission denied '#{error.path}'")
          return Promise.resolve()
        when 'EPERM', 'EBUSY', 'ENXIO', 'EIO', 'ENOTCONN', 'UNKNOWN', 'ECONNRESET', 'EINVAL', 'EMFILE', 'ENOTDIR', 'EAGAIN'
          @notificationManager.addWarning("Unable to open '#{error.path ? uri}'", detail: error.message)
          return Promise.resolve()
        else
          throw error

    Promise.resolve(item)
      .then (item) =>
        return item if pane.isDestroyed()

        @itemOpened(item)
        pane.activateItem(item, {pending: options.pending}) if activateItem
        pane.activate() if activatePane

        initialLine = initialColumn = 0
        unless Number.isNaN(options.initialLine)
          initialLine = options.initialLine
        unless Number.isNaN(options.initialColumn)
          initialColumn = options.initialColumn
        if initialLine >= 0 or initialColumn >= 0
          item.setCursorBufferPosition?([initialLine, initialColumn])

        index = pane.getActiveItemIndex()
        @emitter.emit 'did-open', {uri, pane, item, index}
        item

  openTextFile: (uri, options) ->
    filePath = @project.resolvePath(uri)

    if filePath?
      try
        fs.closeSync(fs.openSync(filePath, 'r'))
      catch error
        # allow ENOENT errors to create an editor for paths that dont exist
        throw error unless error.code is 'ENOENT'

    fileSize = fs.getSizeSync(filePath)

    largeFileMode = fileSize >= 2 * 1048576 # 2MB
    if fileSize >= 20 * 1048576 # 20MB
      choice = @applicationDelegate.confirm
        message: 'Atom will be unresponsive during the loading of very large files.'
        detailedMessage: "Do you still want to load this file?"
        buttons: ["Proceed", "Cancel"]
      if choice is 1
        error = new Error
        error.code = 'CANCELLED'
        throw error

    @project.bufferForPath(filePath, options).then (buffer) =>
      @buildTextEditor(Object.assign({buffer, largeFileMode}, options))

  handleGrammarUsed: (grammar) ->
    return unless grammar?

    @packageManager.triggerActivationHook("#{grammar.packageName}:grammar-used")

  # Public: Returns a {Boolean} that is `true` if `object` is a `TextEditor`.
  #
  # * `object` An {Object} you want to perform the check against.
  isTextEditor: (object) ->
    object instanceof TextEditor

  # Extended: Create a new text editor.
  #
  # Returns a {TextEditor}.
  buildTextEditor: (params) ->
    params = Object.assign({
      @config, @clipboard, @grammarRegistry, @assert
    }, params)
    new TextEditor(params)

  # Public: Asynchronously reopens the last-closed item's URI if it hasn't already been
  # reopened.
  #
  # Returns a {Promise} that is resolved when the item is opened
  reopenItem: ->
    if uri = @destroyedItemURIs.pop()
      @open(uri)
    else
      Promise.resolve()

  # Public: Register an opener for a uri.
  #
  # When a URI is opened via {Workspace::open}, Atom loops through its registered
  # opener functions until one returns a value for the given uri.
  # Openers are expected to return an object that inherits from HTMLElement or
  # a model which has an associated view in the {ViewRegistry}.
  # A {TextEditor} will be used if no opener returns a value.
  #
  # ## Examples
  #
  # ```coffee
  # atom.workspace.addOpener (uri) ->
  #   if path.extname(uri) is '.toml'
  #     return new TomlEditor(uri)
  # ```
  #
  # * `opener` A {Function} to be called when a path is being opened.
  #
  # Returns a {Disposable} on which `.dispose()` can be called to remove the
  # opener.
  #
  # Note that the opener will be called if and only if the URI is not already open
  # in the current pane. The searchAllPanes flag expands the search from the
  # current pane to all panes. If you wish to open a view of a different type for
  # a file that is already open, consider changing the protocol of the URI. For
  # example, perhaps you wish to preview a rendered version of the file `/foo/bar/baz.quux`
  # that is already open in a text editor view. You could signal this by calling
  # {Workspace::open} on the URI `quux-preview://foo/bar/baz.quux`. Then your opener
  # can check the protocol for quux-preview and only handle those URIs that match.
  addOpener: (opener) ->
    @openers.push(opener)
    new Disposable => _.remove(@openers, opener)

  getOpeners: ->
    @openers

  ###
  Section: Pane Items
  ###

  # Essential: Get all pane items in the workspace.
  #
  # Returns an {Array} of items.
  getPaneItems: ->
    @paneContainer.getPaneItems()

  # Essential: Get the active {Pane}'s active item.
  #
  # Returns an pane item {Object}.
  getActivePaneItem: ->
    @paneContainer.getActivePaneItem()

  # Essential: Get all text editors in the workspace.
  #
  # Returns an {Array} of {TextEditor}s.
  getTextEditors: ->
    @getPaneItems().filter (item) -> item instanceof TextEditor

  # Essential: Get the active item if it is an {TextEditor}.
  #
  # Returns an {TextEditor} or `undefined` if the current active item is not an
  # {TextEditor}.
  getActiveTextEditor: ->
    activeItem = @getActivePaneItem()
    activeItem if activeItem instanceof TextEditor

  # Save all pane items.
  saveAll: ->
    @paneContainer.saveAll()

  confirmClose: (options) ->
    @paneContainer.confirmClose(options)

  # Save the active pane item.
  #
  # If the active pane item currently has a URI according to the item's
  # `.getURI` method, calls `.save` on the item. Otherwise
  # {::saveActivePaneItemAs} # will be called instead. This method does nothing
  # if the active item does not implement a `.save` method.
  saveActivePaneItem: ->
    @getActivePane().saveActiveItem()

  # Prompt the user for a path and save the active pane item to it.
  #
  # Opens a native dialog where the user selects a path on disk, then calls
  # `.saveAs` on the item with the selected path. This method does nothing if
  # the active item does not implement a `.saveAs` method.
  saveActivePaneItemAs: ->
    @getActivePane().saveActiveItemAs()

  # Destroy (close) the active pane item.
  #
  # Removes the active pane item and calls the `.destroy` method on it if one is
  # defined.
  destroyActivePaneItem: ->
    @getActivePane().destroyActiveItem()

  ###
  Section: Panes
  ###

  # Extended: Get all panes in the workspace.
  #
  # Returns an {Array} of {Pane}s.
  getPanes: ->
    @paneContainer.getPanes()

  # Extended: Get the active {Pane}.
  #
  # Returns a {Pane}.
  getActivePane: ->
    @paneContainer.getActivePane()

  # Extended: Make the next pane active.
  activateNextPane: ->
    @paneContainer.activateNextPane()

  # Extended: Make the previous pane active.
  activatePreviousPane: ->
    @paneContainer.activatePreviousPane()

  # Extended: Get the first {Pane} with an item for the given URI.
  #
  # * `uri` {String} uri
  #
  # Returns a {Pane} or `undefined` if no pane exists for the given URI.
  paneForURI: (uri) ->
    @paneContainer.paneForURI(uri)

  # Extended: Get the {Pane} containing the given item.
  #
  # * `item` Item the returned pane contains.
  #
  # Returns a {Pane} or `undefined` if no pane exists for the given item.
  paneForItem: (item) ->
    @paneContainer.paneForItem(item)

  # Destroy (close) the active pane.
  destroyActivePane: ->
    @getActivePane()?.destroy()

  # Close the active pane item, or the active pane if it is empty,
  # or the current window if there is only the empty root pane.
  closeActivePaneItemOrEmptyPaneOrWindow: ->
    if @getActivePaneItem()?
      @destroyActivePaneItem()
    else if @getPanes().length > 1
      @destroyActivePane()
    else if @config.get('core.closeEmptyWindows')
      atom.close()

  # Increase the editor font size by 1px.
  increaseFontSize: ->
    @config.set("editor.fontSize", @config.get("editor.fontSize") + 1)

  # Decrease the editor font size by 1px.
  decreaseFontSize: ->
    fontSize = @config.get("editor.fontSize")
    @config.set("editor.fontSize", fontSize - 1) if fontSize > 1

  # Restore to the window's original editor font size.
  resetFontSize: ->
    if @originalFontSize
      @config.set("editor.fontSize", @originalFontSize)

  subscribeToFontSize: ->
    @config.onDidChange 'editor.fontSize', ({oldValue}) =>
      @originalFontSize ?= oldValue

  # Removes the item's uri from the list of potential items to reopen.
  itemOpened: (item) ->
    if typeof item.getURI is 'function'
      uri = item.getURI()
    else if typeof item.getUri is 'function'
      uri = item.getUri()

    if uri?
      _.remove(@destroyedItemURIs, uri)

  # Adds the destroyed item's uri to the list of items to reopen.
  didDestroyPaneItem: ({item}) =>
    if typeof item.getURI is 'function'
      uri = item.getURI()
    else if typeof item.getUri is 'function'
      uri = item.getUri()

    if uri?
      @destroyedItemURIs.push(uri)

  # Called by Model superclass when destroyed
  destroyed: ->
    @paneContainer.destroy()
    @activeItemSubscriptions?.dispose()


  ###
  Section: Panels

  Panels are used to display UI related to an editor window. They are placed at one of the four
  edges of the window: left, right, top or bottom. If there are multiple panels on the same window
  edge they are stacked in order of priority: higher priority is closer to the center, lower
  priority towards the edge.

  *Note:* If your panel changes its size throughout its lifetime, consider giving it a higher
  priority, allowing fixed size panels to be closer to the edge. This allows control targets to
  remain more static for easier targeting by users that employ mice or trackpads. (See
  [atom/atom#4834](https://github.com/atom/atom/issues/4834) for discussion.)
  ###

  # Essential: Get an {Array} of all the panel items at the bottom of the editor window.
  getBottomPanels: ->
    @getPanels('bottom')

  # Essential: Adds a panel item to the bottom of the editor window.
  #
  # * `options` {Object}
  #   * `item` Your panel content. It can be DOM element, a jQuery element, or
  #     a model with a view registered via {ViewRegistry::addViewProvider}. We recommend the
  #     latter. See {ViewRegistry::addViewProvider} for more information.
  #   * `visible` (optional) {Boolean} false if you want the panel to initially be hidden
  #     (default: true)
  #   * `priority` (optional) {Number} Determines stacking order. Lower priority items are
  #     forced closer to the edges of the window. (default: 100)
  #
  # Returns a {Panel}
  addBottomPanel: (options) ->
    @addPanel('bottom', options)

  # Essential: Get an {Array} of all the panel items to the left of the editor window.
  getLeftPanels: ->
    @getPanels('left')

  # Essential: Adds a panel item to the left of the editor window.
  #
  # * `options` {Object}
  #   * `item` Your panel content. It can be DOM element, a jQuery element, or
  #     a model with a view registered via {ViewRegistry::addViewProvider}. We recommend the
  #     latter. See {ViewRegistry::addViewProvider} for more information.
  #   * `visible` (optional) {Boolean} false if you want the panel to initially be hidden
  #     (default: true)
  #   * `priority` (optional) {Number} Determines stacking order. Lower priority items are
  #     forced closer to the edges of the window. (default: 100)
  #
  # Returns a {Panel}
  addLeftPanel: (options) ->
    @addPanel('left', options)

  # Essential: Get an {Array} of all the panel items to the right of the editor window.
  getRightPanels: ->
    @getPanels('right')

  # Essential: Adds a panel item to the right of the editor window.
  #
  # * `options` {Object}
  #   * `item` Your panel content. It can be DOM element, a jQuery element, or
  #     a model with a view registered via {ViewRegistry::addViewProvider}. We recommend the
  #     latter. See {ViewRegistry::addViewProvider} for more information.
  #   * `visible` (optional) {Boolean} false if you want the panel to initially be hidden
  #     (default: true)
  #   * `priority` (optional) {Number} Determines stacking order. Lower priority items are
  #     forced closer to the edges of the window. (default: 100)
  #
  # Returns a {Panel}
  addRightPanel: (options) ->
    @addPanel('right', options)

  # Essential: Get an {Array} of all the panel items at the top of the editor window.
  getTopPanels: ->
    @getPanels('top')

  # Essential: Adds a panel item to the top of the editor window above the tabs.
  #
  # * `options` {Object}
  #   * `item` Your panel content. It can be DOM element, a jQuery element, or
  #     a model with a view registered via {ViewRegistry::addViewProvider}. We recommend the
  #     latter. See {ViewRegistry::addViewProvider} for more information.
  #   * `visible` (optional) {Boolean} false if you want the panel to initially be hidden
  #     (default: true)
  #   * `priority` (optional) {Number} Determines stacking order. Lower priority items are
  #     forced closer to the edges of the window. (default: 100)
  #
  # Returns a {Panel}
  addTopPanel: (options) ->
    @addPanel('top', options)

  # Essential: Get an {Array} of all the panel items in the header.
  getHeaderPanels: ->
    @getPanels('header')

  # Essential: Adds a panel item to the header.
  #
  # * `options` {Object}
  #   * `item` Your panel content. It can be DOM element, a jQuery element, or
  #     a model with a view registered via {ViewRegistry::addViewProvider}. We recommend the
  #     latter. See {ViewRegistry::addViewProvider} for more information.
  #   * `visible` (optional) {Boolean} false if you want the panel to initially be hidden
  #     (default: true)
  #   * `priority` (optional) {Number} Determines stacking order. Lower priority items are
  #     forced closer to the edges of the window. (default: 100)
  #
  # Returns a {Panel}
  addHeaderPanel: (options) ->
    @addPanel('header', options)

  # Essential: Get an {Array} of all the panel items in the footer.
  getFooterPanels: ->
    @getPanels('footer')

  # Essential: Adds a panel item to the footer.
  #
  # * `options` {Object}
  #   * `item` Your panel content. It can be DOM element, a jQuery element, or
  #     a model with a view registered via {ViewRegistry::addViewProvider}. We recommend the
  #     latter. See {ViewRegistry::addViewProvider} for more information.
  #   * `visible` (optional) {Boolean} false if you want the panel to initially be hidden
  #     (default: true)
  #   * `priority` (optional) {Number} Determines stacking order. Lower priority items are
  #     forced closer to the edges of the window. (default: 100)
  #
  # Returns a {Panel}
  addFooterPanel: (options) ->
    @addPanel('footer', options)

  # Essential: Get an {Array} of all the modal panel items
  getModalPanels: ->
    @getPanels('modal')

  # Essential: Adds a panel item as a modal dialog.
  #
  # * `options` {Object}
  #   * `item` Your panel content. It can be a DOM element, a jQuery element, or
  #     a model with a view registered via {ViewRegistry::addViewProvider}. We recommend the
  #     model option. See {ViewRegistry::addViewProvider} for more information.
  #   * `visible` (optional) {Boolean} false if you want the panel to initially be hidden
  #     (default: true)
  #   * `priority` (optional) {Number} Determines stacking order. Lower priority items are
  #     forced closer to the edges of the window. (default: 100)
  #
  # Returns a {Panel}
  addModalPanel: (options={}) ->
    @addPanel('modal', options)

  # Essential: Returns the {Panel} associated with the given item. Returns
  # `null` when the item has no panel.
  #
  # * `item` Item the panel contains
  panelForItem: (item) ->
    for location, container of @panelContainers
      panel = container.panelForItem(item)
      return panel if panel?
    null

  getPanels: (location) ->
    @panelContainers[location].getPanels()

  addPanel: (location, options) ->
    options ?= {}
    @panelContainers[location].addPanel(new Panel(options))

  ###
  Section: Searching and Replacing
  ###

  # Public: Performs a search across all files in the workspace.
  #
  # * `regex` {RegExp} to search with.
  # * `options` (optional) {Object}
  #   * `paths` An {Array} of glob patterns to search within.
  #   * `onPathsSearched` (optional) {Function} to be periodically called
  #     with number of paths searched.
  # * `iterator` {Function} callback on each file found.
  #
  # Returns a {Promise} with a `cancel()` method that will cancel all
  # of the underlying searches that were started as part of this scan.
  scan: (regex, options={}, iterator) ->
    if _.isFunction(options)
      iterator = options
      options = {}

    # Find a searcher for every Directory in the project. Each searcher that is matched
    # will be associated with an Array of Directory objects in the Map.
    directoriesForSearcher = new Map()
    for directory in @project.getDirectories()
      searcher = @defaultDirectorySearcher
      for directorySearcher in @directorySearchers
        if directorySearcher.canSearchDirectory(directory)
          searcher = directorySearcher
          break
      directories = directoriesForSearcher.get(searcher)
      unless directories
        directories = []
        directoriesForSearcher.set(searcher, directories)
      directories.push(directory)

    # Define the onPathsSearched callback.
    if _.isFunction(options.onPathsSearched)
      # Maintain a map of directories to the number of search results. When notified of a new count,
      # replace the entry in the map and update the total.
      onPathsSearchedOption = options.onPathsSearched
      totalNumberOfPathsSearched = 0
      numberOfPathsSearchedForSearcher = new Map()
      onPathsSearched = (searcher, numberOfPathsSearched) ->
        oldValue = numberOfPathsSearchedForSearcher.get(searcher)
        if oldValue
          totalNumberOfPathsSearched -= oldValue
        numberOfPathsSearchedForSearcher.set(searcher, numberOfPathsSearched)
        totalNumberOfPathsSearched += numberOfPathsSearched
        onPathsSearchedOption(totalNumberOfPathsSearched)
    else
      onPathsSearched = ->

    # Kick off all of the searches and unify them into one Promise.
    allSearches = []
    directoriesForSearcher.forEach (directories, searcher) =>
      searchOptions =
        inclusions: options.paths or []
        includeHidden: true
        excludeVcsIgnores: @config.get('core.excludeVcsIgnoredPaths')
        exclusions: @config.get('core.ignoredNames')
        follow: @config.get('core.followSymlinks')
        didMatch: (result) =>
          iterator(result) unless @project.isPathModified(result.filePath)
        didError: (error) ->
          iterator(null, error)
        didSearchPaths: (count) -> onPathsSearched(searcher, count)
      directorySearcher = searcher.search(directories, regex, searchOptions)
      allSearches.push(directorySearcher)
    searchPromise = Promise.all(allSearches)

    for buffer in @project.getBuffers() when buffer.isModified()
      filePath = buffer.getPath()
      continue unless @project.contains(filePath)
      matches = []
      buffer.scan regex, (match) -> matches.push match
      iterator {filePath, matches} if matches.length > 0

    # Make sure the Promise that is returned to the client is cancelable. To be consistent
    # with the existing behavior, instead of cancel() rejecting the promise, it should
    # resolve it with the special value 'cancelled'. At least the built-in find-and-replace
    # package relies on this behavior.
    isCancelled = false
    cancellablePromise = new Promise (resolve, reject) ->
      onSuccess = ->
        if isCancelled
          resolve('cancelled')
        else
          resolve(null)

      onFailure = ->
        promise.cancel() for promise in allSearches
        reject()

      searchPromise.then(onSuccess, onFailure)
    cancellablePromise.cancel = ->
      isCancelled = true
      # Note that cancelling all of the members of allSearches will cause all of the searches
      # to resolve, which causes searchPromise to resolve, which is ultimately what causes
      # cancellablePromise to resolve.
      promise.cancel() for promise in allSearches

    # Although this method claims to return a `Promise`, the `ResultsPaneView.onSearch()`
    # method in the find-and-replace package expects the object returned by this method to have a
    # `done()` method. Include a done() method until find-and-replace can be updated.
    cancellablePromise.done = (onSuccessOrFailure) ->
      cancellablePromise.then(onSuccessOrFailure, onSuccessOrFailure)
    cancellablePromise

  # Public: Performs a replace across all the specified files in the project.
  #
  # * `regex` A {RegExp} to search with.
  # * `replacementText` {String} to replace all matches of regex with.
  # * `filePaths` An {Array} of file path strings to run the replace on.
  # * `iterator` A {Function} callback on each file with replacements:
  #   * `options` {Object} with keys `filePath` and `replacements`.
  #
  # Returns a {Promise}.
  replace: (regex, replacementText, filePaths, iterator) ->
    new Promise (resolve, reject) =>
      openPaths = (buffer.getPath() for buffer in @project.getBuffers())
      outOfProcessPaths = _.difference(filePaths, openPaths)

      inProcessFinished = not openPaths.length
      outOfProcessFinished = not outOfProcessPaths.length
      checkFinished = ->
        resolve() if outOfProcessFinished and inProcessFinished

      unless outOfProcessFinished.length
        flags = 'g'
        flags += 'i' if regex.ignoreCase

        task = Task.once require.resolve('./replace-handler'), outOfProcessPaths, regex.source, flags, replacementText, ->
          outOfProcessFinished = true
          checkFinished()

        task.on 'replace:path-replaced', iterator
        task.on 'replace:file-error', (error) -> iterator(null, error)

      for buffer in @project.getBuffers()
        continue unless buffer.getPath() in filePaths
        replacements = buffer.replace(regex, replacementText, iterator)
        iterator({filePath: buffer.getPath(), replacements}) if replacements

      inProcessFinished = true
      checkFinished()

  checkoutHeadRevision: (editor) ->
    if editor.getPath()
      checkoutHead = =>
        @project.repositoryForDirectory(new Directory(editor.getDirectoryPath()))
          .then (repository) ->
            repository?.checkoutHeadForEditor(editor)

      if @config.get('editor.confirmCheckoutHeadRevision')
        @applicationDelegate.confirm
          message: 'Confirm Checkout HEAD Revision'
          detailedMessage: "Are you sure you want to discard all changes to \"#{editor.getFileName()}\" since the last Git commit?"
          buttons:
            OK: checkoutHead
            Cancel: null
      else
        checkoutHead()
    else
      Promise.resolve(false)<|MERGE_RESOLUTION|>--- conflicted
+++ resolved
@@ -1,7 +1,6 @@
 _ = require 'underscore-plus'
 url = require 'url'
 path = require 'path'
-{join} = path
 {Emitter, Disposable, CompositeDisposable} = require 'event-kit'
 fs = require 'fs-plus'
 {Directory} = require 'pathwatcher'
@@ -9,7 +8,6 @@
 Model = require './model'
 TextEditor = require './text-editor'
 PaneContainer = require './pane-container'
-Pane = require './pane'
 Panel = require './panel'
 PanelContainer = require './panel-container'
 Task = require './task'
@@ -30,8 +28,8 @@
 
     {
       @packageManager, @config, @project, @grammarRegistry, @notificationManager,
-      @clipboard, @viewRegistry, @grammarRegistry, @applicationDelegate, @assert,
-      @deserializerManager
+      @viewRegistry, @grammarRegistry, @applicationDelegate, @assert,
+      @deserializerManager, @textEditorRegistry
     } = params
 
     @emitter = new Emitter
@@ -164,11 +162,13 @@
   subscribeToAddedItems: ->
     @onDidAddPaneItem ({item, pane, index}) =>
       if item instanceof TextEditor
-        grammarSubscription = item.observeGrammar(@handleGrammarUsed.bind(this))
-        editorRegistrySubscription = atom.textEditors.add(item)
-        item.onDidDestroy ->
-          grammarSubscription.dispose()
-          editorRegistrySubscription.dispose()
+        subscriptions = new CompositeDisposable(
+          @textEditorRegistry.add(item)
+          @textEditorRegistry.maintainGrammar(item)
+          @textEditorRegistry.maintainConfig(item)
+          item.observeGrammar(@handleGrammarUsed.bind(this))
+        )
+        item.onDidDestroy -> subscriptions.dispose()
         @emitter.emit 'did-add-text-editor', {textEditor: item, pane, index}
 
   # Updates the application's title and proxy icon based on whichever file is
@@ -182,13 +182,9 @@
       projectPath = _.find projectPaths, (projectPath) ->
         itemPath is projectPath or itemPath?.startsWith(projectPath + path.sep)
     itemTitle ?= "untitled"
-<<<<<<< HEAD
-    projectPath ?= projectPaths[0]
-=======
     projectPath ?= if itemPath then path.dirname(itemPath) else projectPaths[0]
     if projectPath?
       projectPath = fs.tildify(projectPath)
->>>>>>> 4a165e23
 
     titleParts = []
     if item? and projectPath?
@@ -445,7 +441,7 @@
 
     # Avoid adding URLs as recent documents to work-around this Spotlight crash:
     # https://github.com/atom/atom/issues/10071
-    if uri? and not url.parse(uri).protocol?
+    if uri? and (not url.parse(uri).protocol? or process.platform is 'win32')
       @applicationDelegate.addRecentDocument(uri)
 
     pane = @paneContainer.paneForURI(uri) if searchAllPanes
@@ -554,7 +550,7 @@
     fileSize = fs.getSizeSync(filePath)
 
     largeFileMode = fileSize >= 2 * 1048576 # 2MB
-    if fileSize >= 20 * 1048576 # 20MB
+    if fileSize >= @config.get('core.warnOnLargeFileLimit') * 1048576 # 20MB by default
       choice = @applicationDelegate.confirm
         message: 'Atom will be unresponsive during the loading of very large files.'
         detailedMessage: "Do you still want to load this file?"
@@ -565,7 +561,7 @@
         throw error
 
     @project.bufferForPath(filePath, options).then (buffer) =>
-      @buildTextEditor(Object.assign({buffer, largeFileMode}, options))
+      @textEditorRegistry.build(Object.assign({buffer, largeFileMode, autoHeight: false}, options))
 
   handleGrammarUsed: (grammar) ->
     return unless grammar?
@@ -582,10 +578,13 @@
   #
   # Returns a {TextEditor}.
   buildTextEditor: (params) ->
-    params = Object.assign({
-      @config, @clipboard, @grammarRegistry, @assert
-    }, params)
-    new TextEditor(params)
+    editor = @textEditorRegistry.build(params)
+    subscriptions = new CompositeDisposable(
+      @textEditorRegistry.maintainGrammar(editor)
+      @textEditorRegistry.maintainConfig(editor),
+    )
+    editor.onDidDestroy -> subscriptions.dispose()
+    editor
 
   # Public: Asynchronously reopens the last-closed item's URI if it hasn't already been
   # reopened.
