--- conflicted
+++ resolved
@@ -573,11 +573,7 @@
   buildTextEditor: (params) ->
     params = _.extend({
       @config, @clipboard, @grammarRegistry,
-<<<<<<< HEAD
       @assert, @applicationDelegate
-=======
-      @project, @assert, @applicationDelegate
->>>>>>> ee88b4b2
     }, params)
     new TextEditor(params)
 
