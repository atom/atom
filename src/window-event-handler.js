const { Disposable, CompositeDisposable } = require('event-kit');
const listen = require('./delegated-listener');

// Handles low-level events related to the `window`.
module.exports = class WindowEventHandler {
  constructor({ atomEnvironment, applicationDelegate }) {
    this.handleDocumentKeyEvent = this.handleDocumentKeyEvent.bind(this);
    this.handleFocusNext = this.handleFocusNext.bind(this);
    this.handleFocusPrevious = this.handleFocusPrevious.bind(this);
    this.handleWindowBlur = this.handleWindowBlur.bind(this);
    this.handleWindowResize = this.handleWindowResize.bind(this);
    this.handleEnterFullScreen = this.handleEnterFullScreen.bind(this);
    this.handleLeaveFullScreen = this.handleLeaveFullScreen.bind(this);
    this.handleWindowBeforeunload = this.handleWindowBeforeunload.bind(this);
    this.handleWindowToggleFullScreen = this.handleWindowToggleFullScreen.bind(
      this
    );
    this.handleWindowClose = this.handleWindowClose.bind(this);
    this.handleWindowReload = this.handleWindowReload.bind(this);
    this.handleWindowToggleDevTools = this.handleWindowToggleDevTools.bind(
      this
    );
    this.handleWindowToggleMenuBar = this.handleWindowToggleMenuBar.bind(this);
    this.handleLinkClick = this.handleLinkClick.bind(this);
    this.handleDocumentContextmenu = this.handleDocumentContextmenu.bind(this);
    this.atomEnvironment = atomEnvironment;
    this.applicationDelegate = applicationDelegate;
    this.reloadRequested = false;
    this.subscriptions = new CompositeDisposable();

    this.handleNativeKeybindings();
  }

  initialize(window, document) {
    this.window = window;
    this.document = document;
    this.subscriptions.add(
      this.atomEnvironment.commands.add(this.window, {
        'window:toggle-full-screen': this.handleWindowToggleFullScreen,
        'window:close': this.handleWindowClose,
        'window:reload': this.handleWindowReload,
        'window:toggle-dev-tools': this.handleWindowToggleDevTools
      })
    );

    if (['win32', 'linux'].includes(process.platform)) {
      this.subscriptions.add(
        this.atomEnvironment.commands.add(this.window, {
          'window:toggle-menu-bar': this.handleWindowToggleMenuBar
        })
      );
    }

<<<<<<< HEAD
    this.subscriptions.add(this.atomEnvironment.commands.add(this.document, {
      'core:focus-next': this.handleFocusNext,
      'core:focus-previous': this.handleFocusPrevious
    }))

    this.addEventListener(this.window, 'beforeunload', this.handleWindowBeforeunload)
    this.addEventListener(this.window, 'focus', this.handleWindowFocus)
    this.addEventListener(this.window, 'blur', this.handleWindowBlur)
    this.addEventListener(this.window, 'resize', this.handleWindowResize)

    this.addEventListener(this.document, 'keyup', this.handleDocumentKeyEvent)
    this.addEventListener(this.document, 'keydown', this.handleDocumentKeyEvent)
    this.addEventListener(this.document, 'contextmenu', this.handleDocumentContextmenu)
    this.subscriptions.add(listen(this.document, 'click', 'a', this.handleLinkClick))
    this.subscriptions.add(listen(this.document, 'submit', 'form', this.handleFormSubmit))

    this.subscriptions.add(this.applicationDelegate.onDidEnterFullScreen(this.handleEnterFullScreen))
    this.subscriptions.add(this.applicationDelegate.onDidLeaveFullScreen(this.handleLeaveFullScreen))
=======
    this.subscriptions.add(
      this.atomEnvironment.commands.add(this.document, {
        'core:focus-next': this.handleFocusNext,
        'core:focus-previous': this.handleFocusPrevious
      })
    );

    this.addEventListener(
      this.window,
      'beforeunload',
      this.handleWindowBeforeunload
    );
    this.addEventListener(this.window, 'focus', this.handleWindowFocus);
    this.addEventListener(this.window, 'blur', this.handleWindowBlur);
    this.addEventListener(this.window, 'resize', this.handleWindowResize);

    this.addEventListener(this.document, 'keyup', this.handleDocumentKeyEvent);
    this.addEventListener(
      this.document,
      'keydown',
      this.handleDocumentKeyEvent
    );
    this.addEventListener(this.document, 'drop', this.handleDocumentDrop);
    this.addEventListener(
      this.document,
      'dragover',
      this.handleDocumentDragover
    );
    this.addEventListener(
      this.document,
      'contextmenu',
      this.handleDocumentContextmenu
    );
    this.subscriptions.add(
      listen(this.document, 'click', 'a', this.handleLinkClick)
    );
    this.subscriptions.add(
      listen(this.document, 'submit', 'form', this.handleFormSubmit)
    );

    this.subscriptions.add(
      this.applicationDelegate.onDidEnterFullScreen(this.handleEnterFullScreen)
    );
    this.subscriptions.add(
      this.applicationDelegate.onDidLeaveFullScreen(this.handleLeaveFullScreen)
    );
>>>>>>> 1d9a4caf
  }

  // Wire commands that should be handled by Chromium for elements with the
  // `.native-key-bindings` class.
  handleNativeKeybindings() {
    const bindCommandToAction = (command, action) => {
      this.subscriptions.add(
        this.atomEnvironment.commands.add(
          '.native-key-bindings',
          command,
          event =>
            this.applicationDelegate.getCurrentWindow().webContents[action](),
          false
        )
      );
    };

    bindCommandToAction('core:copy', 'copy');
    bindCommandToAction('core:paste', 'paste');
    bindCommandToAction('core:undo', 'undo');
    bindCommandToAction('core:redo', 'redo');
    bindCommandToAction('core:select-all', 'selectAll');
    bindCommandToAction('core:cut', 'cut');
  }

  unsubscribe() {
    this.subscriptions.dispose();
  }

  on(target, eventName, handler) {
    target.on(eventName, handler);
    this.subscriptions.add(
      new Disposable(function() {
        target.removeListener(eventName, handler);
      })
    );
  }

  addEventListener(target, eventName, handler) {
    target.addEventListener(eventName, handler);
    this.subscriptions.add(
      new Disposable(function() {
        target.removeEventListener(eventName, handler);
      })
    );
  }

  handleDocumentKeyEvent(event) {
    this.atomEnvironment.keymaps.handleKeyboardEvent(event);
    event.stopImmediatePropagation();
  }

<<<<<<< HEAD
  eachTabIndexedElement (callback) {
=======
  handleDrop(event) {
    event.preventDefault();
    event.stopPropagation();
  }

  handleDragover(event) {
    event.preventDefault();
    event.stopPropagation();
    event.dataTransfer.dropEffect = 'none';
  }

  eachTabIndexedElement(callback) {
>>>>>>> 1d9a4caf
    for (let element of this.document.querySelectorAll('[tabindex]')) {
      if (element.disabled) {
        continue;
      }
      if (!(element.tabIndex >= 0)) {
        continue;
      }
      callback(element, element.tabIndex);
    }
  }

  handleFocusNext() {
    const focusedTabIndex =
      this.document.activeElement.tabIndex != null
        ? this.document.activeElement.tabIndex
        : -Infinity;

    let nextElement = null;
    let nextTabIndex = Infinity;
    let lowestElement = null;
    let lowestTabIndex = Infinity;
    this.eachTabIndexedElement(function(element, tabIndex) {
      if (tabIndex < lowestTabIndex) {
        lowestTabIndex = tabIndex;
        lowestElement = element;
      }

      if (focusedTabIndex < tabIndex && tabIndex < nextTabIndex) {
        nextTabIndex = tabIndex;
        nextElement = element;
      }
    });

    if (nextElement != null) {
      nextElement.focus();
    } else if (lowestElement != null) {
      lowestElement.focus();
    }
  }

  handleFocusPrevious() {
    const focusedTabIndex =
      this.document.activeElement.tabIndex != null
        ? this.document.activeElement.tabIndex
        : Infinity;

    let previousElement = null;
    let previousTabIndex = -Infinity;
    let highestElement = null;
    let highestTabIndex = -Infinity;
    this.eachTabIndexedElement(function(element, tabIndex) {
      if (tabIndex > highestTabIndex) {
        highestTabIndex = tabIndex;
        highestElement = element;
      }

      if (focusedTabIndex > tabIndex && tabIndex > previousTabIndex) {
        previousTabIndex = tabIndex;
        previousElement = element;
      }
    });

    if (previousElement != null) {
      previousElement.focus();
    } else if (highestElement != null) {
      highestElement.focus();
    }
  }

  handleWindowFocus() {
    this.document.body.classList.remove('is-blurred');
  }

  handleWindowBlur() {
    this.document.body.classList.add('is-blurred');
    this.atomEnvironment.storeWindowDimensions();
  }

  handleWindowResize() {
    this.atomEnvironment.storeWindowDimensions();
  }

  handleEnterFullScreen() {
    this.document.body.classList.add('fullscreen');
  }

  handleLeaveFullScreen() {
    this.document.body.classList.remove('fullscreen');
  }

  handleWindowBeforeunload(event) {
    if (
      !this.reloadRequested &&
      !this.atomEnvironment.inSpecMode() &&
      this.atomEnvironment.getCurrentWindow().isWebViewFocused()
    ) {
      this.atomEnvironment.hide();
    }
    this.reloadRequested = false;
    this.atomEnvironment.storeWindowDimensions();
    this.atomEnvironment.unloadEditorWindow();
    this.atomEnvironment.destroy();
  }

  handleWindowToggleFullScreen() {
    this.atomEnvironment.toggleFullScreen();
  }

  handleWindowClose() {
    this.atomEnvironment.close();
  }

  handleWindowReload() {
    this.reloadRequested = true;
    this.atomEnvironment.reload();
  }

  handleWindowToggleDevTools() {
    this.atomEnvironment.toggleDevTools();
  }

  handleWindowToggleMenuBar() {
    this.atomEnvironment.config.set(
      'core.autoHideMenuBar',
      !this.atomEnvironment.config.get('core.autoHideMenuBar')
    );

    if (this.atomEnvironment.config.get('core.autoHideMenuBar')) {
      const detail =
        'To toggle, press the Alt key or execute the window:toggle-menu-bar command';
      this.atomEnvironment.notifications.addInfo('Menu bar hidden', { detail });
    }
  }

  handleLinkClick(event) {
    event.preventDefault();
    const uri = event.currentTarget && event.currentTarget.getAttribute('href');
    if (uri && uri[0] !== '#') {
      if (/^https?:\/\//.test(uri)) {
        this.applicationDelegate.openExternal(uri);
      } else if (uri.startsWith('atom://')) {
        this.atomEnvironment.uriHandlerRegistry.handleURI(uri);
      }
    }
  }

  handleFormSubmit(event) {
    // Prevent form submits from changing the current window's URL
    event.preventDefault();
  }

  handleDocumentContextmenu(event) {
    event.preventDefault();
    this.atomEnvironment.contextMenu.showForEvent(event);
  }
};<|MERGE_RESOLUTION|>--- conflicted
+++ resolved
@@ -51,7 +51,6 @@
       );
     }
 
-<<<<<<< HEAD
     this.subscriptions.add(this.atomEnvironment.commands.add(this.document, {
       'core:focus-next': this.handleFocusNext,
       'core:focus-previous': this.handleFocusPrevious
@@ -70,54 +69,6 @@
 
     this.subscriptions.add(this.applicationDelegate.onDidEnterFullScreen(this.handleEnterFullScreen))
     this.subscriptions.add(this.applicationDelegate.onDidLeaveFullScreen(this.handleLeaveFullScreen))
-=======
-    this.subscriptions.add(
-      this.atomEnvironment.commands.add(this.document, {
-        'core:focus-next': this.handleFocusNext,
-        'core:focus-previous': this.handleFocusPrevious
-      })
-    );
-
-    this.addEventListener(
-      this.window,
-      'beforeunload',
-      this.handleWindowBeforeunload
-    );
-    this.addEventListener(this.window, 'focus', this.handleWindowFocus);
-    this.addEventListener(this.window, 'blur', this.handleWindowBlur);
-    this.addEventListener(this.window, 'resize', this.handleWindowResize);
-
-    this.addEventListener(this.document, 'keyup', this.handleDocumentKeyEvent);
-    this.addEventListener(
-      this.document,
-      'keydown',
-      this.handleDocumentKeyEvent
-    );
-    this.addEventListener(this.document, 'drop', this.handleDocumentDrop);
-    this.addEventListener(
-      this.document,
-      'dragover',
-      this.handleDocumentDragover
-    );
-    this.addEventListener(
-      this.document,
-      'contextmenu',
-      this.handleDocumentContextmenu
-    );
-    this.subscriptions.add(
-      listen(this.document, 'click', 'a', this.handleLinkClick)
-    );
-    this.subscriptions.add(
-      listen(this.document, 'submit', 'form', this.handleFormSubmit)
-    );
-
-    this.subscriptions.add(
-      this.applicationDelegate.onDidEnterFullScreen(this.handleEnterFullScreen)
-    );
-    this.subscriptions.add(
-      this.applicationDelegate.onDidLeaveFullScreen(this.handleLeaveFullScreen)
-    );
->>>>>>> 1d9a4caf
   }
 
   // Wire commands that should be handled by Chromium for elements with the
@@ -170,22 +121,7 @@
     event.stopImmediatePropagation();
   }
 
-<<<<<<< HEAD
   eachTabIndexedElement (callback) {
-=======
-  handleDrop(event) {
-    event.preventDefault();
-    event.stopPropagation();
-  }
-
-  handleDragover(event) {
-    event.preventDefault();
-    event.stopPropagation();
-    event.dataTransfer.dropEffect = 'none';
-  }
-
-  eachTabIndexedElement(callback) {
->>>>>>> 1d9a4caf
     for (let element of this.document.querySelectorAll('[tabindex]')) {
       if (element.disabled) {
         continue;
