_ = require 'underscore-plus'
scrollbarStyle = require 'scrollbar-style'
{Range, Point} = require 'text-buffer'
{CompositeDisposable} = require 'event-kit'
{ipcRenderer} = require 'electron'

TextEditorPresenter = require './text-editor-presenter'
GutterContainerComponent = require './gutter-container-component'
InputComponent = require './input-component'
LinesComponent = require './lines-component'
ScrollbarComponent = require './scrollbar-component'
ScrollbarCornerComponent = require './scrollbar-corner-component'
OverlayManager = require './overlay-manager'
DOMElementPool = require './dom-element-pool'
LinesYardstick = require './lines-yardstick'
BlockDecorationsComponent = require './block-decorations-component'
LineTopIndex = require 'line-top-index'

module.exports =
class TextEditorComponent
  cursorBlinkPeriod: 800
  cursorBlinkResumeDelay: 100
  tileSize: 12

  pendingScrollTop: null
  pendingScrollLeft: null
  updateRequested: false
  updatesPaused: false
  updateRequestedWhilePaused: false
  heightAndWidthMeasurementRequested: false
  inputEnabled: true
  measureScrollbarsWhenShown: true
  measureLineHeightAndDefaultCharWidthWhenShown: true
  stylingChangeAnimationFrameRequested: false
  gutterComponent: null
  mounted: true
  initialized: false

  Object.defineProperty @prototype, "domNode",
    get: -> @domNodeValue
    set: (domNode) ->
      @assert domNode?, "TextEditorComponent::domNode was set to null."
      @domNodeValue = domNode

<<<<<<< HEAD
  constructor: ({@editor, @hostElement, @rootElement, @stylesElement, tileSize, @views, @themes, @assert, scrollPastEnd}) ->
=======
  constructor: ({@editor, @hostElement, @rootElement, @stylesElement, @useShadowDOM, tileSize, @views, @themes, @config, @workspace, @assert, @grammars}) ->
>>>>>>> 1aa0678d
    @tileSize = tileSize if tileSize?
    @disposables = new CompositeDisposable

    lineTopIndex = new LineTopIndex({
      defaultLineHeight: @editor.getLineHeightInPixels()
    })
    @presenter = new TextEditorPresenter
      model: @editor
      tileSize: tileSize
      cursorBlinkPeriod: @cursorBlinkPeriod
      cursorBlinkResumeDelay: @cursorBlinkResumeDelay
      stoppedScrollingDelay: 200
      lineTopIndex: lineTopIndex

    @presenter.onDidUpdateState(@requestUpdate)

    @domElementPool = new DOMElementPool
    @domNode = document.createElement('div')
    @domNode.classList.add('editor-contents--private')

    insertionPoint = document.createElement('content')
    insertionPoint.setAttribute('select', 'atom-overlay')
    @domNode.appendChild(insertionPoint)
    @overlayManager = new OverlayManager(@presenter, @hostElement, @views)
    @blockDecorationsComponent = new BlockDecorationsComponent(@hostElement, @views, @presenter, @domElementPool)

    @scrollViewNode = document.createElement('div')
    @scrollViewNode.classList.add('scroll-view')
    @domNode.appendChild(@scrollViewNode)

    @hiddenInputComponent = new InputComponent
    @scrollViewNode.appendChild(@hiddenInputComponent.getDomNode())

    @linesComponent = new LinesComponent({@presenter, @hostElement, @domElementPool, @assert, @grammars})
    @scrollViewNode.appendChild(@linesComponent.getDomNode())

    if @blockDecorationsComponent?
      @linesComponent.getDomNode().appendChild(@blockDecorationsComponent.getDomNode())

    @linesYardstick = new LinesYardstick(@editor, @linesComponent, lineTopIndex)
    @presenter.setLinesYardstick(@linesYardstick)

    @horizontalScrollbarComponent = new ScrollbarComponent({orientation: 'horizontal', onScroll: @onHorizontalScroll})
    @scrollViewNode.appendChild(@horizontalScrollbarComponent.getDomNode())

    @verticalScrollbarComponent = new ScrollbarComponent({orientation: 'vertical', onScroll: @onVerticalScroll})
    @domNode.appendChild(@verticalScrollbarComponent.getDomNode())

    @scrollbarCornerComponent = new ScrollbarCornerComponent
    @domNode.appendChild(@scrollbarCornerComponent.getDomNode())

    @observeEditor()
    @listenForDOMEvents()

    @disposables.add @stylesElement.onDidAddStyleElement @onStylesheetsChanged
    @disposables.add @stylesElement.onDidUpdateStyleElement @onStylesheetsChanged
    @disposables.add @stylesElement.onDidRemoveStyleElement @onStylesheetsChanged
    unless @themes.isInitialLoadComplete()
      @disposables.add @themes.onDidChangeActiveThemes @onAllThemesLoaded
    @disposables.add scrollbarStyle.onDidChangePreferredScrollbarStyle @refreshScrollbars

    @disposables.add @views.pollDocument(@pollDOM)

    @updateSync()
    @checkForVisibilityChange()
    @initialized = true

  destroy: ->
    @mounted = false
    @disposables.dispose()
    @presenter.destroy()
    @gutterContainerComponent?.destroy()
    @domElementPool.clear()

    @verticalScrollbarComponent.destroy()
    @horizontalScrollbarComponent.destroy()

    @onVerticalScroll = null
    @onHorizontalScroll = null

  getDomNode: ->
    @domNode

  updateSync: ->
    @updateSyncPreMeasurement()

    @oldState ?= {}
    @newState = @presenter.getPostMeasurementState()

    if @editor.getLastSelection()? and not @editor.getLastSelection().isEmpty()
      @domNode.classList.add('has-selection')
    else
      @domNode.classList.remove('has-selection')

    if @newState.focused isnt @oldState.focused
      @domNode.classList.toggle('is-focused', @newState.focused)

    @performedInitialMeasurement = false if @editor.isDestroyed()

    if @performedInitialMeasurement
      if @newState.height isnt @oldState.height
        if @newState.height?
          @domNode.style.height = @newState.height + 'px'
        else
          @domNode.style.height = ''

    if @newState.gutters.length
      @mountGutterContainerComponent() unless @gutterContainerComponent?
      @gutterContainerComponent.updateSync(@newState)
    else
      @gutterContainerComponent?.getDomNode()?.remove()
      @gutterContainerComponent = null

    @hiddenInputComponent.updateSync(@newState)
    @linesComponent.updateSync(@newState)
    @blockDecorationsComponent?.updateSync(@newState)
    @horizontalScrollbarComponent.updateSync(@newState)
    @verticalScrollbarComponent.updateSync(@newState)
    @scrollbarCornerComponent.updateSync(@newState)

    @overlayManager?.render(@newState)

    if @clearPoolAfterUpdate
      @domElementPool.clear()
      @clearPoolAfterUpdate = false

    if @editor.isAlive()
      @updateParentViewFocusedClassIfNeeded()
      @updateParentViewMiniClass()

  updateSyncPreMeasurement: ->
    @linesComponent.updateSync(@presenter.getPreMeasurementState())

  readAfterUpdateSync: =>
    @overlayManager?.measureOverlays()
    @blockDecorationsComponent?.measureBlockDecorations() if @isVisible()

  mountGutterContainerComponent: ->
    @gutterContainerComponent = new GutterContainerComponent({@editor, @onLineNumberGutterMouseDown, @domElementPool, @views})
    @domNode.insertBefore(@gutterContainerComponent.getDomNode(), @domNode.firstChild)

  becameVisible: ->
    @updatesPaused = true
    @measureScrollbars() if @measureScrollbarsWhenShown
    @sampleFontStyling()
    @sampleBackgroundColors()
    @measureWindowSize()
    @measureDimensions()
    @measureLineHeightAndDefaultCharWidth() if @measureLineHeightAndDefaultCharWidthWhenShown
    @editor.setVisible(true)
    @performedInitialMeasurement = true
    @updatesPaused = false
    @updateSync() if @canUpdate()

  requestUpdate: =>
    return unless @canUpdate()

    if @updatesPaused
      @updateRequestedWhilePaused = true
      return

    if @hostElement.isUpdatedSynchronously()
      @updateSync()
    else unless @updateRequested
      @updateRequested = true
      @views.updateDocument =>
        @updateRequested = false
        @updateSync() if @canUpdate()
      @views.readDocument(@readAfterUpdateSync)

  canUpdate: ->
    @mounted and @editor.isAlive()

  requestAnimationFrame: (fn) ->
    @updatesPaused = true
    requestAnimationFrame =>
      fn()
      @updatesPaused = false
      if @updateRequestedWhilePaused and @canUpdate()
        @updateRequestedWhilePaused = false
        @requestUpdate()

  getTopmostDOMNode: ->
    @hostElement

  observeEditor: ->
    @disposables.add @editor.observeGrammar(@onGrammarChanged)

  listenForDOMEvents: ->
    @domNode.addEventListener 'mousewheel', @onMouseWheel
    @domNode.addEventListener 'textInput', @onTextInput
    @scrollViewNode.addEventListener 'mousedown', @onMouseDown
    @scrollViewNode.addEventListener 'scroll', @onScrollViewScroll

    @detectAccentedCharacterMenu()
    @listenForIMEEvents()
    @trackSelectionClipboard() if process.platform is 'linux'

  detectAccentedCharacterMenu: ->
    # We need to get clever to detect when the accented character menu is
    # opened on macOS. Usually, every keydown event that could cause input is
    # followed by a corresponding keypress. However, pressing and holding
    # long enough to open the accented character menu causes additional keydown
    # events to fire that aren't followed by their own keypress and textInput
    # events.
    #
    # Therefore, we assume the accented character menu has been deployed if,
    # before observing any keyup event, we observe events in the following
    # sequence:
    #
    # keydown(keyCode: X), keypress, keydown(keyCode: X)
    #
    # The keyCode X must be the same in the keydown events that bracket the
    # keypress, meaning we're *holding* the _same_ key we intially pressed.
    # Got that?
    lastKeydown = null
    lastKeydownBeforeKeypress = null

    @domNode.addEventListener 'keydown', (event) =>
      if lastKeydownBeforeKeypress
        if lastKeydownBeforeKeypress.keyCode is event.keyCode
          @openedAccentedCharacterMenu = true
        lastKeydownBeforeKeypress = null
      else
        lastKeydown = event

    @domNode.addEventListener 'keypress', =>
      lastKeydownBeforeKeypress = lastKeydown
      lastKeydown = null

      # This cancels the accented character behavior if we type a key normally
      # with the menu open.
      @openedAccentedCharacterMenu = false

    @domNode.addEventListener 'keyup', ->
      lastKeydownBeforeKeypress = null
      lastKeydown = null

  listenForIMEEvents: ->
    # The IME composition events work like this:
    #
    # User types 's', chromium pops up the completion helper
    #   1. compositionstart fired
    #   2. compositionupdate fired; event.data == 's'
    # User hits arrow keys to move around in completion helper
    #   3. compositionupdate fired; event.data == 's' for each arry key press
    # User escape to cancel
    #   4. compositionend fired
    # OR User chooses a completion
    #   4. compositionend fired
    #   5. textInput fired; event.data == the completion string

    checkpoint = null
    @domNode.addEventListener 'compositionstart', =>
      if @openedAccentedCharacterMenu
        @editor.selectLeft()
        @openedAccentedCharacterMenu = false
      checkpoint = @editor.createCheckpoint()
    @domNode.addEventListener 'compositionupdate', (event) =>
      @editor.insertText(event.data, select: true)
    @domNode.addEventListener 'compositionend', (event) =>
      @editor.revertToCheckpoint(checkpoint)
      event.target.value = ''

  # Listen for selection changes and store the currently selected text
  # in the selection clipboard. This is only applicable on Linux.
  trackSelectionClipboard: ->
    timeoutId = null
    writeSelectedTextToSelectionClipboard = =>
      return if @editor.isDestroyed()
      if selectedText = @editor.getSelectedText()
        # This uses ipcRenderer.send instead of clipboard.writeText because
        # clipboard.writeText is a sync ipcRenderer call on Linux and that
        # will slow down selections.
        ipcRenderer.send('write-text-to-selection-clipboard', selectedText)
    @disposables.add @editor.onDidChangeSelectionRange ->
      clearTimeout(timeoutId)
      timeoutId = setTimeout(writeSelectedTextToSelectionClipboard)

  onGrammarChanged: =>
    if @scopedConfigDisposables?
      @scopedConfigDisposables.dispose()
      @disposables.remove(@scopedConfigDisposables)

    @scopedConfigDisposables = new CompositeDisposable
    @disposables.add(@scopedConfigDisposables)

    scope = @editor.getRootScopeDescriptor()

  focused: ->
    if @mounted
      @presenter.setFocused(true)
      @hiddenInputComponent.getDomNode().focus()

  blurred: ->
    if @mounted
      @presenter.setFocused(false)

  onTextInput: (event) =>
    event.stopPropagation()

    # WARNING: If we call preventDefault on the input of a space character,
    # then the browser interprets the spacebar keypress as a page-down command,
    # causing spaces to scroll elements containing editors. This is impossible
    # to test.
    event.preventDefault() if event.data isnt ' '

    return unless @isInputEnabled()

    # Workaround of the accented character suggestion feature in macOS.
    # This will only occur when the user is not composing in IME mode.
    # When the user selects a modified character from the macOS menu, `textInput`
    # will occur twice, once for the initial character, and once for the
    # modified character. However, only a single keypress will have fired. If
    # this is the case, select backward to replace the original character.
    if @openedAccentedCharacterMenu
      @editor.selectLeft()
      @openedAccentedCharacterMenu = false

    @editor.insertText(event.data, groupUndo: true)

  onVerticalScroll: (scrollTop) =>
    return if @updateRequested or scrollTop is @presenter.getScrollTop()

    animationFramePending = @pendingScrollTop?
    @pendingScrollTop = scrollTop
    unless animationFramePending
      @requestAnimationFrame =>
        pendingScrollTop = @pendingScrollTop
        @pendingScrollTop = null
        @presenter.setScrollTop(pendingScrollTop)
        @presenter.commitPendingScrollTopPosition()

  onHorizontalScroll: (scrollLeft) =>
    return if @updateRequested or scrollLeft is @presenter.getScrollLeft()

    animationFramePending = @pendingScrollLeft?
    @pendingScrollLeft = scrollLeft
    unless animationFramePending
      @requestAnimationFrame =>
        @presenter.setScrollLeft(@pendingScrollLeft)
        @presenter.commitPendingScrollLeftPosition()
        @pendingScrollLeft = null

  onMouseWheel: (event) =>
    # Only scroll in one direction at a time
    {wheelDeltaX, wheelDeltaY} = event

    if Math.abs(wheelDeltaX) > Math.abs(wheelDeltaY)
      # Scrolling horizontally
      previousScrollLeft = @presenter.getScrollLeft()
      updatedScrollLeft = previousScrollLeft - Math.round(wheelDeltaX * @editor.getScrollSensitivity() / 100)

      event.preventDefault() if @presenter.canScrollLeftTo(updatedScrollLeft)
      @presenter.setScrollLeft(updatedScrollLeft)
    else
      # Scrolling vertically
      @presenter.setMouseWheelScreenRow(@screenRowForNode(event.target))
      previousScrollTop = @presenter.getScrollTop()
      updatedScrollTop = previousScrollTop - Math.round(wheelDeltaY * @editor.getScrollSensitivity() / 100)

      event.preventDefault() if @presenter.canScrollTopTo(updatedScrollTop)
      @presenter.setScrollTop(updatedScrollTop)

  onScrollViewScroll: =>
    if @mounted
      console.warn "TextEditorScrollView scrolled when it shouldn't have."
      @scrollViewNode.scrollTop = 0
      @scrollViewNode.scrollLeft = 0

  onDidChangeScrollTop: (callback) ->
    @presenter.onDidChangeScrollTop(callback)

  onDidChangeScrollLeft: (callback) ->
    @presenter.onDidChangeScrollLeft(callback)

  setScrollLeft: (scrollLeft) ->
    @presenter.setScrollLeft(scrollLeft)

  setScrollRight: (scrollRight) ->
    @presenter.setScrollRight(scrollRight)

  setScrollTop: (scrollTop) ->
    @presenter.setScrollTop(scrollTop)

  setScrollBottom: (scrollBottom) ->
    @presenter.setScrollBottom(scrollBottom)

  getScrollTop: ->
    @presenter.getScrollTop()

  getScrollLeft: ->
    @presenter.getScrollLeft()

  getScrollRight: ->
    @presenter.getScrollRight()

  getScrollBottom: ->
    @presenter.getScrollBottom()

  getScrollHeight: ->
    @presenter.getScrollHeight()

  getScrollWidth: ->
    @presenter.getScrollWidth()

  getMaxScrollTop: ->
    @presenter.getMaxScrollTop()

  getVerticalScrollbarWidth: ->
    @presenter.getVerticalScrollbarWidth()

  getHorizontalScrollbarHeight: ->
    @presenter.getHorizontalScrollbarHeight()

  getVisibleRowRange: ->
    @presenter.getVisibleRowRange()

  pixelPositionForScreenPosition: (screenPosition, clip=true) ->
    screenPosition = Point.fromObject(screenPosition)
    screenPosition = @editor.clipScreenPosition(screenPosition) if clip

    unless @presenter.isRowRendered(screenPosition.row)
      @presenter.setScreenRowsToMeasure([screenPosition.row])

    unless @linesComponent.lineNodeForScreenRow(screenPosition.row)?
      @updateSyncPreMeasurement()

    pixelPosition = @linesYardstick.pixelPositionForScreenPosition(screenPosition)
    @presenter.clearScreenRowsToMeasure()
    pixelPosition

  screenPositionForPixelPosition: (pixelPosition) ->
    row = @linesYardstick.measuredRowForPixelPosition(pixelPosition)
    if row? and not @presenter.isRowRendered(row)
      @presenter.setScreenRowsToMeasure([row])
      @updateSyncPreMeasurement()

    position = @linesYardstick.screenPositionForPixelPosition(pixelPosition)
    @presenter.clearScreenRowsToMeasure()
    position

  pixelRectForScreenRange: (screenRange) ->
    rowsToMeasure = []
    unless @presenter.isRowRendered(screenRange.start.row)
      rowsToMeasure.push(screenRange.start.row)
    unless @presenter.isRowRendered(screenRange.end.row)
      rowsToMeasure.push(screenRange.end.row)

    if rowsToMeasure.length > 0
      @presenter.setScreenRowsToMeasure(rowsToMeasure)
      @updateSyncPreMeasurement()

    rect = @presenter.absolutePixelRectForScreenRange(screenRange)

    if rowsToMeasure.length > 0
      @presenter.clearScreenRowsToMeasure()

    rect

  pixelRangeForScreenRange: (screenRange, clip=true) ->
    {start, end} = Range.fromObject(screenRange)
    {start: @pixelPositionForScreenPosition(start, clip), end: @pixelPositionForScreenPosition(end, clip)}

  pixelPositionForBufferPosition: (bufferPosition) ->
    @pixelPositionForScreenPosition(
      @editor.screenPositionForBufferPosition(bufferPosition)
    )

  invalidateBlockDecorationDimensions: ->
    @presenter.invalidateBlockDecorationDimensions(arguments...)

  onMouseDown: (event) =>
    unless event.button is 0 or (event.button is 1 and process.platform is 'linux')
      # Only handle mouse down events for left mouse button on all platforms
      # and middle mouse button on Linux since it pastes the selection clipboard
      return

    return if event.target?.classList.contains('horizontal-scrollbar')

    {detail, shiftKey, metaKey, ctrlKey} = event

    # CTRL+click brings up the context menu on macOS, so don't handle those either
    return if ctrlKey and process.platform is 'darwin'

    # Prevent focusout event on hidden input if editor is already focused
    event.preventDefault() if @oldState.focused

    screenPosition = @screenPositionForMouseEvent(event)

    if event.target?.classList.contains('fold-marker')
      bufferPosition = @editor.bufferPositionForScreenPosition(screenPosition)
      @editor.destroyFoldsIntersectingBufferRange([bufferPosition, bufferPosition])
      return

    switch detail
      when 1
        if shiftKey
          @editor.selectToScreenPosition(screenPosition)
        else if metaKey or (ctrlKey and process.platform isnt 'darwin')
          cursorAtScreenPosition = @editor.getCursorAtScreenPosition(screenPosition)
          if cursorAtScreenPosition and @editor.hasMultipleCursors()
            cursorAtScreenPosition.destroy()
          else
            @editor.addCursorAtScreenPosition(screenPosition, autoscroll: false)
        else
          @editor.setCursorScreenPosition(screenPosition, autoscroll: false)
      when 2
        @editor.getLastSelection().selectWord(autoscroll: false)
      when 3
        @editor.getLastSelection().selectLine(null, autoscroll: false)

    @handleDragUntilMouseUp (screenPosition) =>
      @editor.selectToScreenPosition(screenPosition, suppressSelectionMerge: true, autoscroll: false)

  onLineNumberGutterMouseDown: (event) =>
    return unless event.button is 0 # only handle the left mouse button

    {shiftKey, metaKey, ctrlKey} = event

    if shiftKey
      @onGutterShiftClick(event)
    else if metaKey or (ctrlKey and process.platform isnt 'darwin')
      @onGutterMetaClick(event)
    else
      @onGutterClick(event)

  onGutterClick: (event) =>
    clickedScreenRow = @screenPositionForMouseEvent(event).row
    clickedBufferRow = @editor.bufferRowForScreenRow(clickedScreenRow)
    initialScreenRange = @editor.screenRangeForBufferRange([[clickedBufferRow, 0], [clickedBufferRow + 1, 0]])
    @editor.setSelectedScreenRange(initialScreenRange, preserveFolds: true, autoscroll: false)
    @handleGutterDrag(initialScreenRange)

  onGutterMetaClick: (event) =>
    clickedScreenRow = @screenPositionForMouseEvent(event).row
    clickedBufferRow = @editor.bufferRowForScreenRow(clickedScreenRow)
    initialScreenRange = @editor.screenRangeForBufferRange([[clickedBufferRow, 0], [clickedBufferRow + 1, 0]])
    @editor.addSelectionForScreenRange(initialScreenRange, autoscroll: false)
    @handleGutterDrag(initialScreenRange)

  onGutterShiftClick: (event) =>
    tailScreenPosition = @editor.getLastSelection().getTailScreenPosition()
    clickedScreenRow = @screenPositionForMouseEvent(event).row
    clickedBufferRow = @editor.bufferRowForScreenRow(clickedScreenRow)
    clickedLineScreenRange = @editor.screenRangeForBufferRange([[clickedBufferRow, 0], [clickedBufferRow + 1, 0]])

    if clickedScreenRow < tailScreenPosition.row
      @editor.selectToScreenPosition(clickedLineScreenRange.start, suppressSelectionMerge: true, autoscroll: false)
    else
      @editor.selectToScreenPosition(clickedLineScreenRange.end, suppressSelectionMerge: true, autoscroll: false)

    @handleGutterDrag(new Range(tailScreenPosition, tailScreenPosition))

  handleGutterDrag: (initialRange) ->
    @handleDragUntilMouseUp (screenPosition) =>
      dragRow = screenPosition.row
      if dragRow < initialRange.start.row
        startPosition = @editor.clipScreenPosition([dragRow, 0], skipSoftWrapIndentation: true)
        screenRange = new Range(startPosition, startPosition).union(initialRange)
        @editor.getLastSelection().setScreenRange(screenRange, reversed: true, autoscroll: false, preserveFolds: true)
      else
        endPosition = [dragRow + 1, 0]
        screenRange = new Range(endPosition, endPosition).union(initialRange)
        @editor.getLastSelection().setScreenRange(screenRange, reversed: false, autoscroll: false, preserveFolds: true)

  onStylesheetsChanged: (styleElement) =>
    return unless @performedInitialMeasurement
    return unless @themes.isInitialLoadComplete()

    # This delay prevents the styling from going haywire when stylesheets are
    # reloaded in dev mode. It seems like a workaround for a browser bug, but
    # not totally sure.

    unless @stylingChangeAnimationFrameRequested
      @stylingChangeAnimationFrameRequested = true
      requestAnimationFrame =>
        @stylingChangeAnimationFrameRequested = false
        if @mounted
          @refreshScrollbars() if not styleElement.sheet? or @containsScrollbarSelector(styleElement.sheet)
          @handleStylingChange()

  onAllThemesLoaded: =>
    @refreshScrollbars()
    @handleStylingChange()

  handleStylingChange: =>
    @sampleFontStyling()
    @sampleBackgroundColors()
    @invalidateMeasurements()

  handleDragUntilMouseUp: (dragHandler) ->
    dragging = false
    lastMousePosition = {}
    animationLoop = =>
      @requestAnimationFrame =>
        if dragging and @mounted
          linesClientRect = @linesComponent.getDomNode().getBoundingClientRect()
          autoscroll(lastMousePosition, linesClientRect)
          screenPosition = @screenPositionForMouseEvent(lastMousePosition, linesClientRect)
          dragHandler(screenPosition)
          animationLoop()
        else if not @mounted
          stopDragging()

    onMouseMove = (event) ->
      lastMousePosition.clientX = event.clientX
      lastMousePosition.clientY = event.clientY

      # Start the animation loop when the mouse moves prior to a mouseup event
      unless dragging
        dragging = true
        animationLoop()

      # Stop dragging when cursor enters dev tools because we can't detect mouseup
      onMouseUp() if event.which is 0

    onMouseUp = (event) =>
      if dragging
        stopDragging()
        @editor.finalizeSelections()
        @editor.mergeIntersectingSelections()
      pasteSelectionClipboard(event)

    stopDragging = ->
      dragging = false
      window.removeEventListener('mousemove', onMouseMove)
      window.removeEventListener('mouseup', onMouseUp)
      disposables.dispose()

    autoscroll = (mouseClientPosition) =>
      {top, bottom, left, right} = @scrollViewNode.getBoundingClientRect()
      top += 30
      bottom -= 30
      left += 30
      right -= 30

      if mouseClientPosition.clientY < top
        mouseYDelta = top - mouseClientPosition.clientY
        yDirection = -1
      else if mouseClientPosition.clientY > bottom
        mouseYDelta = mouseClientPosition.clientY - bottom
        yDirection = 1

      if mouseClientPosition.clientX < left
        mouseXDelta = left - mouseClientPosition.clientX
        xDirection = -1
      else if mouseClientPosition.clientX > right
        mouseXDelta = mouseClientPosition.clientX - right
        xDirection = 1

      if mouseYDelta?
        @presenter.setScrollTop(@presenter.getScrollTop() + yDirection * scaleScrollDelta(mouseYDelta))
        @presenter.commitPendingScrollTopPosition()

      if mouseXDelta?
        @presenter.setScrollLeft(@presenter.getScrollLeft() + xDirection * scaleScrollDelta(mouseXDelta))
        @presenter.commitPendingScrollLeftPosition()

    scaleScrollDelta = (scrollDelta) ->
      Math.pow(scrollDelta / 2, 3) / 280

    pasteSelectionClipboard = (event) =>
      if event?.which is 2 and process.platform is 'linux'
        if selection = require('./safe-clipboard').readText('selection')
          @editor.insertText(selection)

    window.addEventListener('mousemove', onMouseMove)
    window.addEventListener('mouseup', onMouseUp)
    disposables = new CompositeDisposable
    disposables.add(@editor.getBuffer().onWillChange(onMouseUp))
    disposables.add(@editor.onDidDestroy(stopDragging))

  isVisible: ->
    # Investigating an exception that occurs here due to ::domNode being null.
    @assert @domNode?, "TextEditorComponent::domNode was null.", (error) =>
      error.metadata = {@initialized}

    @domNode? and (@domNode.offsetHeight > 0 or @domNode.offsetWidth > 0)

  pollDOM: =>
    unless @checkForVisibilityChange()
      @sampleBackgroundColors()
      @measureWindowSize()
      @measureDimensions()
      @sampleFontStyling()
      @overlayManager?.measureOverlays()

  checkForVisibilityChange: ->
    if @isVisible()
      if @wasVisible
        false
      else
        @becameVisible()
        @wasVisible = true
    else
      @wasVisible = false

  # Measure explicitly-styled height and width and relay them to the model. If
  # these values aren't explicitly styled, we assume the editor is unconstrained
  # and use the scrollHeight / scrollWidth as its height and width in
  # calculations.
  measureDimensions: ->
    return unless @mounted

    {position} = getComputedStyle(@hostElement)
    {height} = @hostElement.style

    if position is 'absolute' or height
      @presenter.setAutoHeight(false)
      height =  @hostElement.offsetHeight
      if height > 0
        @presenter.setExplicitHeight(height)
    else
      @presenter.setAutoHeight(true)
      @presenter.setExplicitHeight(null)

    clientWidth = @scrollViewNode.clientWidth
    paddingLeft = parseInt(getComputedStyle(@scrollViewNode).paddingLeft)
    clientWidth -= paddingLeft
    if clientWidth > 0
      @presenter.setContentFrameWidth(clientWidth)

    @presenter.setGutterWidth(@gutterContainerComponent?.getDomNode().offsetWidth ? 0)
    @presenter.setBoundingClientRect(@hostElement.getBoundingClientRect())

  measureWindowSize: ->
    return unless @mounted

    # FIXME: on Ubuntu (via xvfb) `window.innerWidth` reports an incorrect value
    # when window gets resized through `atom.setWindowDimensions({width:
    # windowWidth, height: windowHeight})`.
    @presenter.setWindowSize(window.innerWidth, window.innerHeight)

  sampleFontStyling: =>
    oldFontSize = @fontSize
    oldFontFamily = @fontFamily
    oldLineHeight = @lineHeight

    {@fontSize, @fontFamily, @lineHeight} = getComputedStyle(@getTopmostDOMNode())

    if @fontSize isnt oldFontSize or @fontFamily isnt oldFontFamily or @lineHeight isnt oldLineHeight
      @clearPoolAfterUpdate = true
      @measureLineHeightAndDefaultCharWidth()
      @invalidateMeasurements()

  sampleBackgroundColors: (suppressUpdate) ->
    {backgroundColor} = getComputedStyle(@hostElement)

    @presenter.setBackgroundColor(backgroundColor)

    lineNumberGutter = @gutterContainerComponent?.getLineNumberGutterComponent()
    if lineNumberGutter
      gutterBackgroundColor = getComputedStyle(lineNumberGutter.getDomNode()).backgroundColor
      @presenter.setGutterBackgroundColor(gutterBackgroundColor)

  measureLineHeightAndDefaultCharWidth: ->
    if @isVisible()
      @measureLineHeightAndDefaultCharWidthWhenShown = false
      @linesComponent.measureLineHeightAndDefaultCharWidth()
    else
      @measureLineHeightAndDefaultCharWidthWhenShown = true

  measureScrollbars: ->
    @measureScrollbarsWhenShown = false

    cornerNode = @scrollbarCornerComponent.getDomNode()
    originalDisplayValue = cornerNode.style.display

    cornerNode.style.display = 'block'

    width = (cornerNode.offsetWidth - cornerNode.clientWidth) or 15
    height = (cornerNode.offsetHeight - cornerNode.clientHeight) or 15

    @presenter.setVerticalScrollbarWidth(width)
    @presenter.setHorizontalScrollbarHeight(height)

    cornerNode.style.display = originalDisplayValue

  containsScrollbarSelector: (stylesheet) ->
    for rule in stylesheet.cssRules
      if rule.selectorText?.indexOf('scrollbar') > -1
        return true
    false

  refreshScrollbars: =>
    if @isVisible()
      @measureScrollbarsWhenShown = false
    else
      @measureScrollbarsWhenShown = true
      return

    verticalNode = @verticalScrollbarComponent.getDomNode()
    horizontalNode = @horizontalScrollbarComponent.getDomNode()
    cornerNode = @scrollbarCornerComponent.getDomNode()

    originalVerticalDisplayValue = verticalNode.style.display
    originalHorizontalDisplayValue = horizontalNode.style.display
    originalCornerDisplayValue = cornerNode.style.display

    # First, hide all scrollbars in case they are visible so they take on new
    # styles when they are shown again.
    verticalNode.style.display = 'none'
    horizontalNode.style.display = 'none'
    cornerNode.style.display = 'none'

    # Force a reflow
    cornerNode.offsetWidth

    # Now measure the new scrollbar dimensions
    @measureScrollbars()

    # Now restore the display value for all scrollbars, since they were
    # previously hidden
    verticalNode.style.display = originalVerticalDisplayValue
    horizontalNode.style.display = originalHorizontalDisplayValue
    cornerNode.style.display = originalCornerDisplayValue

  consolidateSelections: (e) ->
    e.abortKeyBinding() unless @editor.consolidateSelections()

  lineNodeForScreenRow: (screenRow) ->
    @linesComponent.lineNodeForScreenRow(screenRow)

  lineNumberNodeForScreenRow: (screenRow) ->
    tileRow = @presenter.tileForRow(screenRow)
    gutterComponent = @gutterContainerComponent.getLineNumberGutterComponent()
    tileComponent = gutterComponent.getComponentForTile(tileRow)

    tileComponent?.lineNumberNodeForScreenRow(screenRow)

  tileNodesForLines: ->
    @linesComponent.getTiles()

  tileNodesForLineNumbers: ->
    gutterComponent = @gutterContainerComponent.getLineNumberGutterComponent()
    gutterComponent.getTiles()

  screenRowForNode: (node) ->
    while node?
      if screenRow = node.dataset.screenRow
        return parseInt(screenRow)
      node = node.parentElement
    null

  getFontSize: ->
    parseInt(getComputedStyle(@getTopmostDOMNode()).fontSize)

  setFontSize: (fontSize) ->
    @getTopmostDOMNode().style.fontSize = fontSize + 'px'
    @sampleFontStyling()
    @invalidateMeasurements()

  getFontFamily: ->
    getComputedStyle(@getTopmostDOMNode()).fontFamily

  setFontFamily: (fontFamily) ->
    @getTopmostDOMNode().style.fontFamily = fontFamily
    @sampleFontStyling()
    @invalidateMeasurements()

  setLineHeight: (lineHeight) ->
    @getTopmostDOMNode().style.lineHeight = lineHeight
    @sampleFontStyling()
    @invalidateMeasurements()

  invalidateMeasurements: ->
    @linesYardstick.invalidateCache()
    @presenter.measurementsChanged()

  screenPositionForMouseEvent: (event, linesClientRect) ->
    pixelPosition = @pixelPositionForMouseEvent(event, linesClientRect)
    @screenPositionForPixelPosition(pixelPosition)

  pixelPositionForMouseEvent: (event, linesClientRect) ->
    {clientX, clientY} = event

    linesClientRect ?= @linesComponent.getDomNode().getBoundingClientRect()
    top = clientY - linesClientRect.top + @presenter.getRealScrollTop()
    left = clientX - linesClientRect.left + @presenter.getRealScrollLeft()
    bottom = linesClientRect.top + @presenter.getRealScrollTop() + linesClientRect.height - clientY
    right = linesClientRect.left + @presenter.getRealScrollLeft() + linesClientRect.width - clientX

    {top, left, bottom, right}

  getGutterWidth: ->
    @presenter.getGutterWidth()

  getModel: ->
    @editor

  isInputEnabled: -> @inputEnabled

  setInputEnabled: (@inputEnabled) -> @inputEnabled

  setContinuousReflow: (continuousReflow) ->
    @presenter.setContinuousReflow(continuousReflow)

  updateParentViewFocusedClassIfNeeded: ->
    if @oldState.focused isnt @newState.focused
      @hostElement.classList.toggle('is-focused', @newState.focused)
      @rootElement.classList.toggle('is-focused', @newState.focused)
      @oldState.focused = @newState.focused

  updateParentViewMiniClass: ->
    @hostElement.classList.toggle('mini', @editor.isMini())
    @rootElement.classList.toggle('mini', @editor.isMini())<|MERGE_RESOLUTION|>--- conflicted
+++ resolved
@@ -42,11 +42,7 @@
       @assert domNode?, "TextEditorComponent::domNode was set to null."
       @domNodeValue = domNode
 
-<<<<<<< HEAD
-  constructor: ({@editor, @hostElement, @rootElement, @stylesElement, tileSize, @views, @themes, @assert, scrollPastEnd}) ->
-=======
-  constructor: ({@editor, @hostElement, @rootElement, @stylesElement, @useShadowDOM, tileSize, @views, @themes, @config, @workspace, @assert, @grammars}) ->
->>>>>>> 1aa0678d
+  constructor: ({@editor, @hostElement, @rootElement, @stylesElement, tileSize, @views, @themes, @assert}) ->
     @tileSize = tileSize if tileSize?
     @disposables = new CompositeDisposable
 
