const Parser = require('tree-sitter')
const {Point, Range} = require('text-buffer')
const {Patch} = require('superstring')
const {Emitter, Disposable} = require('event-kit')
const ScopeDescriptor = require('./scope-descriptor')
const TokenizedLine = require('./tokenized-line')
const TextMateLanguageMode = require('./text-mate-language-mode')

let nextId = 0
const MAX_RANGE = new Range(Point.ZERO, Point.INFINITY).freeze()

<<<<<<< HEAD
class Layer {
  constructor (grammar, ranges) {
    this.tree = null
    this.grammar = grammar
    this.ranges = ranges
    this.injections = []
  }

  update(parser) {}
}

module.exports =
class TreeSitterLanguageMode {
  constructor ({buffer, grammar, config, grammarRegistry}) {
=======
class TreeSitterLanguageMode {
  static _patchSyntaxNode () {
    if (!Parser.SyntaxNode.prototype.hasOwnProperty('text')) {
      Object.defineProperty(Parser.SyntaxNode.prototype, 'text', {
        get () {
          return this.tree.buffer.getTextInRange(new Range(this.startPosition, this.endPosition))
        }
      })
    }
  }

  constructor ({buffer, grammar, config, grammars}) {
    TreeSitterLanguageMode._patchSyntaxNode()
>>>>>>> e16e6809
    this.id = nextId++
    this.buffer = buffer
    this.grammar = grammar
    this.config = config
<<<<<<< HEAD
    this.grammarRegistry = grammarRegistry
    this.parser = new Parser()
    this.parser.setLanguage(grammar.languageModule)
    this.rootLayer = new Layer(grammar)
=======
    this.grammarRegistry = grammars
    this.parser = new Parser()
    this.rootLanguageLayer = new LanguageLayer(this, grammar)
    this.injectionsMarkerLayer = buffer.addMarkerLayer()
>>>>>>> e16e6809

    this.rootScopeDescriptor = new ScopeDescriptor({scopes: [this.grammar.id]})
    this.emitter = new Emitter()
    this.isFoldableCache = []
    this.hasQueuedParse = false

    this.grammarForLanguageString = this.grammarForLanguageString.bind(this)
    this.emitRangeUpdate = this.emitRangeUpdate.bind(this)

    this.subscription = this.buffer.onDidChangeText(({changes}) => {
      for (let i = changes.length - 1; i >= 0; i--) {
        const {oldRange, newRange} = changes[i]
        const startRow = oldRange.start.row
        const oldEndRow = oldRange.end.row
        const newEndRow = newRange.end.row
        this.isFoldableCache.splice(
          startRow,
          oldEndRow - startRow,
          ...new Array(newEndRow - startRow)
        )
      }

      this.rootLanguageLayer.update()
    })

    this.rootLanguageLayer.update()

    // TODO: Remove this once TreeSitterLanguageMode implements its own auto-indentation system. This
    // is temporarily needed in order to delegate to the TextMateLanguageMode's auto-indent system.
    this.regexesByPattern = {}
  }

  destroy () {
    this.injectionsMarkerLayer.destroy()
    this.subscription.dispose()
    this.rootLanguageLayer = null
    this.parser = null
  }

  getLanguageId () {
    return this.grammar.id
  }

  bufferDidChange (change) {
    this.rootLanguageLayer.handleTextChange(change)
    for (const marker of this.injectionsMarkerLayer.getMarkers()) {
      marker.languageLayer.handleTextChange(change)
    }
  }

  get tree () {
    return this.rootLanguageLayer.tree
  }

  get reparsePromise () {
    return this.rootLanguageLayer.currentParsePromise
  }

  updateForInjection (grammar) {
    this.rootLanguageLayer.updateInjections(grammar)
  }

  /*
  Section - Highlighting
  */

<<<<<<< HEAD
  treeEditForBufferChange ({oldRange, newRange, oldText, newText}) {
    const startIndex = this.buffer.characterIndexForPosition(oldRange.start)
    return {
      startIndex,
      oldEndIndex: startIndex + oldText.length,
      newEndIndex: startIndex + newText.length,
      startPosition: oldRange.start,
      oldEndPosition: oldRange.end,
      newEndPosition: newRange.end
    }
  }

  async reparse () {
    this.rootLayer.update(this.parser)
    const tree = await this.parser.parseTextBuffer(this.buffer.buffer, this.tree, {
      syncOperationLimit: 1000
    })
    const invalidatedRanges = this.tree.getChangedRanges(tree)

    for (let i = 0, n = invalidatedRanges.length; i < n; i++) {
      const range = invalidatedRanges[i]
      const startRow = range.start.row
      const endRow = range.end.row
      for (let row = startRow; row < endRow; row++) {
        this.isFoldableCache[row] = undefined
      }
      this.emitter.emit('did-change-highlighting', range)
    }

    this.tree = tree
    if (this.changeListsSinceCurrentParse.length > 0) {
      for (const changeList of this.changeListsSinceCurrentParse) {
        for (let i = changeList.length - 1; i >= 0; i--) {
          this.tree.edit(this.treeEditForBufferChange(changeList[i]))
        }
      }
      this.changeListsSinceCurrentParse.length = 0
      this.reparsePromise = this.reparse()
    } else {
      this.reparsePromise = null
    }
  }

=======
>>>>>>> e16e6809
  buildHighlightIterator () {
    const layerIterators = [
      this.rootLanguageLayer.buildHighlightIterator(),
      ...this.injectionsMarkerLayer.getMarkers().map(m => m.languageLayer.buildHighlightIterator())
    ]
    return new HighlightIterator(layerIterators)
  }

  onDidChangeHighlighting (callback) {
    return this.emitter.on('did-change-highlighting', callback)
  }

  classNameForScopeId (scopeId) {
    return this.grammar.classNameForScopeId(scopeId)
  }

  /*
  Section - Commenting
  */

  commentStringsForPosition () {
    return this.grammar.commentStrings
  }

  isRowCommented () {
    return false
  }

  /*
  Section - Indentation
  */

  suggestedIndentForLineAtBufferRow (row, line, tabLength) {
    return this._suggestedIndentForLineWithScopeAtBufferRow(
      row,
      line,
      this.rootScopeDescriptor,
      tabLength
    )
  }

  suggestedIndentForBufferRow (row, tabLength, options) {
    return this._suggestedIndentForLineWithScopeAtBufferRow(
      row,
      this.buffer.lineForRow(row),
      this.rootScopeDescriptor,
      tabLength,
      options
    )
  }

  indentLevelForLine (line, tabLength = tabLength) {
    let indentLength = 0
    for (let i = 0, {length} = line; i < length; i++) {
      const char = line[i]
      if (char === '\t') {
        indentLength += tabLength - (indentLength % tabLength)
      } else if (char === ' ') {
        indentLength++
      } else {
        break
      }
    }
    return indentLength / tabLength
  }

  /*
  Section - Folding
  */

  isFoldableAtRow (row) {
    if (this.isFoldableCache[row] != null) return this.isFoldableCache[row]
    const result = this.getFoldableRangeContainingPoint(Point(row, Infinity), 0, true) != null
    this.isFoldableCache[row] = result
    return result
  }

  getFoldableRanges () {
    return this.getFoldableRangesAtIndentLevel(null)
  }

  getFoldableRangesAtIndentLevel (goalLevel) {
    let result = []
    let stack = [{node: this.tree.rootNode, level: 0}]
    while (stack.length > 0) {
      const {node, level} = stack.pop()

      const range = this.getFoldableRangeForNode(node)
      if (range) {
        if (goalLevel == null || level === goalLevel) {
          let updatedExistingRange = false
          for (let i = 0, {length} = result; i < length; i++) {
            if (result[i].start.row === range.start.row &&
                result[i].end.row === range.end.row) {
              result[i] = range
              updatedExistingRange = true
              break
            }
          }
          if (!updatedExistingRange) result.push(range)
        }
      }

      const parentStartRow = node.startPosition.row
      const parentEndRow = node.endPosition.row
      for (let children = node.namedChildren, i = 0, {length} = children; i < length; i++) {
        const child = children[i]
        const {startPosition: childStart, endPosition: childEnd} = child
        if (childEnd.row > childStart.row) {
          if (childStart.row === parentStartRow && childEnd.row === parentEndRow) {
            stack.push({node: child, level: level})
          } else {
            const childLevel = range && range.containsPoint(childStart) && range.containsPoint(childEnd)
              ? level + 1
              : level
            if (childLevel <= goalLevel || goalLevel == null) {
              stack.push({node: child, level: childLevel})
            }
          }
        }
      }
    }

    return result.sort((a, b) => a.start.row - b.start.row)
  }

  getFoldableRangeContainingPoint (point, tabLength, existenceOnly = false) {
    if (!this.tree) return null
    let node = this.tree.rootNode.descendantForPosition(this.buffer.clipPosition(point))
    while (node) {
      if (existenceOnly && node.startPosition.row < point.row) break
      if (node.endPosition.row > point.row) {
        const range = this.getFoldableRangeForNode(node, existenceOnly)
        if (range) return range
      }
      node = node.parent
    }
  }

  getFoldableRangeForNode (node, existenceOnly) {
    const {children, type: nodeType} = node
    const childCount = children.length
    let childTypes

    for (var i = 0, {length} = this.grammar.folds; i < length; i++) {
      const foldEntry = this.grammar.folds[i]

      if (foldEntry.type) {
        if (typeof foldEntry.type === 'string') {
          if (foldEntry.type !== nodeType) continue
        } else {
          if (!foldEntry.type.includes(nodeType)) continue
        }
      }

      let foldStart
      const startEntry = foldEntry.start
      if (startEntry) {
        if (startEntry.index != null) {
          const child = children[startEntry.index]
          if (!child || (startEntry.type && startEntry.type !== child.type)) continue
          foldStart = child.endPosition
        } else {
          if (!childTypes) childTypes = children.map(child => child.type)
          const index = typeof startEntry.type === 'string'
            ? childTypes.indexOf(startEntry.type)
            : childTypes.findIndex(type => startEntry.type.includes(type))
          if (index === -1) continue
          foldStart = children[index].endPosition
        }
      } else {
        foldStart = new Point(node.startPosition.row, Infinity)
      }

      let foldEnd
      const endEntry = foldEntry.end
      if (endEntry) {
        let foldEndNode
        if (endEntry.index != null) {
          const index = endEntry.index < 0 ? childCount + endEntry.index : endEntry.index
          foldEndNode = children[index]
          if (!foldEndNode || (endEntry.type && endEntry.type !== foldEndNode.type)) continue
        } else {
          if (!childTypes) childTypes = children.map(foldEndNode => foldEndNode.type)
          const index = typeof endEntry.type === 'string'
            ? childTypes.indexOf(endEntry.type)
            : childTypes.findIndex(type => endEntry.type.includes(type))
          if (index === -1) continue
          foldEndNode = children[index]
        }

        if (foldEndNode.endIndex - foldEndNode.startIndex > 1 && foldEndNode.startPosition.row > foldStart.row) {
          foldEnd = new Point(foldEndNode.startPosition.row - 1, Infinity)
        } else {
          foldEnd = foldEndNode.startPosition
          if (!pointIsGreater(foldEnd, foldStart)) continue
        }
      } else {
        const {endPosition} = node
        if (endPosition.column === 0) {
          foldEnd = Point(endPosition.row - 1, Infinity)
        } else if (childCount > 0) {
          foldEnd = endPosition
        } else {
          foldEnd = Point(endPosition.row, 0)
        }
      }

      return existenceOnly ? true : new Range(foldStart, foldEnd)
    }
  }

  /*
  Section - Syntax Tree APIs
  */

  getRangeForSyntaxNodeContainingRange (range) {
    const startIndex = this.buffer.characterIndexForPosition(range.start)
    const endIndex = this.buffer.characterIndexForPosition(range.end)
    let node = this.tree.rootNode.descendantForIndex(startIndex, endIndex - 1)
    while (node && node.startIndex === startIndex && node.endIndex === endIndex) {
      node = node.parent
    }
    if (node) return new Range(node.startPosition, node.endPosition)
  }

  bufferRangeForScopeAtPosition (position) {
    return this.getRangeForSyntaxNodeContainingRange(new Range(position, position))
  }

  /*
  Section - Backward compatibility shims
  */

  onDidTokenize (callback) { return new Disposable(() => {}) }

  tokenizedLineForRow (row) {
    return new TokenizedLine({
      openScopes: [],
      text: this.buffer.lineForRow(row),
      tags: [],
      ruleStack: [],
      lineEnding: this.buffer.lineEndingForRow(row),
      tokenIterator: null,
      grammar: this.grammar
    })
  }

  scopeDescriptorForPosition (point) {
    if (!this.tree) return this.rootScopeDescriptor

    point = Point.fromObject(point)
    let node = this.tree.rootNode.descendantForPosition(point)

    // Don't include anonymous token types like '(' because they prevent scope chains
    // from being parsed as CSS selectors by the `slick` parser. Other css selector
    // parsers like `postcss-selector-parser` do allow arbitrary quoted strings in
    // selectors.
    if (!node.isNamed) node = node.parent

    const result = []
    while (node) {
      result.push(node.type)
      node = node.parent
    }
    result.push(this.grammar.id)
    return new ScopeDescriptor({scopes: result.reverse()})
  }

  getGrammar () {
    return this.grammar
  }

  /*
  Section - Private
  */

  grammarForLanguageString (languageString) {
    return this.grammarRegistry.treeSitterGrammarForLanguageString(languageString)
  }

  emitRangeUpdate (range) {
    const startRow = range.start.row
    const endRow = range.end.row
    for (let row = startRow; row < endRow; row++) {
      this.isFoldableCache[row] = undefined
    }
    this.emitter.emit('did-change-highlighting', range)
  }
}

class LanguageLayer {
  constructor (languageMode, grammar) {
    this.languageMode = languageMode
    this.grammar = grammar
    this.tree = null
    this.currentParsePromise = null
    this.patchSinceCurrentParseStarted = null
  }

  buildHighlightIterator () {
    if (this.tree) {
      return new LayerHighlightIterator(this, this.tree.walk())
    } else {
      return new NullHighlightIterator()
    }
  }

  handleTextChange ({oldRange, newRange, oldText, newText}) {
    if (this.tree) {
      this.tree.edit(this._treeEditForBufferChange(
        oldRange.start, oldRange.end, newRange.end, oldText, newText
      ))
    }

    if (this.currentParsePromise) {
      if (!this.patchSinceCurrentParseStarted) {
        this.patchSinceCurrentParseStarted = new Patch()
      }
      this.patchSinceCurrentParseStarted.splice(
        oldRange.start,
        oldRange.end,
        newRange.end,
        oldText,
        newText
      )
    }
  }

  destroy () {
    for (const marker of this.languageMode.injectionsMarkerLayer.getMarkers()) {
      if (marker.parentLanguageLayer === this) {
        marker.languageLayer.destroy()
        marker.destroy()
      }
    }
  }

  async update (containingNode) {
    if (this.currentParsePromise) return this.currentParsePromise

    this.currentParsePromise = this._performUpdate(containingNode)
    await this.currentParsePromise
    this.currentParsePromise = null

    if (this.patchSinceCurrentParseStarted) {
      const changes = this.patchSinceCurrentParseStarted.getChanges()
      for (let i = changes.length - 1; i >= 0; i--) {
        const {oldStart, oldEnd, newEnd, oldText, newText} = changes[i]
        this.tree.edit(this._treeEditForBufferChange(
          oldStart, oldEnd, newEnd, oldText, newText
        ))
      }
      this.patchSinceCurrentParseStarted = null
      this.update(containingNode)
    }
  }

  updateInjections (grammar) {
    if (!grammar.injectionRegExp) return
    if (!this.currentParsePromise) this.currentParsePromise = Promise.resolve()
    this.currentParsePromise = this.currentParsePromise.then(async () => {
      await this._populateInjections(MAX_RANGE, grammar)
      const markers = this.languageMode.injectionsMarkerLayer.getMarkers().filter(marker =>
        marker.parentLanguageLayer === this
      )
      for (const marker of markers) {
        await marker.languageLayer._populateInjections(MAX_RANGE, grammar)
      }
      this.currentParsePromise = null
    })
  }

  async _performUpdate (containingNode) {
    let includedRanges
    if (containingNode) {
      includedRanges = this._rangesForInjectionNode(containingNode)
      if (includedRanges.length === 0) return
    }

    this.languageMode.parser.setLanguage(this.grammar.languageModule)
    const tree = await this.languageMode.parser.parseTextBuffer(
      this.languageMode.buffer.buffer,
      this.tree,
      {syncOperationLimit: 1000, includedRanges}
    )
    tree.buffer = this.languageMode.buffer

    let affectedRange
    if (this.tree) {
      const editedRange = this.tree.getEditedRange()
      if (!editedRange) return
      affectedRange = this._rangeForNode(editedRange)

      const rangesWithSyntaxChanges = this.tree.getChangedRanges(tree)
      if (rangesWithSyntaxChanges.length > 0) {
        for (const range of rangesWithSyntaxChanges) {
          this.languageMode.emitRangeUpdate(this._rangeForNode(range))
        }

        affectedRange = affectedRange.union(new Range(
          rangesWithSyntaxChanges[0].startPosition,
          last(rangesWithSyntaxChanges).endPosition
        ))
      }
    } else {
      this.languageMode.emitRangeUpdate(this._rangeForNode(tree.rootNode))
      affectedRange = MAX_RANGE
    }

    this.tree = tree
    await this._populateInjections(affectedRange)
  }

  async _populateInjections (range, newGrammar = null) {
    const {injectionsMarkerLayer, grammarForLanguageString} = this.languageMode

    const existingInjectionMarkers = injectionsMarkerLayer
      .findMarkers({intersectsRange: range})
      .filter(marker => marker.parentLanguageLayer === this)

    if (existingInjectionMarkers.length > 0) {
      range = range.union(new Range(
        existingInjectionMarkers[0].getRange().start,
        last(existingInjectionMarkers).getRange().end
      ))
    }

    const markersToUpdate = new Map()
    for (const injectionPoint of this.grammar.injectionPoints) {
      const nodes = this.tree.rootNode.descendantsOfType(
        injectionPoint.type,
        range.start,
        range.end
      )

      for (const node of nodes) {
        const languageName = injectionPoint.language(node)
        if (!languageName) continue

        const grammar = grammarForLanguageString(languageName)
        if (!grammar) continue
        if (newGrammar && grammar !== newGrammar) continue

        const injectionNode = injectionPoint.content(node)
        if (!injectionNode) continue

        const injectionRange = this._rangeForNode(node)
        let marker = existingInjectionMarkers.find(m =>
          m.getRange().isEqual(injectionRange) &&
          m.languageLayer.grammar === grammar
        )
        if (!marker) {
          marker = injectionsMarkerLayer.markRange(injectionRange)
          marker.languageLayer = new LanguageLayer(this.languageMode, grammar)
          marker.parentLanguageLayer = this
        }

        markersToUpdate.set(marker, injectionNode)
      }
    }

    for (const marker of existingInjectionMarkers) {
      if (!markersToUpdate.has(marker)) {
        marker.languageLayer.destroy()
        this.languageMode.emitRangeUpdate(marker.getRange())
        marker.destroy()
      }
    }

    for (const [marker, injectionNode] of markersToUpdate) {
      await marker.languageLayer.update(injectionNode)
    }
  }

  _rangesForInjectionNode (node) {
    const result = []
    let position = node.startPosition
    let index = node.startIndex

    for (const child of node.children) {
      const nextPosition = child.startPosition
      const nextIndex = child.startIndex
      if (nextIndex > index) {
        result.push({
          startIndex: index,
          endIndex: nextIndex,
          startPosition: position,
          endPosition: nextPosition
        })
      }
      position = child.endPosition
      index = child.endIndex
    }

    if (node.endIndex > index) {
      result.push({
        startIndex: index,
        endIndex: node.endIndex,
        startPosition: position,
        endPosition: node.endPosition
      })
    }

    return result
  }

  _rangeForNode (node) {
    return new Range(node.startPosition, node.endPosition)
  }

  _treeEditForBufferChange (start, oldEnd, newEnd, oldText, newText) {
    const startIndex = this.languageMode.buffer.characterIndexForPosition(start)
    return {
      startIndex,
      oldEndIndex: startIndex + oldText.length,
      newEndIndex: startIndex + newText.length,
      startPosition: start,
      oldEndPosition: oldEnd,
      newEndPosition: newEnd
    }
  }
}

class HighlightIterator {
  constructor (iterators) {
    this.iterators = iterators
    this.leader = iterators[0]
  }

  seek (targetPosition) {
    const openScopes = [].concat(...this.iterators.map(it => it.seek(targetPosition)))
    this._findLeader()
    return openScopes
  }

  moveToSuccessor () {
    this.leader.moveToSuccessor()
    this._findLeader()
  }

  getPosition () {
    return this.leader.getPosition()
  }

  getCloseScopeIds () {
    return this.leader.getCloseScopeIds()
  }

  getOpenScopeIds () {
    return this.leader.getOpenScopeIds()
  }

  _findLeader () {
    let minPosition = Point.INFINITY
    for (const it of this.iterators) {
      const position = it.getPosition()
      if (pointIsLess(position, minPosition)) {
        this.leader = it
        minPosition = position
      }
    }
  }
}

class LayerHighlightIterator {
  constructor (languageLayer, treeCursor) {
    this.languageLayer = languageLayer
    this.treeCursor = treeCursor
    this.atEnd = false

    // In order to determine which selectors match its current node, the iterator maintains
    // a list of the current node's ancestors. Because the selectors can use the `:nth-child`
    // pseudo-class, each node's child index is also stored.
    this.containingNodeTypes = []
    this.containingNodeChildIndices = []
    this.containingNodeEndIndices = []

    // At any given position, the iterator exposes the list of class names that should be
    // *ended* at its current position and the list of class names that should be *started*
    // at its current position.
    this.closeTags = []
    this.openTags = []
  }

  seek (targetPosition) {
    while (this.treeCursor.gotoParent()) {}

    const containingTags = []
    const targetIndex = this.languageLayer.languageMode.buffer.characterIndexForPosition(
      targetPosition
    )

    this.done = false
    this.atEnd = true
    this.closeTags.length = 0
    this.openTags.length = 0
    this.containingNodeTypes.length = 0
    this.containingNodeChildIndices.length = 0
    this.containingNodeEndIndices.length = 0

    if (targetIndex >= this.treeCursor.endIndex) {
      this.done = true
      return containingTags
    }

    let childIndex = -1
    for (;;) {
      this.containingNodeTypes.push(this.treeCursor.nodeType)
      this.containingNodeChildIndices.push(childIndex)
      this.containingNodeEndIndices.push(this.treeCursor.endIndex)

      const scopeName = this.currentScopeName()
      if (scopeName) {
        const id = this.idForScope(scopeName)
        if (this.treeCursor.startIndex < targetIndex) {
          containingTags.push(id)
        } else {
          this.atEnd = false
          this.openTags.push(id)
          while (this.treeCursor.gotoFirstChild()) {
            this.containingNodeTypes.push(this.treeCursor.nodeType)
            this.containingNodeChildIndices.push(0)
            const scopeName = this.currentScopeName()
            if (scopeName) {
              this.openTags.push(this.idForScope(scopeName))
            }
          }
          break
        }
      }

      childIndex = this.treeCursor.gotoFirstChildForIndex(targetIndex)
      if (childIndex === null) break
      if (this.treeCursor.startIndex >= targetIndex) this.atEnd = false
    }

    return containingTags
  }

  moveToSuccessor () {
    let didMove = false
    this.closeTags.length = 0
    this.openTags.length = 0

    if (this.done) return

    while (true) {
      if (this.atEnd) {
        if (this.treeCursor.gotoNextSibling()) {
          didMove = true
          this.atEnd = false
          const depth = this.containingNodeTypes.length
          this.containingNodeTypes[depth - 1] = this.treeCursor.nodeType
          this.containingNodeChildIndices[depth - 1]++
          this.containingNodeEndIndices[depth - 1] = this.treeCursor.endIndex

          while (true) {
            const {startIndex} = this.treeCursor
            const scopeName = this.currentScopeName()
            if (scopeName) {
              this.openTags.push(this.idForScope(scopeName))
            }

            if (this.treeCursor.gotoFirstChild()) {
              if ((this.closeTags.length || this.openTags.length) &&
                  this.treeCursor.startIndex > startIndex) {
                this.treeCursor.gotoParent()
                break
              }

              this.containingNodeTypes.push(this.treeCursor.nodeType)
              this.containingNodeChildIndices.push(0)
              this.containingNodeEndIndices.push(this.treeCursor.endIndex)
            } else {
              break
            }
          }
        } else if (this.treeCursor.gotoParent()) {
          this.atEnd = false
          this.containingNodeTypes.pop()
          this.containingNodeChildIndices.pop()
          this.containingNodeEndIndices.pop()
        } else {
          this.done = true
          break
        }
      } else {
        this.atEnd = true
        didMove = true

        const scopeName = this.currentScopeName()
        if (scopeName) {
          this.closeTags.push(this.idForScope(scopeName))
        }

        const endIndex = this.treeCursor.endIndex
        let depth = this.containingNodeEndIndices.length
        while (depth > 1 && this.containingNodeEndIndices[depth - 2] === endIndex) {
          this.treeCursor.gotoParent()
          this.containingNodeTypes.pop()
          this.containingNodeChildIndices.pop()
          this.containingNodeEndIndices.pop()
          --depth
          const scopeName = this.currentScopeName()
          if (scopeName) this.closeTags.push(this.idForScope(scopeName))
        }
      }

      if (didMove && (this.closeTags.length || this.openTags.length)) break
    }
  }

  getPosition () {
    if (this.done) {
      return Point.INFINITY
    } else if (this.atEnd) {
      return this.treeCursor.endPosition
    } else {
      return this.treeCursor.startPosition
    }
  }

  getCloseScopeIds () {
    return this.closeTags.slice()
  }

  getOpenScopeIds () {
    return this.openTags.slice()
  }

  // Private methods

  currentScopeName () {
    return this.languageLayer.grammar.scopeMap.get(
      this.containingNodeTypes,
      this.containingNodeChildIndices,
      this.treeCursor.nodeIsNamed
    )
  }

  idForScope (scopeName) {
    return this.languageLayer.languageMode.grammar.idForScope(scopeName)
  }
}

class NullHighlightIterator {
  seek () {}
  moveToSuccessor () {}
  getPosition () { return Point.INFINITY }
  getOpenScopeIds () { return [] }
  getCloseScopeIds () { return [] }
}

function pointIsLess (left, right) {
  return left.row < right.row || left.row === right.row && left.column < right.column
}

function pointIsGreater (left, right) {
  return left.row > right.row || left.row === right.row && left.column > right.column
}

function last (array) {
  return array[array.length - 1]
}

// TODO: Remove this once TreeSitterLanguageMode implements its own auto-indent system.
[
  '_suggestedIndentForLineWithScopeAtBufferRow',
  'suggestedIndentForEditedBufferRow',
  'increaseIndentRegexForScopeDescriptor',
  'decreaseIndentRegexForScopeDescriptor',
  'decreaseNextIndentRegexForScopeDescriptor',
  'regexForPattern'
].forEach(methodName => {
  TreeSitterLanguageMode.prototype[methodName] = TextMateLanguageMode.prototype[methodName]
})

TreeSitterLanguageMode.LanguageLayer = LanguageLayer

module.exports = TreeSitterLanguageMode<|MERGE_RESOLUTION|>--- conflicted
+++ resolved
@@ -9,22 +9,6 @@
 let nextId = 0
 const MAX_RANGE = new Range(Point.ZERO, Point.INFINITY).freeze()
 
-<<<<<<< HEAD
-class Layer {
-  constructor (grammar, ranges) {
-    this.tree = null
-    this.grammar = grammar
-    this.ranges = ranges
-    this.injections = []
-  }
-
-  update(parser) {}
-}
-
-module.exports =
-class TreeSitterLanguageMode {
-  constructor ({buffer, grammar, config, grammarRegistry}) {
-=======
 class TreeSitterLanguageMode {
   static _patchSyntaxNode () {
     if (!Parser.SyntaxNode.prototype.hasOwnProperty('text')) {
@@ -38,22 +22,14 @@
 
   constructor ({buffer, grammar, config, grammars}) {
     TreeSitterLanguageMode._patchSyntaxNode()
->>>>>>> e16e6809
     this.id = nextId++
     this.buffer = buffer
     this.grammar = grammar
     this.config = config
-<<<<<<< HEAD
-    this.grammarRegistry = grammarRegistry
-    this.parser = new Parser()
-    this.parser.setLanguage(grammar.languageModule)
-    this.rootLayer = new Layer(grammar)
-=======
     this.grammarRegistry = grammars
     this.parser = new Parser()
     this.rootLanguageLayer = new LanguageLayer(this, grammar)
     this.injectionsMarkerLayer = buffer.addMarkerLayer()
->>>>>>> e16e6809
 
     this.rootScopeDescriptor = new ScopeDescriptor({scopes: [this.grammar.id]})
     this.emitter = new Emitter()
@@ -120,52 +96,6 @@
   Section - Highlighting
   */
 
-<<<<<<< HEAD
-  treeEditForBufferChange ({oldRange, newRange, oldText, newText}) {
-    const startIndex = this.buffer.characterIndexForPosition(oldRange.start)
-    return {
-      startIndex,
-      oldEndIndex: startIndex + oldText.length,
-      newEndIndex: startIndex + newText.length,
-      startPosition: oldRange.start,
-      oldEndPosition: oldRange.end,
-      newEndPosition: newRange.end
-    }
-  }
-
-  async reparse () {
-    this.rootLayer.update(this.parser)
-    const tree = await this.parser.parseTextBuffer(this.buffer.buffer, this.tree, {
-      syncOperationLimit: 1000
-    })
-    const invalidatedRanges = this.tree.getChangedRanges(tree)
-
-    for (let i = 0, n = invalidatedRanges.length; i < n; i++) {
-      const range = invalidatedRanges[i]
-      const startRow = range.start.row
-      const endRow = range.end.row
-      for (let row = startRow; row < endRow; row++) {
-        this.isFoldableCache[row] = undefined
-      }
-      this.emitter.emit('did-change-highlighting', range)
-    }
-
-    this.tree = tree
-    if (this.changeListsSinceCurrentParse.length > 0) {
-      for (const changeList of this.changeListsSinceCurrentParse) {
-        for (let i = changeList.length - 1; i >= 0; i--) {
-          this.tree.edit(this.treeEditForBufferChange(changeList[i]))
-        }
-      }
-      this.changeListsSinceCurrentParse.length = 0
-      this.reparsePromise = this.reparse()
-    } else {
-      this.reparsePromise = null
-    }
-  }
-
-=======
->>>>>>> e16e6809
   buildHighlightIterator () {
     const layerIterators = [
       this.rootLanguageLayer.buildHighlightIterator(),
