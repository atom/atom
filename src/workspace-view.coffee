ipc = require 'ipc'
path = require 'path'
Q = require 'q'
{$, $$, View} = require './space-pen-extensions'
_ = require 'underscore-plus'
fs = require 'fs-plus'
telepath = require 'telepath'
EditorView = require './editor-view'
Pane = require './pane'
Editor = require './editor'

# Public: The container for the entire Atom application.
#
# ## Commands
#
#  * `application:about` - Opens the about dialog.
#  * `application:show-settings` - Opens the preference pane in the currently
#    focused editor.
#  * `application:quit` - Quits the entire application.
#  * `application:hide` - Hides the entire application.
#  * `application:hide-other-applications` - Hides other applications
#    running on the system.
#  * `application:unhide-other-applications` - Shows other applications
#    that were previously hidden.
#  * `application:new-window` - Opens a new {AtomWindow} with no {Project}
#    path.
#  * `application:new-file` - Creates a new file within the focused window.
#    Note: only one new file may exist within an {AtomWindow} at a time.
#  * `application:open` - Prompts the user for a path to open in a new {AtomWindow}
#  * `application:minimize` - Minimizes the currently focused {AtomWindow}
#  * `application:zoom` - Expands the window to fill the screen or returns it to
#    it's original unzoomed size.
#  * `application:bring-all-windows-to-front` - Brings all {AtomWindow}s to the
#    the front.
#
module.exports =
class WorkspaceView extends View
  atom.deserializers.add(this, EditorView)

  @version: 1

  @configDefaults:
    ignoredNames: [".git", ".svn", ".DS_Store"]
    excludeVcsIgnoredPaths: true
    disabledPackages: []
    themes: ['atom-dark-ui', 'atom-dark-syntax']
    projectHome: path.join(fs.getHomeDirectory(), 'github')
    audioBeep: true

  @acceptsDocuments: true

  # Private:
  @content: (state) ->
    @div id: 'workspace', tabindex: -1, =>
      @div id: 'horizontal', outlet: 'horizontal', =>
        @div id: 'vertical', outlet: 'vertical', =>
          @div outlet: 'panes'

  # Private:
  @deserialize: (state) ->
    new WorkspaceView(state)

  # Private:
  initialize: (state={}) ->
    @prepend($$ -> @div class: 'dev-mode') if atom.getLoadSettings().devMode

    if state instanceof telepath.Document
      @state = state
      panes = atom.deserializers.deserialize(state.get('panes'))
    else
      panes = new PaneContainer
      @state = atom.site.createDocument
        deserializer: @constructor.name
        version: @constructor.version
        panes: panes.getState()

    @panes.replaceWith(panes)
    @panes = panes
    @updateTitle()

    @on 'focus', (e) => @handleFocus(e)
    @subscribe $(window), 'focus', (e) =>
      @handleFocus(e) if document.activeElement is document.body

    atom.project.on 'path-changed', => @updateTitle()
    @on 'pane-container:active-pane-item-changed', => @updateTitle()
    @on 'pane:active-item-title-changed', '.active.pane', => @updateTitle()

    @command 'application:about', -> ipc.sendChannel('command', 'application:about')
    @command 'application:run-all-specs', -> ipc.sendChannel('command', 'application:run-all-specs')
    @command 'application:run-benchmarks', -> ipc.sendChannel('command', 'application:run-benchmarks')
    @command 'application:show-settings', -> ipc.sendChannel('command', 'application:show-settings')
    @command 'application:quit', -> ipc.sendChannel('command', 'application:quit')
    @command 'application:hide', -> ipc.sendChannel('command', 'application:hide')
    @command 'application:hide-other-applications', -> ipc.sendChannel('command', 'application:hide-other-applications')
    @command 'application:unhide-all-applications', -> ipc.sendChannel('command', 'application:unhide-all-applications')
    @command 'application:new-window', -> ipc.sendChannel('command', 'application:new-window')
    @command 'application:new-file', -> ipc.sendChannel('command', 'application:new-file')
    @command 'application:open', -> ipc.sendChannel('command', 'application:open')
    @command 'application:open-dev', -> ipc.sendChannel('command', 'application:open-dev')
    @command 'application:minimize', -> ipc.sendChannel('command', 'application:minimize')
    @command 'application:zoom', -> ipc.sendChannel('command', 'application:zoom')
    @command 'application:bring-all-windows-to-front', -> ipc.sendChannel('command', 'application:bring-all-windows-to-front')

    @command 'window:run-package-specs', => ipc.sendChannel('run-package-specs', path.join(atom.project.getPath(), 'spec'))
    @command 'window:increase-font-size', =>
      atom.config.set("editor.fontSize", atom.config.get("editor.fontSize") + 1)

    @command 'window:decrease-font-size', =>
      fontSize = atom.config.get "editor.fontSize"
      atom.config.set("editor.fontSize", fontSize - 1) if fontSize > 1

    @command 'window:focus-next-pane', => @focusNextPane()
    @command 'window:focus-previous-pane', => @focusPreviousPane()
    @command 'window:save-all', => @saveAll()
    @command 'window:toggle-invisibles', =>
      atom.config.toggle("editor.showInvisibles")
    @command 'window:toggle-ignored-files', =>
      atom.config.toggle("core.hideGitIgnoredFiles")

    @command 'window:toggle-auto-indent', =>
      atom.config.toggle("editor.autoIndent")

    @command 'pane:reopen-closed-item', =>
      @panes.reopenItem()

  # Private:
  serialize: ->
    state = @state.clone()
    state.set('panes', @panes.serialize())
    state.set('fullScreen', atom.isFullScreen())
    state

  # Private:
  getState: -> @state

  # Private:
  handleFocus: (e) ->
    if @getActivePane()
      @getActivePane().focus()
      false
    else
      @updateTitle()
      focusableChild = this.find("[tabindex=-1]:visible:first")
      if focusableChild.length
        focusableChild.focus()
        false
      else
        $(document.body).focus()
        true

  # Private:
  afterAttach: (onDom) ->
    @focus() if onDom

  # Public: Shows a dialog asking if the pane was _really_ meant to be closed.
  confirmClose: ->
    @panes.confirmClose()

  # Public: Asynchronously opens a given a filepath in Atom.
  #
  # * filePath: A file path
  # * options
  #   + initialLine: The buffer line number to open to.
  #
  # Returns a promise that resolves to the {Editor} for the file URI.
  open: (filePath, options={}) ->
    changeFocus = options.changeFocus ? true
    filePath = atom.project.resolve(filePath)
    initialLine = options.initialLine
    activePane = @getActivePane()

    editor = activePane.itemForUri(atom.project.relativize(filePath)) if activePane and filePath
    promise = atom.project.open(filePath, {initialLine}) if not editor

    Q(editor ? promise)
      .then (editor) =>
        if not activePane
          activePane = new Pane(editor)
          @panes.setRoot(activePane)

        activePane.showItem(editor)
        activePane.focus() if changeFocus
        @trigger "uri-opened"
        editor
      .catch (error) ->
        console.error(error.stack ? error)

  # Private: Only used in specs
  openSync: (uri, {changeFocus, initialLine, pane, split}={}) ->
    changeFocus ?= true
    pane ?= @getActivePane()
    uri = atom.project.relativize(uri)

    if pane
      if uri
        paneItem = pane.itemForUri(uri) ? atom.project.openSync(uri, {initialLine})
      else
        paneItem = atom.project.openSync()

      if split == 'right'
        panes = @getPanes()
        if panes.length == 1
          pane = panes[0].splitRight()
        else
          pane = _.last(panes)
      else if split == 'left'
        pane = @getPanes()[0]

      pane.showItem(paneItem)
    else
      paneItem = atom.project.openSync(uri, {initialLine})
      pane = new Pane(paneItem)
      @panes.setRoot(pane)

    pane.focus() if changeFocus
    paneItem

  openSingletonSync: (uri, {changeFocus, initialLine, split}={}) ->
    changeFocus ?= true
    uri = atom.project.relativize(uri)
    pane = @panes.paneForUri(uri)

    if pane
      paneItem = pane.itemForUri(uri)
      pane.showItem(paneItem)
      pane.focus() if changeFocus
      paneItem
    else
      @openSync(uri, {changeFocus, initialLine, split})

  # Public: Updates the application's title, based on whichever file is open.
  updateTitle: ->
    if projectPath = atom.project.getPath()
      if item = @getActivePaneItem()
        @setTitle("#{item.getTitle?() ? 'untitled'} - #{projectPath}")
      else
        @setTitle(projectPath)
    else
      @setTitle('untitled')

  # Public: Sets the application's title.
  setTitle: (title) ->
    document.title = title

  # Private: Returns an Array of  all of the application's {EditorView}s.
<<<<<<< HEAD
  getEditors: ->
    @panes.find('.pane > .item-view > .editor').map(-> $(this).view()).toArray()
=======
  getEditorViews: ->
    @panes.find('.pane > .item-views > .editor').map(-> $(this).view()).toArray()
>>>>>>> a190a069

  # Private: Retrieves all of the modified buffers that are open and unsaved.
  #
  # Returns an {Array} of {TextBuffer}s.
  getModifiedBuffers: ->
    modifiedBuffers = []
    for pane in @getPanes()
      for item in pane.getItems() when item instanceof Editor
        modifiedBuffers.push item.buffer if item.buffer.isModified()
    modifiedBuffers

  # Private: Retrieves all of the paths to open files.
  #
  # Returns an {Array} of {String}s.
  getOpenBufferPaths: ->
    _.uniq(_.flatten(@getEditorViews().map (editorView) -> editorView.getOpenBufferPaths()))

  # Public: Returns the currently focused {Pane}.
  getActivePane: ->
    @panes.getActivePane()

  # Public: Returns the currently focused item from within the focused {Pane}
  getActivePaneItem: ->
    @panes.getActivePaneItem()

  # Public: Returns the view of the currently focused item.
  getActiveView: ->
    @panes.getActiveView()

  # Public: Focuses the previous pane by id.
  focusPreviousPane: -> @panes.focusPreviousPane()

  # Public: Focuses the next pane by id.
  focusNextPane: -> @panes.focusNextPane()

  # Public:
  #
  # FIXME: Difference between active and focused pane?
  getFocusedPane: -> @panes.getFocusedPane()

  # Public: Saves all of the open items within panes.
  saveAll: ->
    @panes.saveAll()

  # Public: Fires a callback on each open {Pane}.
  eachPane: (callback) ->
    @panes.eachPane(callback)

  # Public: Returns an Array of all open {Pane}s.
  getPanes: ->
    @panes.getPanes()

  # Public: Return the id of the given a {Pane}
  indexOfPane: (pane) ->
    @panes.indexOfPane(pane)

  # Public: Fires a callback on each open {EditorView}.
  eachEditorView: (callback) ->
    callback(editor) for editor in @getEditorViews()
    attachedCallback = (e, editor) -> callback(editor)
    @on('editor:attached', attachedCallback)
    off: => @off('editor:attached', attachedCallback)

  # Private: Destroys everything.
  remove: ->
    editorView.remove() for editorView in @getEditorViews()
    atom.project?.destroy()
    super<|MERGE_RESOLUTION|>--- conflicted
+++ resolved
@@ -244,13 +244,8 @@
     document.title = title
 
   # Private: Returns an Array of  all of the application's {EditorView}s.
-<<<<<<< HEAD
-  getEditors: ->
-    @panes.find('.pane > .item-view > .editor').map(-> $(this).view()).toArray()
-=======
   getEditorViews: ->
     @panes.find('.pane > .item-views > .editor').map(-> $(this).view()).toArray()
->>>>>>> a190a069
 
   # Private: Retrieves all of the modified buffers that are open and unsaved.
   #
