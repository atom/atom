--- conflicted
+++ resolved
@@ -35,11 +35,7 @@
 #
 module.exports =
 class RootView extends View
-<<<<<<< HEAD
-  registerDeserializers(this, EditorView)
-=======
-  atom.deserializers.add(this, Pane, PaneRow, PaneColumn, EditorView)
->>>>>>> eee72f76
+  atom.deserializers.add(this, EditorView)
 
   @version: 1
 
