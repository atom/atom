_ = require 'underscore-plus'
Serializable = require 'serializable'
{CompositeDisposable, Emitter} = require 'event-kit'
{Point, Range} = require 'text-buffer'
TokenizedBuffer = require './tokenized-buffer'
RowMap = require './row-map'
Fold = require './fold'
Model = require './model'
Token = require './token'
Decoration = require './decoration'
Marker = require './marker'
Grim = require 'grim'

class BufferToScreenConversionError extends Error
  constructor: (@message, @metadata) ->
    super
    Error.captureStackTrace(this, BufferToScreenConversionError)

module.exports =
class DisplayBuffer extends Model
  Serializable.includeInto(this)

  verticalScrollMargin: 2
  horizontalScrollMargin: 6
  characterWidthsChanged: false

  constructor: ({tabLength, @editorWidthInChars, @tokenizedBuffer, buffer, @invisibles}={}) ->
    super

    @emitter = new Emitter
    @disposables = new CompositeDisposable

    @tokenizedBuffer ?= new TokenizedBuffer({tabLength, buffer, @invisibles})
    @buffer = @tokenizedBuffer.buffer
    @charWidthsByRow = {}
    @markers = {}
    @foldsByMarkerId = {}
    @decorationsById = {}
    @decorationsByMarkerId = {}
    @disposables.add @tokenizedBuffer.observeGrammar @subscribeToScopedConfigSettings
    @disposables.add @tokenizedBuffer.onDidChange @handleTokenizedBufferChange
    @disposables.add @buffer.onDidUpdateMarkers @handleBufferMarkersUpdated
    @disposables.add @buffer.onDidCreateMarker @handleBufferMarkerCreated
    @updateAllScreenLines()
    @createFoldForMarker(marker) for marker in @buffer.findMarkers(@getFoldMarkerAttributes())

  subscribeToScopedConfigSettings: =>
    @scopedConfigSubscriptions?.dispose()
    @scopedConfigSubscriptions = subscriptions = new CompositeDisposable

    scopeDescriptor = @getRootScopeDescriptor()

    oldConfigSettings = @configSettings
    @configSettings =
      scrollPastEnd: atom.config.get('editor.scrollPastEnd', scope: scopeDescriptor)
      softWrap: atom.config.get('editor.softWrap', scope: scopeDescriptor)
      softWrapAtPreferredLineLength: atom.config.get('editor.softWrapAtPreferredLineLength', scope: scopeDescriptor)
      softWrapHangingIndent: atom.config.get('editor.softWrapHangingIndent', scope: scopeDescriptor)
      preferredLineLength: atom.config.get('editor.preferredLineLength', scope: scopeDescriptor)

    subscriptions.add atom.config.onDidChange 'editor.softWrap', scope: scopeDescriptor, ({newValue}) =>
      @configSettings.softWrap = newValue
      @updateWrappedScreenLines()

    subscriptions.add atom.config.onDidChange 'editor.softWrapHangingIndent', scope: scopeDescriptor, ({newValue}) =>
      @configSettings.softWrapHangingIndent = newValue
      @updateWrappedScreenLines()

    subscriptions.add atom.config.onDidChange 'editor.softWrapAtPreferredLineLength', scope: scopeDescriptor, ({newValue}) =>
      @configSettings.softWrapAtPreferredLineLength = newValue
      @updateWrappedScreenLines() if @isSoftWrapped()

    subscriptions.add atom.config.onDidChange 'editor.preferredLineLength', scope: scopeDescriptor, ({newValue}) =>
      @configSettings.preferredLineLength = newValue
      @updateWrappedScreenLines() if @isSoftWrapped() and atom.config.get('editor.softWrapAtPreferredLineLength', scope: scopeDescriptor)

    subscriptions.add atom.config.observe 'editor.scrollPastEnd', scope: scopeDescriptor, (value) =>
      @configSettings.scrollPastEnd = value

    @updateWrappedScreenLines() if oldConfigSettings? and not _.isEqual(oldConfigSettings, @configSettings)

  serializeParams: ->
    id: @id
    softWrapped: @isSoftWrapped()
    editorWidthInChars: @editorWidthInChars
    scrollTop: @scrollTop
    scrollLeft: @scrollLeft
    tokenizedBuffer: @tokenizedBuffer.serialize()
    invisibles: _.clone(@invisibles)

  deserializeParams: (params) ->
    params.tokenizedBuffer = TokenizedBuffer.deserialize(params.tokenizedBuffer)
    params

  copy: ->
    newDisplayBuffer = new DisplayBuffer({@buffer, tabLength: @getTabLength(), @invisibles})
    newDisplayBuffer.setScrollTop(@getScrollTop())
    newDisplayBuffer.setScrollLeft(@getScrollLeft())

    for marker in @findMarkers(displayBufferId: @id)
      marker.copy(displayBufferId: newDisplayBuffer.id)
    newDisplayBuffer

  updateAllScreenLines: ->
    @maxLineLength = 0
    @screenLines = []
    @rowMap = new RowMap
    @updateScreenLines(0, @buffer.getLineCount(), null, suppressChangeEvent: true)

  onDidChangeSoftWrapped: (callback) ->
    @emitter.on 'did-change-soft-wrapped', callback

  onDidChangeGrammar: (callback) ->
    @tokenizedBuffer.onDidChangeGrammar(callback)

  onDidTokenize: (callback) ->
    @tokenizedBuffer.onDidTokenize(callback)

  onDidChange: (callback) ->
    @emitter.on 'did-change', callback

  onDidChangeCharacterWidths: (callback) ->
    @emitter.on 'did-change-character-widths', callback

  onDidChangeScrollTop: (callback) ->
    @emitter.on 'did-change-scroll-top', callback

  onDidChangeScrollLeft: (callback) ->
    @emitter.on 'did-change-scroll-left', callback

  observeScrollTop: (callback) ->
    callback(@scrollTop)
    @onDidChangeScrollTop(callback)

  observeScrollLeft: (callback) ->
    callback(@scrollLeft)
    @onDidChangeScrollLeft(callback)

  observeDecorations: (callback) ->
    callback(decoration) for decoration in @getDecorations()
    @onDidAddDecoration(callback)

  onDidAddDecoration: (callback) ->
    @emitter.on 'did-add-decoration', callback

  onDidRemoveDecoration: (callback) ->
    @emitter.on 'did-remove-decoration', callback

  onDidCreateMarker: (callback) ->
    @emitter.on 'did-create-marker', callback

  onDidUpdateMarkers: (callback) ->
    @emitter.on 'did-update-markers', callback

  emitDidChange: (eventProperties, refreshMarkers=true) ->
    if refreshMarkers
      @pauseMarkerChangeEvents()
      @refreshMarkerScreenPositions()
    @emit 'changed', eventProperties if Grim.includeDeprecatedAPIs
    @emitter.emit 'did-change', eventProperties
    @resumeMarkerChangeEvents()

  updateWrappedScreenLines: ->
    start = 0
    end = @getLastRow()
    @updateAllScreenLines()
    screenDelta = @getLastRow() - end
    bufferDelta = 0
    @emitDidChange({start, end, screenDelta, bufferDelta})

  # Sets the visibility of the tokenized buffer.
  #
  # visible - A {Boolean} indicating of the tokenized buffer is shown
  setVisible: (visible) -> @tokenizedBuffer.setVisible(visible)

  getVerticalScrollMargin: -> Math.min(@verticalScrollMargin, (@getHeight() - @getLineHeightInPixels()) / 2)
  setVerticalScrollMargin: (@verticalScrollMargin) -> @verticalScrollMargin

  getVerticalScrollMarginInPixels: ->
    scrollMarginInPixels = @getVerticalScrollMargin() * @getLineHeightInPixels()
    maxScrollMarginInPixels = (@getHeight() - @getLineHeightInPixels()) / 2
    Math.min(scrollMarginInPixels, maxScrollMarginInPixels)

  getHorizontalScrollMargin: -> Math.min(@horizontalScrollMargin, (@getWidth() - @getDefaultCharWidth()) / 2)
  setHorizontalScrollMargin: (@horizontalScrollMargin) -> @horizontalScrollMargin

  getHorizontalScrollMarginInPixels: ->
    scrollMarginInPixels = @getHorizontalScrollMargin() * @getDefaultCharWidth()
    maxScrollMarginInPixels = (@getWidth() - @getDefaultCharWidth()) / 2
    Math.min(scrollMarginInPixels, maxScrollMarginInPixels)

  getHorizontalScrollbarHeight: -> @horizontalScrollbarHeight
  setHorizontalScrollbarHeight: (@horizontalScrollbarHeight) -> @horizontalScrollbarHeight

  getVerticalScrollbarWidth: -> @verticalScrollbarWidth
  setVerticalScrollbarWidth: (@verticalScrollbarWidth) -> @verticalScrollbarWidth

  getHeight: ->
    if @height?
      @height
    else
      if @horizontallyScrollable()
        @getScrollHeight() + @getHorizontalScrollbarHeight()
      else
        @getScrollHeight()

  setHeight: (@height) -> @height

  getClientHeight: (reentrant) ->
    if @horizontallyScrollable(reentrant)
      @getHeight() - @getHorizontalScrollbarHeight()
    else
      @getHeight()

  getClientWidth: (reentrant) ->
    if @verticallyScrollable(reentrant)
      @getWidth() - @getVerticalScrollbarWidth()
    else
      @getWidth()

  horizontallyScrollable: (reentrant) ->
    return false unless @width?
    return false if @isSoftWrapped()
    if reentrant
      @getScrollWidth() > @getWidth()
    else
      @getScrollWidth() > @getClientWidth(true)

  verticallyScrollable: (reentrant) ->
    return false unless @height?
    if reentrant
      @getScrollHeight() > @getHeight()
    else
      @getScrollHeight() > @getClientHeight(true)

  getWidth: ->
    if @width?
      @width
    else
      if @verticallyScrollable()
        @getScrollWidth() + @getVerticalScrollbarWidth()
      else
        @getScrollWidth()

  setWidth: (newWidth) ->
    oldWidth = @width
    @width = newWidth
    @updateWrappedScreenLines() if newWidth isnt oldWidth and @isSoftWrapped()
    @setScrollTop(@getScrollTop()) # Ensure scrollTop is still valid in case horizontal scrollbar disappeared
    @width

  getScrollTop: -> @scrollTop
  setScrollTop: (scrollTop) ->
    scrollTop = Math.round(Math.max(0, Math.min(@getMaxScrollTop(), scrollTop)))
    unless scrollTop is @scrollTop
      @scrollTop = scrollTop
      @emitter.emit 'did-change-scroll-top', @scrollTop
    @scrollTop

  getMaxScrollTop: ->
    @getScrollHeight() - @getClientHeight()

  getScrollBottom: -> @scrollTop + @getClientHeight()
  setScrollBottom: (scrollBottom) ->
    @setScrollTop(scrollBottom - @getClientHeight())
    @getScrollBottom()

  getScrollLeft: -> @scrollLeft
  setScrollLeft: (scrollLeft) ->
    scrollLeft = Math.round(Math.max(0, Math.min(@getScrollWidth() - @getClientWidth(), scrollLeft)))
    unless scrollLeft is @scrollLeft
      @scrollLeft = scrollLeft
      @emitter.emit 'did-change-scroll-left', @scrollLeft
    @scrollLeft

  getMaxScrollLeft: ->
    @getScrollWidth() - @getClientWidth()

  getScrollRight: -> @scrollLeft + @width
  setScrollRight: (scrollRight) ->
    @setScrollLeft(scrollRight - @width)
    @getScrollRight()

  getLineHeightInPixels: -> @lineHeightInPixels
  setLineHeightInPixels: (@lineHeightInPixels) -> @lineHeightInPixels

  getDefaultCharWidth: -> @defaultCharWidth
  setDefaultCharWidth: (defaultCharWidth) ->
    if defaultCharWidth isnt @defaultCharWidth
      @defaultCharWidth = defaultCharWidth
      @computeScrollWidth()
    defaultCharWidth

  getCursorWidth: -> 1

  batchCharacterMeasurement: (fn) ->
    @batchingCharacterMeasurement = true
    fn()
    @batchingCharacterMeasurement = false
    @handleCharacterWidthsChanged() if @characterWidthsChanged

  setCharWidthsForRow: (row, charWidths) ->
    @charWidthsByRow[row] = charWidths
    @characterWidthsChanged = true

<<<<<<< HEAD
  getCharWidthForRow: (row, index) ->
    charWidths = @charWidthsByRow[row] ? []
    charWidths[index] ? @getDefaultCharWidth() * index
=======
  characterWidthsChanged: ->
    @computeScrollWidth()
    @emit 'character-widths-changed', @scopedCharacterWidthsChangeCount if Grim.includeDeprecatedAPIs
    @emitter.emit 'did-change-character-widths', @scopedCharacterWidthsChangeCount
>>>>>>> bcb8ca45

  handleCharacterWidthsChanged: ->
    return unless @characterWidthsChanged
    @characterWidthsChanged = false

    @computeScrollWidth()
    @emit 'character-widths-changed'
    @emitter.emit 'did-change-character-widths'

  getScrollHeight: ->
    lineHeight = @getLineHeightInPixels()
    return 0 unless lineHeight > 0

    scrollHeight = @getLineCount() * lineHeight
    if @height? and @configSettings.scrollPastEnd
      scrollHeight = scrollHeight + @height - (lineHeight * 3)

    scrollHeight

  getScrollWidth: ->
    @scrollWidth

  # Returns an {Array} of two numbers representing the first and the last visible rows.
  getVisibleRowRange: ->
    return [0, 0] unless @getLineHeightInPixels() > 0

    startRow = Math.floor(@getScrollTop() / @getLineHeightInPixels())
    endRow = Math.ceil((@getScrollTop() + @getHeight()) / @getLineHeightInPixels()) - 1
    endRow = Math.min(@getLineCount(), endRow)

    [startRow, endRow]

  intersectsVisibleRowRange: (startRow, endRow) ->
    [visibleStart, visibleEnd] = @getVisibleRowRange()
    not (endRow <= visibleStart or visibleEnd <= startRow)

  selectionIntersectsVisibleRowRange: (selection) ->
    {start, end} = selection.getScreenRange()
    @intersectsVisibleRowRange(start.row, end.row + 1)

  scrollToScreenRange: (screenRange, options) ->
    verticalScrollMarginInPixels = @getVerticalScrollMarginInPixels()
    horizontalScrollMarginInPixels = @getHorizontalScrollMarginInPixels()

    {top, left} = @pixelRectForScreenRange(new Range(screenRange.start, screenRange.start))
    {top: endTop, left: endLeft, height: endHeight} = @pixelRectForScreenRange(new Range(screenRange.end, screenRange.end))
    bottom = endTop + endHeight
    right = endLeft

    if options?.center
      desiredScrollCenter = (top + bottom) / 2
      unless @getScrollTop() < desiredScrollCenter < @getScrollBottom()
        desiredScrollTop =  desiredScrollCenter - @getHeight() / 2
        desiredScrollBottom =  desiredScrollCenter + @getHeight() / 2
    else
      desiredScrollTop = top - verticalScrollMarginInPixels
      desiredScrollBottom = bottom + verticalScrollMarginInPixels

    desiredScrollLeft = left - horizontalScrollMarginInPixels
    desiredScrollRight = right + horizontalScrollMarginInPixels

    if options?.reversed ? true
      if desiredScrollBottom > @getScrollBottom()
        @setScrollBottom(desiredScrollBottom)
      if desiredScrollTop < @getScrollTop()
        @setScrollTop(desiredScrollTop)

      if desiredScrollRight > @getScrollRight()
        @setScrollRight(desiredScrollRight)
      if desiredScrollLeft < @getScrollLeft()
        @setScrollLeft(desiredScrollLeft)
    else
      if desiredScrollTop < @getScrollTop()
        @setScrollTop(desiredScrollTop)
      if desiredScrollBottom > @getScrollBottom()
        @setScrollBottom(desiredScrollBottom)

      if desiredScrollLeft < @getScrollLeft()
        @setScrollLeft(desiredScrollLeft)
      if desiredScrollRight > @getScrollRight()
        @setScrollRight(desiredScrollRight)

  scrollToScreenPosition: (screenPosition, options) ->
    @scrollToScreenRange(new Range(screenPosition, screenPosition), options)

  scrollToBufferPosition: (bufferPosition, options) ->
    @scrollToScreenPosition(@screenPositionForBufferPosition(bufferPosition), options)

  pixelRectForScreenRange: (screenRange) ->
    if screenRange.end.row > screenRange.start.row
      top = @pixelPositionForScreenPosition(screenRange.start).top
      left = 0
      height = (screenRange.end.row - screenRange.start.row + 1) * @getLineHeightInPixels()
      width = @getScrollWidth()
    else
      {top, left} = @pixelPositionForScreenPosition(screenRange.start, false)
      height = @getLineHeightInPixels()
      width = @pixelPositionForScreenPosition(screenRange.end, false).left - left

    {top, left, width, height}

  # Retrieves the current tab length.
  #
  # Returns a {Number}.
  getTabLength: ->
    @tokenizedBuffer.getTabLength()

  # Specifies the tab length.
  #
  # tabLength - A {Number} that defines the new tab length.
  setTabLength: (tabLength) ->
    @tokenizedBuffer.setTabLength(tabLength)

  setInvisibles: (@invisibles) ->
    @tokenizedBuffer.setInvisibles(@invisibles)

  setSoftWrapped: (softWrapped) ->
    if softWrapped isnt @softWrapped
      @softWrapped = softWrapped
      @updateWrappedScreenLines()
      softWrapped = @isSoftWrapped()
      @emit 'soft-wrap-changed', softWrapped if Grim.includeDeprecatedAPIs
      @emitter.emit 'did-change-soft-wrapped', softWrapped
      softWrapped
    else
      @isSoftWrapped()

  isSoftWrapped: ->
    @softWrapped ? @configSettings.softWrap ? false

  # Set the number of characters that fit horizontally in the editor.
  #
  # editorWidthInChars - A {Number} of characters.
  setEditorWidthInChars: (editorWidthInChars) ->
    if editorWidthInChars > 0
      previousWidthInChars = @editorWidthInChars
      @editorWidthInChars = editorWidthInChars
      if editorWidthInChars isnt previousWidthInChars and @isSoftWrapped()
        @updateWrappedScreenLines()

  # Returns the editor width in characters for soft wrap.
  getEditorWidthInChars: ->
    width = @width ? @getScrollWidth()
    width -= @getVerticalScrollbarWidth()
    if width? and @defaultCharWidth > 0
      Math.max(0, Math.floor(width / @defaultCharWidth))
    else
      @editorWidthInChars

  getSoftWrapColumn: ->
    if @configSettings.softWrapAtPreferredLineLength
      Math.min(@getEditorWidthInChars(), @configSettings.preferredLineLength)
    else
      @getEditorWidthInChars()

  # Gets the screen line for the given screen row.
  #
  # * `screenRow` - A {Number} indicating the screen row.
  #
  # Returns {TokenizedLine}
  tokenizedLineForScreenRow: (screenRow) ->
    @screenLines[screenRow]

  # Gets the screen lines for the given screen row range.
  #
  # startRow - A {Number} indicating the beginning screen row.
  # endRow - A {Number} indicating the ending screen row.
  #
  # Returns an {Array} of {TokenizedLine}s.
  tokenizedLinesForScreenRows: (startRow, endRow) ->
    @screenLines[startRow..endRow]

  # Gets all the screen lines.
  #
  # Returns an {Array} of {TokenizedLine}s.
  getTokenizedLines: ->
    new Array(@screenLines...)

  indentLevelForLine: (line) ->
    @tokenizedBuffer.indentLevelForLine(line)

  # Given starting and ending screen rows, this returns an array of the
  # buffer rows corresponding to every screen row in the range
  #
  # startScreenRow - The screen row {Number} to start at
  # endScreenRow - The screen row {Number} to end at (default: the last screen row)
  #
  # Returns an {Array} of buffer rows as {Numbers}s.
  bufferRowsForScreenRows: (startScreenRow, endScreenRow) ->
    for screenRow in [startScreenRow..endScreenRow]
      @rowMap.bufferRowRangeForScreenRow(screenRow)[0]

  # Creates a new fold between two row numbers.
  #
  # startRow - The row {Number} to start folding at
  # endRow - The row {Number} to end the fold
  #
  # Returns the new {Fold}.
  createFold: (startRow, endRow) ->
    foldMarker =
      @findFoldMarker({startRow, endRow}) ?
        @buffer.markRange([[startRow, 0], [endRow, Infinity]], @getFoldMarkerAttributes())
    @foldForMarker(foldMarker)

  isFoldedAtBufferRow: (bufferRow) ->
    @largestFoldContainingBufferRow(bufferRow)?

  isFoldedAtScreenRow: (screenRow) ->
    @largestFoldContainingBufferRow(@bufferRowForScreenRow(screenRow))?

  # Destroys the fold with the given id
  destroyFoldWithId: (id) ->
    @foldsByMarkerId[id]?.destroy()

  # Removes any folds found that contain the given buffer row.
  #
  # bufferRow - The buffer row {Number} to check against
  unfoldBufferRow: (bufferRow) ->
    fold.destroy() for fold in @foldsContainingBufferRow(bufferRow)
    return

  # Given a buffer row, this returns the largest fold that starts there.
  #
  # Largest is defined as the fold whose difference between its start and end points
  # are the greatest.
  #
  # bufferRow - A {Number} indicating the buffer row
  #
  # Returns a {Fold} or null if none exists.
  largestFoldStartingAtBufferRow: (bufferRow) ->
    @foldsStartingAtBufferRow(bufferRow)[0]

  # Public: Given a buffer row, this returns all folds that start there.
  #
  # bufferRow - A {Number} indicating the buffer row
  #
  # Returns an {Array} of {Fold}s.
  foldsStartingAtBufferRow: (bufferRow) ->
    for marker in @findFoldMarkers(startRow: bufferRow)
      @foldForMarker(marker)

  # Given a screen row, this returns the largest fold that starts there.
  #
  # Largest is defined as the fold whose difference between its start and end points
  # are the greatest.
  #
  # screenRow - A {Number} indicating the screen row
  #
  # Returns a {Fold}.
  largestFoldStartingAtScreenRow: (screenRow) ->
    @largestFoldStartingAtBufferRow(@bufferRowForScreenRow(screenRow))

  # Given a buffer row, this returns the largest fold that includes it.
  #
  # Largest is defined as the fold whose difference between its start and end rows
  # is the greatest.
  #
  # bufferRow - A {Number} indicating the buffer row
  #
  # Returns a {Fold}.
  largestFoldContainingBufferRow: (bufferRow) ->
    @foldsContainingBufferRow(bufferRow)[0]

  # Returns the folds in the given row range (exclusive of end row) that are
  # not contained by any other folds.
  outermostFoldsInBufferRowRange: (startRow, endRow) ->
    @findFoldMarkers(containedInRange: [[startRow, 0], [endRow, 0]])
      .map (marker) => @foldForMarker(marker)
      .filter (fold) -> not fold.isInsideLargerFold()

  # Public: Given a buffer row, this returns folds that include it.
  #
  #
  # bufferRow - A {Number} indicating the buffer row
  #
  # Returns an {Array} of {Fold}s.
  foldsContainingBufferRow: (bufferRow) ->
    for marker in @findFoldMarkers(intersectsRow: bufferRow)
      @foldForMarker(marker)

  # Given a buffer row, this converts it into a screen row.
  #
  # bufferRow - A {Number} representing a buffer row
  #
  # Returns a {Number}.
  screenRowForBufferRow: (bufferRow) ->
    @rowMap.screenRowRangeForBufferRow(bufferRow)[0]

  lastScreenRowForBufferRow: (bufferRow) ->
    @rowMap.screenRowRangeForBufferRow(bufferRow)[1] - 1

  # Given a screen row, this converts it into a buffer row.
  #
  # screenRow - A {Number} representing a screen row
  #
  # Returns a {Number}.
  bufferRowForScreenRow: (screenRow) ->
    @rowMap.bufferRowRangeForScreenRow(screenRow)[0]

  # Given a buffer range, this converts it into a screen position.
  #
  # bufferRange - The {Range} to convert
  #
  # Returns a {Range}.
  screenRangeForBufferRange: (bufferRange, options) ->
    bufferRange = Range.fromObject(bufferRange)
    start = @screenPositionForBufferPosition(bufferRange.start, options)
    end = @screenPositionForBufferPosition(bufferRange.end, options)
    new Range(start, end)

  # Given a screen range, this converts it into a buffer position.
  #
  # screenRange - The {Range} to convert
  #
  # Returns a {Range}.
  bufferRangeForScreenRange: (screenRange) ->
    screenRange = Range.fromObject(screenRange)
    start = @bufferPositionForScreenPosition(screenRange.start)
    end = @bufferPositionForScreenPosition(screenRange.end)
    new Range(start, end)

  pixelRangeForScreenRange: (screenRange, clip=true) ->
    {start, end} = Range.fromObject(screenRange)
    {start: @pixelPositionForScreenPosition(start, clip), end: @pixelPositionForScreenPosition(end, clip)}

  pixelPositionForScreenPosition: (screenPosition, clip=true) ->
    screenPosition = Point.fromObject(screenPosition)
    screenPosition = @clipScreenPosition(screenPosition) if clip

    targetRow = screenPosition.row
    targetColumn = screenPosition.column

    tokenizedLine = @tokenizedLineForScreenRow(targetRow)

    top = targetRow * @lineHeightInPixels
    left = 0
    column = 0
    index = 0

    for token in tokenizedLine.tokens
      valueIndex = 0
      while valueIndex < token.value.length
        if token.hasPairedCharacter
          char = token.value.substr(valueIndex, 2)
          charLength = 2
          valueIndex += 2
        else
          char = token.value[valueIndex]
          charLength = 1
          valueIndex++

        return {top, left} if column is targetColumn
        left = @getCharWidthForRow(targetRow, ++index) unless char is '\0'
        column += charLength

    {top, left}

  screenPositionForPixelPosition: (pixelPosition) ->
    targetTop = pixelPosition.top
    targetLeft = pixelPosition.left
    defaultCharWidth = @defaultCharWidth
    row = Math.floor(targetTop / @getLineHeightInPixels())
    targetLeft = 0 if row < 0
    targetLeft = Infinity if row > @getLastRow()
    row = Math.min(row, @getLastRow())
    row = Math.max(0, row)

    tokenizedLine = @tokenizedLineForScreenRow(row)

    left = 0
    column = 0
    index = 0

    for token in tokenizedLine.tokens
      valueIndex = 0
      while valueIndex < token.value.length
        if token.hasPairedCharacter
          char = token.value.substr(valueIndex, 2)
          charLength = 2
          valueIndex += 2
        else
          char = token.value[valueIndex]
          charLength = 1
          valueIndex++

        nextLeft = @getCharWidthForRow(row, ++index)
        break if targetLeft <= (left + nextLeft) / 2
        left = nextLeft
        column += charLength

    new Point(row, column)

  pixelPositionForBufferPosition: (bufferPosition) ->
    @pixelPositionForScreenPosition(@screenPositionForBufferPosition(bufferPosition))

  # Gets the number of screen lines.
  #
  # Returns a {Number}.
  getLineCount: ->
    @screenLines.length

  # Gets the number of the last screen line.
  #
  # Returns a {Number}.
  getLastRow: ->
    @getLineCount() - 1

  # Gets the length of the longest screen line.
  #
  # Returns a {Number}.
  getMaxLineLength: ->
    @maxLineLength

  # Gets the row number of the longest screen line.
  #
  # Return a {}
  getLongestScreenRow: ->
    @longestScreenRow

  # Given a buffer position, this converts it into a screen position.
  #
  # bufferPosition - An object that represents a buffer position. It can be either
  #                  an {Object} (`{row, column}`), {Array} (`[row, column]`), or {Point}
  # options - A hash of options with the following keys:
  #           wrapBeyondNewlines:
  #           wrapAtSoftNewlines:
  #
  # Returns a {Point}.
  screenPositionForBufferPosition: (bufferPosition, options) ->
    throw new Error("This TextEditor has been destroyed") if @isDestroyed()

    {row, column} = @buffer.clipPosition(bufferPosition)
    [startScreenRow, endScreenRow] = @rowMap.screenRowRangeForBufferRow(row)
    for screenRow in [startScreenRow...endScreenRow]
      screenLine = @screenLines[screenRow]

      unless screenLine?
        throw new BufferToScreenConversionError "No screen line exists when converting buffer row to screen row",
          softWrapEnabled: @isSoftWrapped()
          foldCount: @findFoldMarkers().length
          lastBufferRow: @buffer.getLastRow()
          lastScreenRow: @getLastRow()

      maxBufferColumn = screenLine.getMaxBufferColumn()
      if screenLine.isSoftWrapped() and column > maxBufferColumn
        continue
      else
        if column <= maxBufferColumn
          screenColumn = screenLine.screenColumnForBufferColumn(column)
        else
          screenColumn = Infinity
        break

    @clipScreenPosition([screenRow, screenColumn], options)

  # Given a buffer position, this converts it into a screen position.
  #
  # screenPosition - An object that represents a buffer position. It can be either
  #                  an {Object} (`{row, column}`), {Array} (`[row, column]`), or {Point}
  # options - A hash of options with the following keys:
  #           wrapBeyondNewlines:
  #           wrapAtSoftNewlines:
  #
  # Returns a {Point}.
  bufferPositionForScreenPosition: (screenPosition, options) ->
    {row, column} = @clipScreenPosition(Point.fromObject(screenPosition), options)
    [bufferRow] = @rowMap.bufferRowRangeForScreenRow(row)
    new Point(bufferRow, @screenLines[row].bufferColumnForScreenColumn(column))

  # Retrieves the grammar's token scopeDescriptor for a buffer position.
  #
  # bufferPosition - A {Point} in the {TextBuffer}
  #
  # Returns a {ScopeDescriptor}.
  scopeDescriptorForBufferPosition: (bufferPosition) ->
    @tokenizedBuffer.scopeDescriptorForPosition(bufferPosition)

  bufferRangeForScopeAtPosition: (selector, position) ->
    @tokenizedBuffer.bufferRangeForScopeAtPosition(selector, position)

  # Retrieves the grammar's token for a buffer position.
  #
  # bufferPosition - A {Point} in the {TextBuffer}.
  #
  # Returns a {Token}.
  tokenForBufferPosition: (bufferPosition) ->
    @tokenizedBuffer.tokenForPosition(bufferPosition)

  # Get the grammar for this buffer.
  #
  # Returns the current {Grammar} or the {NullGrammar}.
  getGrammar: ->
    @tokenizedBuffer.grammar

  # Sets the grammar for the buffer.
  #
  # grammar - Sets the new grammar rules
  setGrammar: (grammar) ->
    @tokenizedBuffer.setGrammar(grammar)

  # Reloads the current grammar.
  reloadGrammar: ->
    @tokenizedBuffer.reloadGrammar()

  # Given a position, this clips it to a real position.
  #
  # For example, if `position`'s row exceeds the row count of the buffer,
  # or if its column goes beyond a line's length, this "sanitizes" the value
  # to a real position.
  #
  # position - The {Point} to clip
  # options - A hash with the following values:
  #           wrapBeyondNewlines: if `true`, continues wrapping past newlines
  #           wrapAtSoftNewlines: if `true`, continues wrapping past soft newlines
  #           skipSoftWrapIndentation: if `true`, skips soft wrap indentation without wrapping to the previous line
  #           screenLine: if `true`, indicates that you're using a line number, not a row number
  #
  # Returns the new, clipped {Point}. Note that this could be the same as `position` if no clipping was performed.
  clipScreenPosition: (screenPosition, options={}) ->
    {wrapBeyondNewlines, wrapAtSoftNewlines, skipSoftWrapIndentation} = options
    {row, column} = Point.fromObject(screenPosition)

    if row < 0
      row = 0
      column = 0
    else if row > @getLastRow()
      row = @getLastRow()
      column = Infinity
    else if column < 0
      column = 0

    screenLine = @screenLines[row]
    maxScreenColumn = screenLine.getMaxScreenColumn()

    if screenLine.isSoftWrapped() and column >= maxScreenColumn
      if wrapAtSoftNewlines
        row++
        column = @screenLines[row].clipScreenColumn(0)
      else
        column = screenLine.clipScreenColumn(maxScreenColumn - 1)
    else if screenLine.isColumnInsideSoftWrapIndentation(column)
      if skipSoftWrapIndentation
        column = screenLine.clipScreenColumn(0)
      else
        row--
        column = @screenLines[row].getMaxScreenColumn() - 1
    else if wrapBeyondNewlines and column > maxScreenColumn and row < @getLastRow()
      row++
      column = 0
    else
      column = screenLine.clipScreenColumn(column, options)
    new Point(row, column)

  # Clip the start and end of the given range to valid positions on screen.
  # See {::clipScreenPosition} for more information.
  #
  # * `range` The {Range} to clip.
  # * `options` (optional) See {::clipScreenPosition} `options`.
  # Returns a {Range}.
  clipScreenRange: (range, options) ->
    start = @clipScreenPosition(range.start, options)
    end = @clipScreenPosition(range.end, options)

    new Range(start, end)

  # Calculates a {Range} representing the start of the {TextBuffer} until the end.
  #
  # Returns a {Range}.
  rangeForAllLines: ->
    new Range([0, 0], @clipScreenPosition([Infinity, Infinity]))

  decorationForId: (id) ->
    @decorationsById[id]

  getDecorations: (propertyFilter) ->
    allDecorations = []
    for markerId, decorations of @decorationsByMarkerId
      allDecorations = allDecorations.concat(decorations) if decorations?
    if propertyFilter?
      allDecorations = allDecorations.filter (decoration) ->
        for key, value of propertyFilter
          return false unless decoration.properties[key] is value
        true
    allDecorations

  getLineDecorations: (propertyFilter) ->
    @getDecorations(propertyFilter).filter (decoration) -> decoration.isType('line')

  getLineNumberDecorations: (propertyFilter) ->
    @getDecorations(propertyFilter).filter (decoration) -> decoration.isType('line-number')

  getHighlightDecorations: (propertyFilter) ->
    @getDecorations(propertyFilter).filter (decoration) -> decoration.isType('highlight')

  getOverlayDecorations: (propertyFilter) ->
    @getDecorations(propertyFilter).filter (decoration) -> decoration.isType('overlay')

  decorationsForScreenRowRange: (startScreenRow, endScreenRow) ->
    decorationsByMarkerId = {}
    for marker in @findMarkers(intersectsScreenRowRange: [startScreenRow, endScreenRow])
      if decorations = @decorationsByMarkerId[marker.id]
        decorationsByMarkerId[marker.id] = decorations
    decorationsByMarkerId

  decorateMarker: (marker, decorationParams) ->
    marker = @getMarker(marker.id)
    decoration = new Decoration(marker, this, decorationParams)
    @disposables.add decoration.onDidDestroy => @removeDecoration(decoration)
    @decorationsByMarkerId[marker.id] ?= []
    @decorationsByMarkerId[marker.id].push(decoration)
    @decorationsById[decoration.id] = decoration
    @emit 'decoration-added', decoration if Grim.includeDeprecatedAPIs
    @emitter.emit 'did-add-decoration', decoration
    decoration

  removeDecoration: (decoration) ->
    {marker} = decoration
    return unless decorations = @decorationsByMarkerId[marker.id]
    index = decorations.indexOf(decoration)

    if index > -1
      decorations.splice(index, 1)
      delete @decorationsById[decoration.id]
      @emit 'decoration-removed', decoration if Grim.includeDeprecatedAPIs
      @emitter.emit 'did-remove-decoration', decoration
      delete @decorationsByMarkerId[marker.id] if decorations.length is 0

  # Retrieves a {Marker} based on its id.
  #
  # id - A {Number} representing a marker id
  #
  # Returns the {Marker} (if it exists).
  getMarker: (id) ->
    unless marker = @markers[id]
      if bufferMarker = @buffer.getMarker(id)
        marker = new Marker({bufferMarker, displayBuffer: this})
        @markers[id] = marker
    marker

  # Retrieves the active markers in the buffer.
  #
  # Returns an {Array} of existing {Marker}s.
  getMarkers: ->
    @buffer.getMarkers().map ({id}) => @getMarker(id)

  getMarkerCount: ->
    @buffer.getMarkerCount()

  # Public: Constructs a new marker at the given screen range.
  #
  # range - The marker {Range} (representing the distance between the head and tail)
  # options - Options to pass to the {Marker} constructor
  #
  # Returns a {Number} representing the new marker's ID.
  markScreenRange: (args...) ->
    bufferRange = @bufferRangeForScreenRange(args.shift())
    @markBufferRange(bufferRange, args...)

  # Public: Constructs a new marker at the given buffer range.
  #
  # range - The marker {Range} (representing the distance between the head and tail)
  # options - Options to pass to the {Marker} constructor
  #
  # Returns a {Number} representing the new marker's ID.
  markBufferRange: (range, options) ->
    @getMarker(@buffer.markRange(range, options).id)

  # Public: Constructs a new marker at the given screen position.
  #
  # range - The marker {Range} (representing the distance between the head and tail)
  # options - Options to pass to the {Marker} constructor
  #
  # Returns a {Number} representing the new marker's ID.
  markScreenPosition: (screenPosition, options) ->
    @markBufferPosition(@bufferPositionForScreenPosition(screenPosition), options)

  # Public: Constructs a new marker at the given buffer position.
  #
  # range - The marker {Range} (representing the distance between the head and tail)
  # options - Options to pass to the {Marker} constructor
  #
  # Returns a {Number} representing the new marker's ID.
  markBufferPosition: (bufferPosition, options) ->
    @getMarker(@buffer.markPosition(bufferPosition, options).id)

  # Public: Removes the marker with the given id.
  #
  # id - The {Number} of the ID to remove
  destroyMarker: (id) ->
    @buffer.destroyMarker(id)
    delete @markers[id]

  # Finds the first marker satisfying the given attributes
  #
  # Refer to {DisplayBuffer::findMarkers} for details.
  #
  # Returns a {Marker} or null
  findMarker: (params) ->
    @findMarkers(params)[0]

  # Public: Find all markers satisfying a set of parameters.
  #
  # params - An {Object} containing parameters that all returned markers must
  #   satisfy. Unreserved keys will be compared against the markers' custom
  #   properties. There are also the following reserved keys with special
  #   meaning for the query:
  #   :startBufferRow - A {Number}. Only returns markers starting at this row in
  #     buffer coordinates.
  #   :endBufferRow - A {Number}. Only returns markers ending at this row in
  #     buffer coordinates.
  #   :containsBufferRange - A {Range} or range-compatible {Array}. Only returns
  #     markers containing this range in buffer coordinates.
  #   :containsBufferPosition - A {Point} or point-compatible {Array}. Only
  #     returns markers containing this position in buffer coordinates.
  #   :containedInBufferRange - A {Range} or range-compatible {Array}. Only
  #     returns markers contained within this range.
  #
  # Returns an {Array} of {Marker}s
  findMarkers: (params) ->
    params = @translateToBufferMarkerParams(params)
    @buffer.findMarkers(params).map (stringMarker) => @getMarker(stringMarker.id)

  translateToBufferMarkerParams: (params) ->
    bufferMarkerParams = {}
    for key, value of params
      switch key
        when 'startBufferRow'
          key = 'startRow'
        when 'endBufferRow'
          key = 'endRow'
        when 'startScreenRow'
          key = 'startRow'
          value = @bufferRowForScreenRow(value)
        when 'endScreenRow'
          key = 'endRow'
          value = @bufferRowForScreenRow(value)
        when 'intersectsBufferRowRange'
          key = 'intersectsRowRange'
        when 'intersectsScreenRowRange'
          key = 'intersectsRowRange'
          [startRow, endRow] = value
          value = [@bufferRowForScreenRow(startRow), @bufferRowForScreenRow(endRow)]
        when 'containsBufferRange'
          key = 'containsRange'
        when 'containsBufferPosition'
          key = 'containsPosition'
        when 'containedInBufferRange'
          key = 'containedInRange'
        when 'containedInScreenRange'
          key = 'containedInRange'
          value = @bufferRangeForScreenRange(value)
        when 'intersectsBufferRange'
          key = 'intersectsRange'
        when 'intersectsScreenRange'
          key = 'intersectsRange'
          value = @bufferRangeForScreenRange(value)
      bufferMarkerParams[key] = value

    bufferMarkerParams

  findFoldMarker: (attributes) ->
    @findFoldMarkers(attributes)[0]

  findFoldMarkers: (attributes) ->
    @buffer.findMarkers(@getFoldMarkerAttributes(attributes))

  getFoldMarkerAttributes: (attributes={}) ->
    _.extend(attributes, class: 'fold', displayBufferId: @id)

  pauseMarkerChangeEvents: ->
    marker.pauseChangeEvents() for marker in @getMarkers()
    return

  resumeMarkerChangeEvents: ->
    marker.resumeChangeEvents() for marker in @getMarkers()
    @emit 'markers-updated' if Grim.includeDeprecatedAPIs
    @emitter.emit 'did-update-markers'

  refreshMarkerScreenPositions: ->
    for marker in @getMarkers()
      marker.notifyObservers(textChanged: false)
    return

  destroyed: ->
    marker.disposables.dispose() for id, marker of @markers
    @scopedConfigSubscriptions.dispose()
    @disposables.dispose()
    @tokenizedBuffer.destroy()

  logLines: (start=0, end=@getLastRow()) ->
    for row in [start..end]
      line = @tokenizedLineForScreenRow(row).text
      console.log row, @bufferRowForScreenRow(row), line, line.length
    return

  getRootScopeDescriptor: ->
    @tokenizedBuffer.rootScopeDescriptor

  handleTokenizedBufferChange: (tokenizedBufferChange) =>
    {start, end, delta, bufferChange} = tokenizedBufferChange
    @updateScreenLines(start, end + 1, delta, delayChangeEvent: bufferChange?)
    @setScrollTop(Math.min(@getScrollTop(), @getMaxScrollTop())) if delta < 0

  updateScreenLines: (startBufferRow, endBufferRow, bufferDelta=0, options={}) ->
    startBufferRow = @rowMap.bufferRowRangeForBufferRow(startBufferRow)[0]
    endBufferRow = @rowMap.bufferRowRangeForBufferRow(endBufferRow - 1)[1]
    startScreenRow = @rowMap.screenRowRangeForBufferRow(startBufferRow)[0]
    endScreenRow = @rowMap.screenRowRangeForBufferRow(endBufferRow - 1)[1]
    {screenLines, regions} = @buildScreenLines(startBufferRow, endBufferRow + bufferDelta)
    screenDelta = screenLines.length - (endScreenRow - startScreenRow)

    @screenLines[startScreenRow...endScreenRow] = screenLines
    @rowMap.spliceRegions(startBufferRow, endBufferRow - startBufferRow, regions)
    @findMaxLineLength(startScreenRow, endScreenRow, screenLines, screenDelta)

    return if options.suppressChangeEvent

    changeEvent =
      start: startScreenRow
      end: endScreenRow - 1
      screenDelta: screenDelta
      bufferDelta: bufferDelta

    if options.delayChangeEvent
      @pauseMarkerChangeEvents()
      @pendingChangeEvent = changeEvent
    else
      @emitDidChange(changeEvent, options.refreshMarkers)

  buildScreenLines: (startBufferRow, endBufferRow) ->
    screenLines = []
    regions = []
    rectangularRegion = null

    bufferRow = startBufferRow
    while bufferRow < endBufferRow
      tokenizedLine = @tokenizedBuffer.tokenizedLineForRow(bufferRow)

      if fold = @largestFoldStartingAtBufferRow(bufferRow)
        foldLine = tokenizedLine.copy()
        foldLine.fold = fold
        screenLines.push(foldLine)

        if rectangularRegion?
          regions.push(rectangularRegion)
          rectangularRegion = null

        foldedRowCount = fold.getBufferRowCount()
        regions.push(bufferRows: foldedRowCount, screenRows: 1)
        bufferRow += foldedRowCount
      else
        softWraps = 0
        if @isSoftWrapped()
          while wrapScreenColumn = tokenizedLine.findWrapColumn(@getSoftWrapColumn())
            [wrappedLine, tokenizedLine] = tokenizedLine.softWrapAt(
              wrapScreenColumn,
              @configSettings.softWrapHangingIndent
            )
            break if wrappedLine.hasOnlySoftWrapIndentation()
            screenLines.push(wrappedLine)
            softWraps++
        screenLines.push(tokenizedLine)

        if softWraps > 0
          if rectangularRegion?
            regions.push(rectangularRegion)
            rectangularRegion = null
          regions.push(bufferRows: 1, screenRows: softWraps + 1)
        else
          rectangularRegion ?= {bufferRows: 0, screenRows: 0}
          rectangularRegion.bufferRows++
          rectangularRegion.screenRows++

        bufferRow++

    if rectangularRegion?
      regions.push(rectangularRegion)

    {screenLines, regions}

  findMaxLineLength: (startScreenRow, endScreenRow, newScreenLines, screenDelta) ->
    oldMaxLineLength = @maxLineLength

    if startScreenRow <= @longestScreenRow < endScreenRow
      @longestScreenRow = 0
      @maxLineLength = 0
      maxLengthCandidatesStartRow = 0
      maxLengthCandidates = @screenLines
    else
      @longestScreenRow += screenDelta if endScreenRow <= @longestScreenRow
      maxLengthCandidatesStartRow = startScreenRow
      maxLengthCandidates = newScreenLines

    for screenLine, i in maxLengthCandidates
      screenRow = maxLengthCandidatesStartRow + i
      length = screenLine.text.length
      if length > @maxLineLength
        @longestScreenRow = screenRow
        @maxLineLength = length

    @computeScrollWidth() if oldMaxLineLength isnt @maxLineLength

  computeScrollWidth: ->
    @scrollWidth = @pixelPositionForScreenPosition([@longestScreenRow, @maxLineLength]).left
    @scrollWidth += 1 unless @isSoftWrapped()
    @setScrollLeft(Math.min(@getScrollLeft(), @getMaxScrollLeft()))

  handleBufferMarkersUpdated: =>
    if event = @pendingChangeEvent
      @pendingChangeEvent = null
      @emitDidChange(event, false)

  handleBufferMarkerCreated: (textBufferMarker) =>
    @createFoldForMarker(textBufferMarker) if textBufferMarker.matchesParams(@getFoldMarkerAttributes())
    if marker = @getMarker(textBufferMarker.id)
      # The marker might have been removed in some other handler called before
      # this one. Only emit when the marker still exists.
      @emit 'marker-created', marker if Grim.includeDeprecatedAPIs
      @emitter.emit 'did-create-marker', marker

  createFoldForMarker: (marker) ->
    @decorateMarker(marker, type: 'line-number', class: 'folded')
    new Fold(this, marker)

  foldForMarker: (marker) ->
    @foldsByMarkerId[marker.id]

if Grim.includeDeprecatedAPIs
  DisplayBuffer.properties
    softWrapped: null
    editorWidthInChars: null
    lineHeightInPixels: null
    defaultCharWidth: null
    height: null
    width: null
    scrollTop: 0
    scrollLeft: 0
    scrollWidth: 0
    verticalScrollbarWidth: 15
    horizontalScrollbarHeight: 15

  EmitterMixin = require('emissary').Emitter

  DisplayBuffer::on = (eventName) ->
    switch eventName
      when 'changed'
        Grim.deprecate("Use DisplayBuffer::onDidChange instead")
      when 'grammar-changed'
        Grim.deprecate("Use DisplayBuffer::onDidChangeGrammar instead")
      when 'soft-wrap-changed'
        Grim.deprecate("Use DisplayBuffer::onDidChangeSoftWrap instead")
      when 'character-widths-changed'
        Grim.deprecate("Use DisplayBuffer::onDidChangeCharacterWidths instead")
      when 'decoration-added'
        Grim.deprecate("Use DisplayBuffer::onDidAddDecoration instead")
      when 'decoration-removed'
        Grim.deprecate("Use DisplayBuffer::onDidRemoveDecoration instead")
      when 'decoration-changed'
        Grim.deprecate("Use decoration.getMarker().onDidChange() instead")
      when 'decoration-updated'
        Grim.deprecate("Use Decoration::onDidChangeProperties instead")
      when 'marker-created'
        Grim.deprecate("Use Decoration::onDidCreateMarker instead")
      when 'markers-updated'
        Grim.deprecate("Use Decoration::onDidUpdateMarkers instead")
      else
        Grim.deprecate("DisplayBuffer::on is deprecated. Use event subscription methods instead.")

    EmitterMixin::on.apply(this, arguments)
else
  DisplayBuffer::softWrapped = null
  DisplayBuffer::editorWidthInChars = null
  DisplayBuffer::lineHeightInPixels = null
  DisplayBuffer::defaultCharWidth = null
  DisplayBuffer::height = null
  DisplayBuffer::width = null
  DisplayBuffer::scrollTop = 0
  DisplayBuffer::scrollLeft = 0
  DisplayBuffer::scrollWidth = 0
  DisplayBuffer::verticalScrollbarWidth = 15
  DisplayBuffer::horizontalScrollbarHeight = 15<|MERGE_RESOLUTION|>--- conflicted
+++ resolved
@@ -303,16 +303,9 @@
     @charWidthsByRow[row] = charWidths
     @characterWidthsChanged = true
 
-<<<<<<< HEAD
   getCharWidthForRow: (row, index) ->
     charWidths = @charWidthsByRow[row] ? []
     charWidths[index] ? @getDefaultCharWidth() * index
-=======
-  characterWidthsChanged: ->
-    @computeScrollWidth()
-    @emit 'character-widths-changed', @scopedCharacterWidthsChangeCount if Grim.includeDeprecatedAPIs
-    @emitter.emit 'did-change-character-widths', @scopedCharacterWidthsChangeCount
->>>>>>> bcb8ca45
 
   handleCharacterWidthsChanged: ->
     return unless @characterWidthsChanged
