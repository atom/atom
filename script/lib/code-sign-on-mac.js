const downloadFileFromGithub = require('./download-file-from-github');
const CONFIG = require('../config');
const fs = require('fs-extra');
const os = require('os');
const path = require('path');
const spawnSync = require('./spawn-sync');
const osxSign = require('electron-osx-sign');
const macEntitlementsPath = path.join(
  CONFIG.repositoryRootPath,
  'resources',
  'mac',
  'entitlements.plist'
);

module.exports = async function(packagedAppPath) {
  if (
    !process.env.ATOM_MAC_CODE_SIGNING_CERT_DOWNLOAD_URL &&
    !process.env.ATOM_MAC_CODE_SIGNING_CERT_PATH
  ) {
    console.log(
      'Skipping code signing because the ATOM_MAC_CODE_SIGNING_CERT_DOWNLOAD_URL environment variable is not defined'
        .gray
    );
    return;
  }

  let certPath = process.env.ATOM_MAC_CODE_SIGNING_CERT_PATH;
  if (!certPath) {
    certPath = path.join(os.tmpdir(), 'mac.p12');
    downloadFileFromGithub(
      process.env.ATOM_MAC_CODE_SIGNING_CERT_DOWNLOAD_URL,
      certPath
    );
  }
  try {
    console.log(
      `Ensuring keychain ${process.env.ATOM_MAC_CODE_SIGNING_KEYCHAIN} exists`
    );
    try {
      spawnSync(
        'security',
        ['show-keychain-info', process.env.ATOM_MAC_CODE_SIGNING_KEYCHAIN],
        { stdio: 'inherit' }
      );
    } catch (err) {
      console.log(
        `Creating keychain ${process.env.ATOM_MAC_CODE_SIGNING_KEYCHAIN}`
      );
      // The keychain doesn't exist, try to create it
      spawnSync(
        'security',
        [
          'create-keychain',
          '-p',
          process.env.ATOM_MAC_CODE_SIGNING_KEYCHAIN_PASSWORD,
          process.env.ATOM_MAC_CODE_SIGNING_KEYCHAIN
        ],
        { stdio: 'inherit' }
      );

      // List the keychain to "activate" it.  Somehow this seems
      // to be needed otherwise the signing operation fails
      spawnSync(
        'security',
        ['list-keychains', '-s', process.env.ATOM_MAC_CODE_SIGNING_KEYCHAIN],
        { stdio: 'inherit' }
      );

      // Make sure it doesn't time out before we use it
      spawnSync(
        'security',
        [
          'set-keychain-settings',
          '-t',
          '3600',
          '-u',
          process.env.ATOM_MAC_CODE_SIGNING_KEYCHAIN
        ],
        { stdio: 'inherit' }
      );
    }

    console.log(
      `Unlocking keychain ${process.env.ATOM_MAC_CODE_SIGNING_KEYCHAIN}`
    );
    const unlockArgs = ['unlock-keychain'];
    // For signing on local workstations, password could be entered interactively
    if (process.env.ATOM_MAC_CODE_SIGNING_KEYCHAIN_PASSWORD) {
      unlockArgs.push(
        '-p',
        process.env.ATOM_MAC_CODE_SIGNING_KEYCHAIN_PASSWORD
      );
    }
    unlockArgs.push(process.env.ATOM_MAC_CODE_SIGNING_KEYCHAIN);
    spawnSync('security', unlockArgs, { stdio: 'inherit' });

    console.log(
      `Importing certificate at ${certPath} into ${
        process.env.ATOM_MAC_CODE_SIGNING_KEYCHAIN
      } keychain`
    );
    spawnSync('security', [
<<<<<<< HEAD
      'import',
      certPath,
      '-P',
      process.env.ATOM_MAC_CODE_SIGNING_CERT_PASSWORD,
      '-k',
      process.env.ATOM_MAC_CODE_SIGNING_KEYCHAIN,
      '-T',
      '/usr/bin/codesign'
    ]);

    console.log(
      'Running incantation to suppress dialog when signing on macOS Sierra'
    );
    try {
      spawnSync('security', [
        'set-key-partition-list',
        '-S',
        'apple-tool:,apple:',
        '-s',
        '-k',
        process.env.ATOM_MAC_CODE_SIGNING_KEYCHAIN_PASSWORD,
        process.env.ATOM_MAC_CODE_SIGNING_KEYCHAIN
      ]);
    } catch (e) {
      console.log("Incantation failed... maybe this isn't Sierra?");
    }

    console.log(`Code-signing application at ${packagedAppPath}`);

    try {
      await osxSign.signAsync({
        app: packagedAppPath,
        entitlements: macEntitlementsPath,
        'entitlements-inherit': macEntitlementsPath,
        identity: 'Developer ID Application: GitHub',
        keychain: process.env.ATOM_MAC_CODE_SIGNING_KEYCHAIN,
        platform: 'darwin',
        hardenedRuntime: true
      });
      console.info('Application signing complete');
    } catch (err) {
      console.error('Applicaiton singing failed');
      console.error(err);
    }
=======
      'import', certPath,
      '-P', process.env.ATOM_MAC_CODE_SIGNING_CERT_PASSWORD,
      '-k', process.env.ATOM_MAC_CODE_SIGNING_KEYCHAIN,
      '-T', '/usr/bin/codesign'
    ])


    console.log('Running incantation to suppress dialog when signing on macOS Sierra')
    try {
      spawnSync('security', [
        'set-key-partition-list', '-S', 'apple-tool:,apple:', '-s',
        '-k', process.env.ATOM_MAC_CODE_SIGNING_KEYCHAIN_PASSWORD,
        process.env.ATOM_MAC_CODE_SIGNING_KEYCHAIN
      ])
    } catch (e) {
      console.log('Incantation failed... maybe this isn\'t Sierra?');
    }

    console.log(`Code-signing application at ${packagedAppPath}`)
    spawnSync('codesign', [
      '--deep', '--force', '--verbose',
      '--keychain', process.env.ATOM_MAC_CODE_SIGNING_KEYCHAIN,
      '--sign', 'Developer ID Application: GitHub', packagedAppPath
    ], {stdio: 'inherit'})
>>>>>>> 4a165e23
  } finally {
    if (!process.env.ATOM_MAC_CODE_SIGNING_CERT_PATH) {
      console.log(`Deleting certificate at ${certPath}`);
      fs.removeSync(certPath);
    }
  }
};<|MERGE_RESOLUTION|>--- conflicted
+++ resolved
@@ -1,151 +1,30 @@
-const downloadFileFromGithub = require('./download-file-from-github');
-const CONFIG = require('../config');
-const fs = require('fs-extra');
-const os = require('os');
-const path = require('path');
-const spawnSync = require('./spawn-sync');
-const osxSign = require('electron-osx-sign');
-const macEntitlementsPath = path.join(
-  CONFIG.repositoryRootPath,
-  'resources',
-  'mac',
-  'entitlements.plist'
-);
+const downloadFileFromGithub = require('./download-file-from-github')
+const fs = require('fs-extra')
+const os = require('os')
+const path = require('path')
+const spawnSync = require('./spawn-sync')
 
-module.exports = async function(packagedAppPath) {
-  if (
-    !process.env.ATOM_MAC_CODE_SIGNING_CERT_DOWNLOAD_URL &&
-    !process.env.ATOM_MAC_CODE_SIGNING_CERT_PATH
-  ) {
-    console.log(
-      'Skipping code signing because the ATOM_MAC_CODE_SIGNING_CERT_DOWNLOAD_URL environment variable is not defined'
-        .gray
-    );
-    return;
+module.exports = function (packagedAppPath) {
+  if (!process.env.ATOM_MAC_CODE_SIGNING_CERT_DOWNLOAD_URL) {
+    console.log('Skipping code signing because the ATOM_MAC_CODE_SIGNING_CERT_DOWNLOAD_URL environment variable is not defined'.gray)
+    return
   }
 
-  let certPath = process.env.ATOM_MAC_CODE_SIGNING_CERT_PATH;
-  if (!certPath) {
-    certPath = path.join(os.tmpdir(), 'mac.p12');
-    downloadFileFromGithub(
-      process.env.ATOM_MAC_CODE_SIGNING_CERT_DOWNLOAD_URL,
-      certPath
-    );
-  }
   try {
-    console.log(
-      `Ensuring keychain ${process.env.ATOM_MAC_CODE_SIGNING_KEYCHAIN} exists`
-    );
-    try {
-      spawnSync(
-        'security',
-        ['show-keychain-info', process.env.ATOM_MAC_CODE_SIGNING_KEYCHAIN],
-        { stdio: 'inherit' }
-      );
-    } catch (err) {
-      console.log(
-        `Creating keychain ${process.env.ATOM_MAC_CODE_SIGNING_KEYCHAIN}`
-      );
-      // The keychain doesn't exist, try to create it
-      spawnSync(
-        'security',
-        [
-          'create-keychain',
-          '-p',
-          process.env.ATOM_MAC_CODE_SIGNING_KEYCHAIN_PASSWORD,
-          process.env.ATOM_MAC_CODE_SIGNING_KEYCHAIN
-        ],
-        { stdio: 'inherit' }
-      );
+    const certPath = path.join(os.tmpdir(), 'mac.p12')
+    downloadFileFromGithub(process.env.ATOM_MAC_CODE_SIGNING_CERT_DOWNLOAD_URL, certPath)
 
-      // List the keychain to "activate" it.  Somehow this seems
-      // to be needed otherwise the signing operation fails
-      spawnSync(
-        'security',
-        ['list-keychains', '-s', process.env.ATOM_MAC_CODE_SIGNING_KEYCHAIN],
-        { stdio: 'inherit' }
-      );
-
-      // Make sure it doesn't time out before we use it
-      spawnSync(
-        'security',
-        [
-          'set-keychain-settings',
-          '-t',
-          '3600',
-          '-u',
-          process.env.ATOM_MAC_CODE_SIGNING_KEYCHAIN
-        ],
-        { stdio: 'inherit' }
-      );
-    }
-
-    console.log(
-      `Unlocking keychain ${process.env.ATOM_MAC_CODE_SIGNING_KEYCHAIN}`
-    );
-    const unlockArgs = ['unlock-keychain'];
+    console.log(`Unlocking keychain ${process.env.ATOM_MAC_CODE_SIGNING_KEYCHAIN}`)
+    const unlockArgs = ['unlock-keychain']
     // For signing on local workstations, password could be entered interactively
     if (process.env.ATOM_MAC_CODE_SIGNING_KEYCHAIN_PASSWORD) {
-      unlockArgs.push(
-        '-p',
-        process.env.ATOM_MAC_CODE_SIGNING_KEYCHAIN_PASSWORD
-      );
+      unlockArgs.push('-p', process.env.ATOM_MAC_CODE_SIGNING_KEYCHAIN_PASSWORD)
     }
-    unlockArgs.push(process.env.ATOM_MAC_CODE_SIGNING_KEYCHAIN);
-    spawnSync('security', unlockArgs, { stdio: 'inherit' });
+    unlockArgs.push(process.env.ATOM_MAC_CODE_SIGNING_KEYCHAIN)
+    spawnSync('security', unlockArgs, {stdio: 'inherit'})
 
-    console.log(
-      `Importing certificate at ${certPath} into ${
-        process.env.ATOM_MAC_CODE_SIGNING_KEYCHAIN
-      } keychain`
-    );
+    console.log(`Importing certificate at ${certPath} into ${process.env.ATOM_MAC_CODE_SIGNING_KEYCHAIN} keychain`)
     spawnSync('security', [
-<<<<<<< HEAD
-      'import',
-      certPath,
-      '-P',
-      process.env.ATOM_MAC_CODE_SIGNING_CERT_PASSWORD,
-      '-k',
-      process.env.ATOM_MAC_CODE_SIGNING_KEYCHAIN,
-      '-T',
-      '/usr/bin/codesign'
-    ]);
-
-    console.log(
-      'Running incantation to suppress dialog when signing on macOS Sierra'
-    );
-    try {
-      spawnSync('security', [
-        'set-key-partition-list',
-        '-S',
-        'apple-tool:,apple:',
-        '-s',
-        '-k',
-        process.env.ATOM_MAC_CODE_SIGNING_KEYCHAIN_PASSWORD,
-        process.env.ATOM_MAC_CODE_SIGNING_KEYCHAIN
-      ]);
-    } catch (e) {
-      console.log("Incantation failed... maybe this isn't Sierra?");
-    }
-
-    console.log(`Code-signing application at ${packagedAppPath}`);
-
-    try {
-      await osxSign.signAsync({
-        app: packagedAppPath,
-        entitlements: macEntitlementsPath,
-        'entitlements-inherit': macEntitlementsPath,
-        identity: 'Developer ID Application: GitHub',
-        keychain: process.env.ATOM_MAC_CODE_SIGNING_KEYCHAIN,
-        platform: 'darwin',
-        hardenedRuntime: true
-      });
-      console.info('Application signing complete');
-    } catch (err) {
-      console.error('Applicaiton singing failed');
-      console.error(err);
-    }
-=======
       'import', certPath,
       '-P', process.env.ATOM_MAC_CODE_SIGNING_CERT_PASSWORD,
       '-k', process.env.ATOM_MAC_CODE_SIGNING_KEYCHAIN,
@@ -170,11 +49,8 @@
       '--keychain', process.env.ATOM_MAC_CODE_SIGNING_KEYCHAIN,
       '--sign', 'Developer ID Application: GitHub', packagedAppPath
     ], {stdio: 'inherit'})
->>>>>>> 4a165e23
   } finally {
-    if (!process.env.ATOM_MAC_CODE_SIGNING_CERT_PATH) {
-      console.log(`Deleting certificate at ${certPath}`);
-      fs.removeSync(certPath);
-    }
+    console.log(`Deleting certificate at ${certPath}`)
+    fs.removeSync(certPath)
   }
-};+}