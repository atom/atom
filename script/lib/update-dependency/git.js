<<<<<<< HEAD
const path = require('path');
const simpleGit = require('simple-git');
const { repositoryRootPath } = require('../../config');
const git = simpleGit(repositoryRootPath);
const packageJsonFilePath = path.join(repositoryRootPath, 'package.json');
const packageLockFilePath = path.join(repositoryRootPath, 'package-lock.json');

// TODO config git.credentials()
module.exports = {
  switchToMaster: async function() {
    const { current } = await git.branch();
    if (current !== 'dependency-automation') {
      await git.checkout('dependency-automation');
    }
    // await git.pull('origin', 'master');
  },
  makeBranch: async function(dependency) {
    const newBranch = `${dependency.moduleName}-${dependency.latest}`;
    const { branches } = await git.branch();
    const { files } = await git.status();
    if (files.length > 0) {
      await git.reset('hard');
    }
    const found = Object.keys(branches).find(
      branch => branch.indexOf(newBranch) > -1
    );
    found
      ? await git.checkout(found)
      : await git.checkoutLocalBranch(newBranch);
    return { found, newBranch };
  },
  createCommit: async function({ moduleName, latest }) {
    try {
      const commitMessage = `:arrow_up: ${moduleName}@${latest}`;
      await git.add([packageJsonFilePath, packageLockFilePath]);
      await git.commit(commitMessage);
    } catch (ex) {
      throw Error(ex.message);
    }
  },
  publishBranch: async function(branch) {
    try {
      await git.push('origin', branch);
    } catch (ex) {
      throw Error(ex.message);
    }
  },
  deleteBranch: async function(branch) {
    try {
      await git.deleteLocalBranch(branch, true);
    } catch (ex) {
      throw Error(ex.message);
    }
=======
const git = (git, repositoryRootPath) => {
  const path = require('path');
  const packageJsonFilePath = path.join(repositoryRootPath, 'package.json');
  const packageLockFilePath = path.join(
    repositoryRootPath,
    'package-lock.json'
  );
  try {
    git.getRemotes((err, remotes) => {
      if (!err && !remotes.map(({ name }) => name).includes('ATOM')) {
        git.addRemote(
          'ATOM',
          `https://atom:${process.env.AUTH_TOKEN}@github.com/atom/atom.git/`
        );
      }
    });
  } catch (ex) {
    console.log(ex.message);
>>>>>>> e4701771
  }
  return {
    switchToMaster: async function() {
      const { current } = await git.branch();
      if (current !== 'master') {
        await git.checkout('master');
      }
    },
    makeBranch: async function(dependency) {
      const newBranch = `${dependency.moduleName}-${dependency.latest}`;
      const { branches } = await git.branch();
      const { files } = await git.status();
      if (files.length > 0) {
        await git.reset('hard');
      }
      const found = Object.keys(branches).find(
        branch => branch.indexOf(newBranch) > -1
      );
      found
        ? await git.checkout(found)
        : await git.checkoutLocalBranch(newBranch);
      return { found, newBranch };
    },
    createCommit: async function({ moduleName, latest }) {
      try {
        const commitMessage = `:arrow_up: ${moduleName}@${latest}`;
        await git.add([packageJsonFilePath, packageLockFilePath]);
        await git.commit(commitMessage);
      } catch (ex) {
        throw Error(ex.message);
      }
    },
    publishBranch: async function(branch) {
      try {
        await git.push('ATOM', branch);
      } catch (ex) {
        throw Error(ex.message);
      }
    },
    deleteBranch: async function(branch) {
      try {
        await git.deleteLocalBranch(branch, true);
      } catch (ex) {
        throw Error(ex.message);
      }
    }
  };
};
module.exports = git;<|MERGE_RESOLUTION|>--- conflicted
+++ resolved
@@ -1,58 +1,3 @@
-<<<<<<< HEAD
-const path = require('path');
-const simpleGit = require('simple-git');
-const { repositoryRootPath } = require('../../config');
-const git = simpleGit(repositoryRootPath);
-const packageJsonFilePath = path.join(repositoryRootPath, 'package.json');
-const packageLockFilePath = path.join(repositoryRootPath, 'package-lock.json');
-
-// TODO config git.credentials()
-module.exports = {
-  switchToMaster: async function() {
-    const { current } = await git.branch();
-    if (current !== 'dependency-automation') {
-      await git.checkout('dependency-automation');
-    }
-    // await git.pull('origin', 'master');
-  },
-  makeBranch: async function(dependency) {
-    const newBranch = `${dependency.moduleName}-${dependency.latest}`;
-    const { branches } = await git.branch();
-    const { files } = await git.status();
-    if (files.length > 0) {
-      await git.reset('hard');
-    }
-    const found = Object.keys(branches).find(
-      branch => branch.indexOf(newBranch) > -1
-    );
-    found
-      ? await git.checkout(found)
-      : await git.checkoutLocalBranch(newBranch);
-    return { found, newBranch };
-  },
-  createCommit: async function({ moduleName, latest }) {
-    try {
-      const commitMessage = `:arrow_up: ${moduleName}@${latest}`;
-      await git.add([packageJsonFilePath, packageLockFilePath]);
-      await git.commit(commitMessage);
-    } catch (ex) {
-      throw Error(ex.message);
-    }
-  },
-  publishBranch: async function(branch) {
-    try {
-      await git.push('origin', branch);
-    } catch (ex) {
-      throw Error(ex.message);
-    }
-  },
-  deleteBranch: async function(branch) {
-    try {
-      await git.deleteLocalBranch(branch, true);
-    } catch (ex) {
-      throw Error(ex.message);
-    }
-=======
 const git = (git, repositoryRootPath) => {
   const path = require('path');
   const packageJsonFilePath = path.join(repositoryRootPath, 'package.json');
@@ -71,7 +16,6 @@
     });
   } catch (ex) {
     console.log(ex.message);
->>>>>>> e4701771
   }
   return {
     switchToMaster: async function() {
