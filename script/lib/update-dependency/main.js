--- conflicted
+++ resolved
@@ -56,11 +56,7 @@
         // }
       } else {
         await updatePackageJson(dependency);
-<<<<<<< HEAD
-        // await runApmInstall();
-=======
         runApmInstall(repositoryRootPath, false);
->>>>>>> e4701771
         await createCommit(dependency);
         // await publishBranch(newBranch);
         // pendingPRs.push({
