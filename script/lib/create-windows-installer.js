--- conflicted
+++ resolved
@@ -11,17 +11,14 @@
 const CONFIG = require('../config')
 
 module.exports = function (packagedAppPath, codeSign) {
+  const archSuffix = process.arch === 'ia32' ? '' : '-' + process.arch
   const options = {
     appDirectory: packagedAppPath,
     authors: 'GitHub Inc.',
     iconUrl: `https://raw.githubusercontent.com/atom/atom/master/resources/app-icons/${CONFIG.channel}/atom.ico`,
     loadingGif: path.join(CONFIG.repositoryRootPath, 'resources', 'win', 'loading.gif'),
     outputDirectory: CONFIG.buildOutputPath,
-<<<<<<< HEAD
-    remoteReleases: `https://atom.io/api/updates?version=${CONFIG.appMetadata.version}`,
-=======
     remoteReleases: `https://atom.io/api/updates${archSuffix}?version=${CONFIG.appMetadata.version}`,
->>>>>>> 4a165e23
     setupIcon: path.join(CONFIG.repositoryRootPath, 'resources', 'app-icons', CONFIG.channel, 'atom.ico')
   }
 
