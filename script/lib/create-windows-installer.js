--- conflicted
+++ resolved
@@ -1,11 +1,5 @@
-'use strict';
+'use strict'
 
-<<<<<<< HEAD
-const electronInstaller = require('@atom/electron-winstaller');
-const fs = require('fs');
-const glob = require('glob');
-const path = require('path');
-=======
 const downloadFileFromGithub = require('./download-file-from-github')
 const electronInstaller = require('electron-winstaller')
 const fs = require('fs-extra')
@@ -13,50 +7,20 @@
 const os = require('os')
 const path = require('path')
 const spawnSync = require('./spawn-sync')
->>>>>>> a27d50a6
 
-const CONFIG = require('../config');
+const CONFIG = require('../config')
 
-module.exports = packagedAppPath => {
-  const archSuffix = process.arch === 'ia32' ? '' : '-' + process.arch;
-  const updateUrlPrefix =
-    process.env.ATOM_UPDATE_URL_PREFIX || 'https://atom.io';
+module.exports = function (packagedAppPath, codeSign) {
   const options = {
-    name: CONFIG.channelName,
-    title: CONFIG.appName,
-    exe: CONFIG.executableName,
     appDirectory: packagedAppPath,
     authors: 'GitHub Inc.',
-    iconUrl: `https://raw.githubusercontent.com/atom/atom/master/resources/app-icons/${
-      CONFIG.channel
-    }/atom.ico`,
-    loadingGif: path.join(
-      CONFIG.repositoryRootPath,
-      'resources',
-      'win',
-      'loading.gif'
-    ),
+    iconUrl: `https://raw.githubusercontent.com/atom/atom/master/resources/app-icons/${CONFIG.channel}/atom.ico`,
+    loadingGif: path.join(CONFIG.repositoryRootPath, 'resources', 'win', 'loading.gif'),
     outputDirectory: CONFIG.buildOutputPath,
-    noMsi: true,
-    remoteReleases: `${updateUrlPrefix}/api/updates${archSuffix}?version=${
-      CONFIG.computedAppVersion
-    }`,
-    setupExe: `AtomSetup${process.arch === 'x64' ? '-x64' : ''}.exe`,
-    setupIcon: path.join(
-      CONFIG.repositoryRootPath,
-      'resources',
-      'app-icons',
-      CONFIG.channel,
-      'atom.ico'
-    )
-  };
+    remoteReleases: `https://atom.io/api/updates?version=${CONFIG.appMetadata.version}`,
+    setupIcon: path.join(CONFIG.repositoryRootPath, 'resources', 'app-icons', CONFIG.channel, 'atom.ico')
+  }
 
-<<<<<<< HEAD
-  const cleanUp = () => {
-    const releasesPath = `${CONFIG.buildOutputPath}/RELEASES`;
-    if (process.arch === 'x64' && fs.existsSync(releasesPath)) {
-      fs.renameSync(releasesPath, `${releasesPath}-x64`);
-=======
   const certPath = path.join(os.tmpdir(), 'win.p12')
   const signing = codeSign && process.env.ATOM_WIN_CODE_SIGNING_CERT_DOWNLOAD_URL
 
@@ -77,44 +41,14 @@
     if (fs.existsSync(certPath)) {
       console.log(`Deleting certificate at ${certPath}`)
       fs.removeSync(certPath)
->>>>>>> a27d50a6
     }
 
-    let appName =
-      CONFIG.channel === 'stable' ? 'atom' : `atom-${CONFIG.channel}`;
-    for (let nupkgPath of glob.sync(
-      `${CONFIG.buildOutputPath}/${appName}-*.nupkg`
-    )) {
-      if (!nupkgPath.includes(CONFIG.computedAppVersion)) {
-        console.log(
-          `Deleting downloaded nupkg for previous version at ${nupkgPath} to prevent it from being stored as an artifact`
-        );
-        fs.unlinkSync(nupkgPath);
-      } else {
-        if (process.arch === 'x64') {
-          // Use the original .nupkg filename to generate the `atom-x64` name by inserting `-x64` after `atom`
-          const newNupkgPath = nupkgPath.replace(
-            `${appName}-`,
-            `${appName}-x64-`
-          );
-          fs.renameSync(nupkgPath, newNupkgPath);
-        }
+    for (let nupkgPath of glob.sync(`${CONFIG.buildOutputPath}/*.nupkg`)) {
+      if (!nupkgPath.includes(CONFIG.appMetadata.version)) {
+        console.log(`Deleting downloaded nupkg for previous version at ${nupkgPath} to prevent it from being stored as an artifact`)
+        fs.removeSync(nupkgPath)
       }
     }
-<<<<<<< HEAD
-
-    return `${CONFIG.buildOutputPath}/${options.setupExe}`;
-  };
-
-  console.log(`Creating Windows Installer for ${packagedAppPath}`);
-  return electronInstaller
-    .createWindowsInstaller(options)
-    .then(cleanUp, error => {
-      cleanUp();
-      return Promise.reject(error);
-    });
-};
-=======
   }
 
   // Squirrel signs its own copy of the executables but we need them for the portable ZIP
@@ -142,5 +76,4 @@
       console.log(`Windows installer creation failed:\n${error}`)
       cleanUp()
     })
-}
->>>>>>> a27d50a6
+}