--- conflicted
+++ resolved
@@ -258,23 +258,9 @@
     );
     let nodeBundledInElectronPath;
     if (process.platform === 'darwin') {
-<<<<<<< HEAD
       nodeBundledInElectronPath = path.join(packagedAppPath, 'Contents', 'MacOS', CONFIG.executableName)
     } else {
       nodeBundledInElectronPath = path.join(packagedAppPath, CONFIG.executableName)
-=======
-      const executableName = CONFIG.appName;
-      nodeBundledInElectronPath = path.join(
-        packagedAppPath,
-        'Contents',
-        'MacOS',
-        executableName
-      );
-    } else if (process.platform === 'win32') {
-      nodeBundledInElectronPath = path.join(packagedAppPath, 'atom.exe');
-    } else {
-      nodeBundledInElectronPath = path.join(packagedAppPath, 'atom');
->>>>>>> 1d9a4caf
     }
     childProcess.execFileSync(
       nodeBundledInElectronPath,
