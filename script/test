--- conflicted
+++ resolved
@@ -3,11 +3,7 @@
 'use strict'
 
 require('colors')
-<<<<<<< HEAD
-const argv = require('minimist')(process.argv.slice(2))
-=======
 const argv = require('yargs').argv
->>>>>>> 80c81b9e
 const assert = require('assert')
 const async = require('async')
 const childProcess = require('child_process')
@@ -154,20 +150,6 @@
 
 let testSuitesToRun = testSuitesForPlatform(process.platform)
 
-<<<<<<< HEAD
-function testSuitesForPlatform(platform) {
-  let suites = [];
-  switch(platform) {
-    case 'darwin':
-      suites = [runCoreMainProcessTests, runCoreRenderProcessTests, runBenchmarkTests].concat(packageTestSuites)
-      break;
-    case 'win32':
-      suites = (process.arch === 'x64') ? [runCoreMainProcessTests, runCoreRenderProcessTests] : [runCoreMainProcessTests]
-      break;
-    case 'linux':
-      suites = [runCoreMainProcessTests]
-      break;
-=======
 function testSuitesForPlatform (platform) {
   let suites = [];
   switch (platform) {
@@ -180,16 +162,11 @@
     case 'linux':
       suites = [runCoreMainProcessTests]
       break
->>>>>>> 80c81b9e
     default:
       console.log(`Unrecognized platform: ${platform}`)
   }
 
-<<<<<<< HEAD
-  if(argv.skipMainProccessTests) {
-=======
   if (argv.skipMainProcessTests) {
->>>>>>> 80c81b9e
     suites = suites.filter(suite => suite !== runCoreMainProcessTests);
   }
 
