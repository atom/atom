--- conflicted
+++ resolved
@@ -100,15 +100,6 @@
     callback(error)
   })
 
-<<<<<<< HEAD
-	// on close
-  cp.on('close', exitCode => {
-    if (exitCode !== 0) {
-      console.log(`##[error] Tests for ${testName} failed.`.red)
-      console.log(stderrOutput)
-    }
-    if (finalize) { finalize() } 		// if finalizer provided
-=======
   // on close
   cp.on('close', exitCode => {
     if (exitCode !== 0) {
@@ -143,18 +134,11 @@
     if (finalize) { finalize() } 		// if finalizer provided
     console.log(`##[error] Tests for ${testName} failed.`.red)
     console.log(stderrOutput)
->>>>>>> b5cc05bd
     callback(null, {
       exitCode,
       step: testName,
       testCommand: `You can run the test again using: \n\t ${executablePath} ${testArguments.join(' ')}`,
     })
-<<<<<<< HEAD
-  })
-
-}
-
-=======
   }
 }
 
@@ -185,7 +169,6 @@
 }
 
 
->>>>>>> b5cc05bd
 function runCoreMainProcessTests (callback) {
   const testPath = path.join(CONFIG.repositoryRootPath, 'spec', 'main-process')
   const testArguments = [
@@ -204,26 +187,6 @@
 }
 
 function getCoreRenderProcessTestSuites() {
-<<<<<<< HEAD
-
-// Build an array of functions, each running tests for a different rendering test
-const coreRenderProcessTestSuites = []
-const testPath = path.join(CONFIG.repositoryRootPath, 'spec')
-let testFiles = glob.sync(path.join(testPath, '*-spec.+(js|coffee|ts|jsx|tsx|mjs)'))
-for (let testFile of testFiles) {
-	const testArguments = [
-		'--resource-path', resourcePath,
-		'--test', testFile
-	]
-	// the function which runs by async:
-  coreRenderProcessTestSuites.push( function (callback) {
-    const testEnv = prepareEnv('core-render-process')
-    console.log(`##[command] Executing core render process tests for ${testFile}`.bold.green)
-    spawnTest(executablePath, testArguments, {env: testEnv}, callback, `core-render-process in ${testFile}.`)
-  })
-}
-
-=======
 
 // Build an array of functions, each running tests for a different rendering test
 const coreRenderProcessTestSuites = []
@@ -242,7 +205,6 @@
   })
 }
 
->>>>>>> b5cc05bd
 	return coreRenderProcessTestSuites
 }
 
@@ -267,17 +229,15 @@
 
   const testFolder = path.join(repositoryPackagePath, testSubdir)
 
-	const testArguments = [
-		'--resource-path', resourcePath,
-		'--test', testFolder
-	]
-
-	const pkgJsonPath = path.join(repositoryPackagePath, 'package.json')
-	const nodeModulesPath = path.join(repositoryPackagePath, 'node_modules')
-
-	// the function which runs by async:
   packageTestSuites.push(function (callback) {
+    const testArguments = [
+      '--resource-path', resourcePath,
+      '--test', testFolder
+    ]
     const testEnv = prepareEnv(`bundled-package-${packageName}`)
+
+    const pkgJsonPath = path.join(repositoryPackagePath, 'package.json')
+    const nodeModulesPath = path.join(repositoryPackagePath, 'node_modules')
     let finalize = () => null
     if (require(pkgJsonPath).atomTestRunner) {
       console.log(`##[command] Installing test runner dependencies for ${packageName}`.bold.green)
@@ -350,17 +310,10 @@
       // split
       if (coreRenderer1) {
         suites.push(...getCoreRenderProcessTestSuites().slice(0, CORE_RENDER_TO_TEST_IN_PARALLEL))
-<<<<<<< HEAD
       }
       if (coreRenderer2) {
         suites.push(...getCoreRenderProcessTestSuites().slice(CORE_RENDER_TO_TEST_IN_PARALLEL))
       }
-=======
-      }
-      if (coreRenderer2) {
-        suites.push(...getCoreRenderProcessTestSuites().slice(CORE_RENDER_TO_TEST_IN_PARALLEL))
-      }
->>>>>>> b5cc05bd
     }
 
   }
@@ -405,11 +358,7 @@
     const failedSteps = results.filter(({exitCode}) => exitCode !== 0)
 
     if (failedSteps.length > 0) {
-<<<<<<< HEAD
-			console.warn("\n \n ##[error] *** Reporting the errors that happened in all of the tests: *** \n \n")
-=======
       console.warn("\n \n ##[error] *** Reporting the errors that happened in all of the tests: *** \n \n")
->>>>>>> b5cc05bd
       for (const {step, testCommand} of failedSteps) {
         console.error(`##[error] The '${step}' test step finished with a non-zero exit code \n ${testCommand}`)
       }
