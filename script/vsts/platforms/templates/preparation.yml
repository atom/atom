steps:

  # Linux Specific
  - script: |
      sudo apt-get update
      sudo apt-get install -y wget software-properties-common
      sudo apt-get install -y build-essential ca-certificates xvfb fakeroot git libsecret-1-dev rpm libx11-dev libxkbfile-dev xz-utils xorriso zsync libxss1 libgconf2-4 libgtk-3-0 libasound2 libicu-dev
      # clang 9 is included in the image
      sudo update-alternatives --install /usr/bin/clang++ clang++ /usr/bin/clang++-9 10
      sudo update-alternatives --install /usr/bin/clang clang /usr/bin/clang-9 10
      sudo update-alternatives --config clang
      sudo update-alternatives --config clang++
      clang -v
    displayName: Install apt dependencies
    condition: eq(variables['Agent.OS'], 'Linux')


  - script: sudo /sbin/start-stop-daemon --start --quiet --pidfile /tmp/custom_xvfb_99.pid --make-pidfile --background --exec /usr/bin/Xvfb -- :99 -ac -screen 0 1280x1024x16
    displayName: Start Xvfb
    condition: eq(variables['Agent.OS'], 'Linux')

  # Common
  - task: NodeTool@0
    inputs:
      versionSpec: 12.16.3
    displayName: Install Node.js 12.16.3

  - script: npm install --global npm@6.14.8
    displayName: Update npm

<<<<<<< HEAD
  # Windows Specific
  - task: UsePythonVersion@0
    inputs:
      versionSpec: '3.8'
    condition: eq(variables['Agent.OS'], 'Windows_NT')

  - script: |
      npm install --global --production windows-build-tools@4.0
    displayName: Install windows build tools
    condition: eq(variables['Agent.OS'], 'Windows_NT')

  - pwsh: |
      cd script/vsts
=======
  - task: UsePythonVersion@0
    inputs:
      versionSpec: '3.8'

  # Windows Specific
  - script: |
      cd script\vsts
>>>>>>> d7bc8147
      npm install
    displayName: Install script/vsts dependencies on Windows
    condition: eq(variables['Agent.OS'], 'Windows_NT')<|MERGE_RESOLUTION|>--- conflicted
+++ resolved
@@ -28,21 +28,6 @@
   - script: npm install --global npm@6.14.8
     displayName: Update npm
 
-<<<<<<< HEAD
-  # Windows Specific
-  - task: UsePythonVersion@0
-    inputs:
-      versionSpec: '3.8'
-    condition: eq(variables['Agent.OS'], 'Windows_NT')
-
-  - script: |
-      npm install --global --production windows-build-tools@4.0
-    displayName: Install windows build tools
-    condition: eq(variables['Agent.OS'], 'Windows_NT')
-
-  - pwsh: |
-      cd script/vsts
-=======
   - task: UsePythonVersion@0
     inputs:
       versionSpec: '3.8'
@@ -50,7 +35,6 @@
   # Windows Specific
   - script: |
       cd script\vsts
->>>>>>> d7bc8147
       npm install
     displayName: Install script/vsts dependencies on Windows
     condition: eq(variables['Agent.OS'], 'Windows_NT')