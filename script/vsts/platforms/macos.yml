jobs:
  - job: macOS_build
    displayName: macOS build
    dependsOn: GetReleaseVersion
    timeoutInMinutes: 180

    variables:
      ReleaseVersion: $[ dependencies.GetReleaseVersion.outputs['Version.ReleaseVersion'] ]
      IsReleaseBranch: $[ dependencies.GetReleaseVersion.outputs['Version.IsReleaseBranch'] ]
      IsSignedZipBranch: $[ dependencies.GetReleaseVersion.outputs['Version.IsSignedZipBranch'] ]
      RunCoreMainTests: true
    pool:
      vmImage: macos-10.14

    steps:
      - template: templates/preparation.yml

      - template: templates/cache.yml
        parameters:
          OS: macos

      - template: templates/bootstrap.yml

      - script: script/lint
        displayName: Run linter

      - template: templates/build.yml

      # core main tests
      - template: templates/test.yml

      - script: |
          cp $(Build.SourcesDirectory)/out/*.zip $(Build.ArtifactStagingDirectory)
        displayName: Stage Artifacts

      - template: templates/publish.yml
        parameters:
          artifacts:
<<<<<<< HEAD
            - fileName: atom-mac.zip
              fileDir: $(Build.ArtifactStagingDirectory)
              condition: succeeded()
            - fileName: atom-mac-symbols.zip
              fileDir: $(Build.ArtifactStagingDirectory)
              condition: succeeded()
            - fileName: atom-api.json
              fileDir: $(Build.SourcesDirectory)/docs/output
=======
            - filename: atom-mac.zip
              dir: $(Build.ArtifactStagingDirectory)
              condition: succeeded()
            - filename: atom-mac-symbols.zip
              dir: $(Build.ArtifactStagingDirectory)
              condition: succeeded()
            - filename: atom-api.json
              dir: $(Build.SourcesDirectory)/docs/output
>>>>>>> 7a7e8dfb
              condition: succeeded()

  - job: macOS_tests
    displayName: macOS test
    dependsOn: macOS_build
    timeoutInMinutes: 180
    pool:
      vmImage: macos-10.14
    strategy:
      maxParallel: 3
      matrix:
        renderer:
          RunCoreRendererTests: true
          RunPackageTests: false
        packages-1:
          RunCoreTests: false
          RunPackageTests: 1
        packages-2:
          RunCoreTests: false
          RunPackageTests: 2

    steps:
      - template: templates/preparation.yml

      - template: templates/cache.yml
        parameters:
          OS: macos

      # The artifact caching task does not work on forks, so we need to
      # bootstrap again for pull requests coming from forked repositories.
      - template: templates/bootstrap.yml

      - template: templates/download-unzip.yml
        parameters:
          artifacts:
            - atom-mac.zip
            - atom-mac-symbols.zip

      - template: templates/test.yml<|MERGE_RESOLUTION|>--- conflicted
+++ resolved
@@ -36,7 +36,6 @@
       - template: templates/publish.yml
         parameters:
           artifacts:
-<<<<<<< HEAD
             - fileName: atom-mac.zip
               fileDir: $(Build.ArtifactStagingDirectory)
               condition: succeeded()
@@ -45,16 +44,6 @@
               condition: succeeded()
             - fileName: atom-api.json
               fileDir: $(Build.SourcesDirectory)/docs/output
-=======
-            - filename: atom-mac.zip
-              dir: $(Build.ArtifactStagingDirectory)
-              condition: succeeded()
-            - filename: atom-mac-symbols.zip
-              dir: $(Build.ArtifactStagingDirectory)
-              condition: succeeded()
-            - filename: atom-api.json
-              dir: $(Build.SourcesDirectory)/docs/output
->>>>>>> 7a7e8dfb
               condition: succeeded()
 
   - job: macOS_tests
