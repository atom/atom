jobs:
  - job: macOS_build
    displayName: macOS build
    dependsOn: GetReleaseVersion
    timeoutInMinutes: 180

    variables:
      ReleaseVersion: $[ dependencies.GetReleaseVersion.outputs['Version.ReleaseVersion'] ]
      IsReleaseBranch: $[ dependencies.GetReleaseVersion.outputs['Version.IsReleaseBranch'] ]
      IsSignedZipBranch: $[ dependencies.GetReleaseVersion.outputs['Version.IsSignedZipBranch'] ]
      RunCoreMainTests: true
    pool:
      vmImage: macos-10.14

    steps:
      - template: templates/preparation.yml

      - template: templates/cache.yml
        parameters:
          OS: macos

      - template: templates/bootstrap.yml

      - script: script/lint
        displayName: Run linter

      - template: templates/build.yml
<<<<<<< HEAD
=======

      # core main tests
      - template: templates/test.yml
>>>>>>> 52bac81b

      - script: |
          cp $(Build.SourcesDirectory)/out/*.zip $(Build.ArtifactStagingDirectory)
        displayName: Stage Artifacts

      - template: templates/publish.yml
        parameters:
          artifacts:
            - filename: atom-mac.zip
              dir: $(Build.ArtifactStagingDirectory)
              condition: succeeded()
            - filename: atom-mac-symbols.zip
              dir: $(Build.ArtifactStagingDirectory)
              condition: succeeded()
            - filename: atom-api.json
              dir: $(Build.SourcesDirectory)/docs/output
              condition: succeeded()

  - job: macOS_tests
    displayName: macOS test
    dependsOn: macOS_build
    timeoutInMinutes: 180
    pool:
      vmImage: macos-10.14
    strategy:
      maxParallel: 3
      matrix:
        renderer:
          RunCoreRendererTests: true
          RunPackageTests: false
        packages-1:
          RunCoreTests: false
          RunPackageTests: 1
        packages-2:
          RunCoreTests: false
          RunPackageTests: 2

    steps:
      - template: templates/preparation.yml

      - template: templates/cache.yml
        parameters:
          OS: macos

      # The artifact caching task does not work on forks, so we need to
      # bootstrap again for pull requests coming from forked repositories.
      - template: templates/bootstrap.yml

      - template: templates/download-unzip.yml
        parameters:
          artifacts:
            - atom-mac.zip
            - atom-mac-symbols.zip

      - template: templates/test.yml<|MERGE_RESOLUTION|>--- conflicted
+++ resolved
@@ -25,12 +25,9 @@
         displayName: Run linter
 
       - template: templates/build.yml
-<<<<<<< HEAD
-=======
 
       # core main tests
       - template: templates/test.yml
->>>>>>> 52bac81b
 
       - script: |
           cp $(Build.SourcesDirectory)/out/*.zip $(Build.ArtifactStagingDirectory)
