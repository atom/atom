jobs:
  - job: Windows_build
    displayName: Windows build
    dependsOn: GetReleaseVersion
    timeoutInMinutes: 180
    strategy:
      maxParallel: 2
      matrix:
        x64:
          BUILD_ARCH: x64
          RunCoreMainTests: true
        x86:
          BUILD_ARCH: x86
          RunCoreMainTests: true

    pool:
      vmImage: vs2017-win2016

    variables:
      AppName: $[ dependencies.GetReleaseVersion.outputs['Version.AppName'] ]
      ReleaseVersion: $[ dependencies.GetReleaseVersion.outputs['Version.ReleaseVersion'] ]
      IsReleaseBranch: $[ dependencies.GetReleaseVersion.outputs['Version.IsReleaseBranch'] ]
      IsSignedZipBranch: $[ dependencies.GetReleaseVersion.outputs['Version.IsSignedZipBranch'] ]

    steps:
      - template: templates/preparation.yml

      - template: templates/cache.yml
        parameters:
          OS: windows

      - template: templates/bootstrap.yml

      - script: node script\vsts\windows-run.js script\lint.cmd
        displayName: Run linter

      - template: templates/build.yml

      - template: templates/test.yml

<<<<<<< HEAD

=======
>>>>>>> 7a7e8dfb
      - pwsh: |
          if ($env:BUILD_ARCH -eq "x64") {
            $env:FileID="-x64"
          } else {
            $env:FileID=""
          }
          echo "##vso[task.setvariable variable=FileID]$env:FileID" # Azure syntax
<<<<<<< HEAD
        env:
          BUILD_ARCH: $(buildArch)
=======
>>>>>>> 7a7e8dfb
        displayName: Set FileID based on the arch

      - template: templates/publish.yml
        parameters:
          artifacts:
<<<<<<< HEAD
            - fileName: atom$(FileID)-windows.zip
              fileDir: $(Build.SourcesDirectory)/out
              condition: and(succeeded(), ne(variables['Build.Reason'], 'PullRequest'))
            - fileName: AtomSetup$(FileID).exe
              fileDir: $(Build.SourcesDirectory)/out
              condition: and(succeeded(), eq(variables['IsReleaseBranch'], 'true'))
            - fileName: $(AppName)$(FileID)-$(ReleaseVersion)-full.nupkg
              fileDir: $(Build.SourcesDirectory)/out
              condition: and(succeeded(), eq(variables['IsReleaseBranch'], 'true'))
            - fileName: $(AppName)$(FileID)-$(ReleaseVersion)-delta.nupkg
              fileDir: $(Build.SourcesDirectory)/out
              condition: and(succeeded(), eq(variables['IsReleaseBranch'], 'true'))
              continueOnError: true # Nightly builds don't produce delta packages yet, so don't fail the build
            - fileName: RELEASES$(FileID)
              fileDir: $(Build.SourcesDirectory)/out
              condition: and(succeeded(), eq(variables['IsReleaseBranch'], 'true'))
=======
            - filename: atom$(FileID)-windows.zip
              dir: $(Build.SourcesDirectory)/out
              condition: and( succeeded(), or( eq(variables['BUILD_ARCH'], 'x64'), ne(variables['Build.Reason'], 'PullRequest') ) )
            - filename: AtomSetup$(FileID).exe
              dir: $(Build.SourcesDirectory)/out
              condition: and(succeeded(), eq(variables['IsReleaseBranch'], 'true'))
            - filename: $(AppName)$(FileID)-$(ReleaseVersion)-full.nupkg
              dir: $(Build.SourcesDirectory)/out
              condition: and(succeeded(), eq(variables['IsReleaseBranch'], 'true'))
            - filename: $(AppName)$(FileID)-$(ReleaseVersion)-delta.nupkg
              dir: $(Build.SourcesDirectory)/out
              condition: and(succeeded(), eq(variables['IsReleaseBranch'], 'true'))
              continueOnError: true # Nightly builds don't produce delta packages yet, so don't fail the build
            - filename: RELEASES$(FileID)
              dir: $(Build.SourcesDirectory)/out
              condition: and(succeeded(), eq(variables['IsReleaseBranch'], 'true'))

  - job: Windows_Tests
    displayName: Windows
    dependsOn: Windows_build
    timeoutInMinutes: 180
    strategy:
      maxParallel: 2
      matrix:
        x64_Renderer_Test1:
          RunCoreMainTests: false
          RunCoreRendererTests: 1
          BUILD_ARCH: x64
          os: windows-2019
        x64_Renderer_Test2:
          RunCoreMainTests: false
          RunCoreRendererTests: 2
          BUILD_ARCH: x64
          os: windows-2019

    pool:
      vmImage: $(os)

    variables:
      AppName: $[ dependencies.GetReleaseVersion.outputs['Version.AppName'] ]
      ReleaseVersion: $[ dependencies.GetReleaseVersion.outputs['Version.ReleaseVersion'] ]
      IsReleaseBranch: $[ dependencies.GetReleaseVersion.outputs['Version.IsReleaseBranch'] ]
      IsSignedZipBranch: $[ dependencies.GetReleaseVersion.outputs['Version.IsSignedZipBranch'] ]

    steps:
      - template: templates/preparation.yml

      - template: templates/cache.yml
        parameters:
          OS: windows

      - template: templates/bootstrap.yml

      # Downloading the build artifacts
      - pwsh: |
          if ($env:BUILD_ARCH -eq "x64") {
            $env:FileID="-x64"
            echo "##vso[task.setvariable variable=FileID]$env:FileID" # Azure syntax
          }
        displayName: Set FileID based on the arch

      - template: templates/download-unzip.yml
        parameters:
          artifacts:
            -  atom$(FileID)-windows.zip

      #  tests
      - template: templates/test.yml
>>>>>>> 7a7e8dfb
<|MERGE_RESOLUTION|>--- conflicted
+++ resolved
@@ -38,10 +38,6 @@
 
       - template: templates/test.yml
 
-<<<<<<< HEAD
-
-=======
->>>>>>> 7a7e8dfb
       - pwsh: |
           if ($env:BUILD_ARCH -eq "x64") {
             $env:FileID="-x64"
@@ -49,20 +45,14 @@
             $env:FileID=""
           }
           echo "##vso[task.setvariable variable=FileID]$env:FileID" # Azure syntax
-<<<<<<< HEAD
-        env:
-          BUILD_ARCH: $(buildArch)
-=======
->>>>>>> 7a7e8dfb
         displayName: Set FileID based on the arch
 
       - template: templates/publish.yml
         parameters:
           artifacts:
-<<<<<<< HEAD
             - fileName: atom$(FileID)-windows.zip
               fileDir: $(Build.SourcesDirectory)/out
-              condition: and(succeeded(), ne(variables['Build.Reason'], 'PullRequest'))
+              condition: and( succeeded(), or( eq(variables['BUILD_ARCH'], 'x64'), ne(variables['Build.Reason'], 'PullRequest') ) )
             - fileName: AtomSetup$(FileID).exe
               fileDir: $(Build.SourcesDirectory)/out
               condition: and(succeeded(), eq(variables['IsReleaseBranch'], 'true'))
@@ -75,23 +65,6 @@
               continueOnError: true # Nightly builds don't produce delta packages yet, so don't fail the build
             - fileName: RELEASES$(FileID)
               fileDir: $(Build.SourcesDirectory)/out
-              condition: and(succeeded(), eq(variables['IsReleaseBranch'], 'true'))
-=======
-            - filename: atom$(FileID)-windows.zip
-              dir: $(Build.SourcesDirectory)/out
-              condition: and( succeeded(), or( eq(variables['BUILD_ARCH'], 'x64'), ne(variables['Build.Reason'], 'PullRequest') ) )
-            - filename: AtomSetup$(FileID).exe
-              dir: $(Build.SourcesDirectory)/out
-              condition: and(succeeded(), eq(variables['IsReleaseBranch'], 'true'))
-            - filename: $(AppName)$(FileID)-$(ReleaseVersion)-full.nupkg
-              dir: $(Build.SourcesDirectory)/out
-              condition: and(succeeded(), eq(variables['IsReleaseBranch'], 'true'))
-            - filename: $(AppName)$(FileID)-$(ReleaseVersion)-delta.nupkg
-              dir: $(Build.SourcesDirectory)/out
-              condition: and(succeeded(), eq(variables['IsReleaseBranch'], 'true'))
-              continueOnError: true # Nightly builds don't produce delta packages yet, so don't fail the build
-            - filename: RELEASES$(FileID)
-              dir: $(Build.SourcesDirectory)/out
               condition: and(succeeded(), eq(variables['IsReleaseBranch'], 'true'))
 
   - job: Windows_Tests
@@ -144,5 +117,4 @@
             -  atom$(FileID)-windows.zip
 
       #  tests
-      - template: templates/test.yml
->>>>>>> 7a7e8dfb
+      - template: templates/test.yml