trigger:
  - master
  - 1.* # VSTS only supports wildcards at the end
  - electron-*
pr: none # no PR triggers

# workaround for https://bit.ly/2CK8itc
variables:
  _ATOM_RELEASES_S3_KEY:  $[ variables.ATOM_RELEASES_S3_KEY ]
  _ATOM_RELEASES_S3_SECRET:  $[ variables.ATOM_RELEASES_S3_SECRET ]
  _ATOM_RELEASES_S3_BUCKET: $[ variables.ATOM_RELEASES_S3_BUCKET ]
  _PACKAGE_CLOUD_API_KEY: $[ variables.PACKAGE_CLOUD_API_KEY ]

jobs:
  # GetReleaseVersion
  - template: platforms/templates/get-release-version.yml

  # Import OS-specific build definitions.
  - template: platforms/windows.yml
  - template: platforms/macos.yml
  - template: platforms/linux.yml

  - job: UploadArtifacts
    pool:
      vmImage: 'ubuntu-latest'

    dependsOn:
      - GetReleaseVersion
<<<<<<< HEAD
      - Windows_tests
=======
      - Windows_Tests
>>>>>>> b5cc05bd
      - Linux
      - macOS_tests

    variables:
      ReleaseVersion: $[ dependencies.GetReleaseVersion.outputs['Version.ReleaseVersion'] ]
      IsReleaseBranch: $[ dependencies.GetReleaseVersion.outputs['Version.IsReleaseBranch'] ]
      IsSignedZipBranch: $[ dependencies.GetReleaseVersion.outputs['Version.IsSignedZipBranch'] ]

    steps:
      - template: platforms/templates/preparation.yml

      - task: DownloadBuildArtifacts@0
        inputs:
          itemPattern: '**'
          downloadType: 'specific'
        displayName: Download Release Artifacts

      - script: |
          node $(Build.SourcesDirectory)/script/vsts/upload-artifacts.js --create-github-release --assets-path "$(System.ArtifactsDirectory)" --linux-repo-name "atom-staging"
        env:
          GITHUB_TOKEN: $(GITHUB_TOKEN)
          ATOM_RELEASE_VERSION: $(ReleaseVersion)
          ATOM_RELEASES_S3_KEY: $(_ATOM_RELEASES_S3_KEY)
          ATOM_RELEASES_S3_SECRET: $(_ATOM_RELEASES_S3_SECRET)
          ATOM_RELEASES_S3_BUCKET: $(_ATOM_RELEASES_S3_BUCKET)
          PACKAGE_CLOUD_API_KEY: $(_PACKAGE_CLOUD_API_KEY)
        displayName: Create Draft Release
        condition: and(succeeded(), eq(variables['Atom.AutoDraftRelease'], 'true'), eq(variables['IsReleaseBranch'], 'true'))

      - script: |
          node $(Build.SourcesDirectory)/script/vsts/upload-artifacts.js --assets-path "$(System.ArtifactsDirectory)" --s3-path "vsts-artifacts/$(Build.BuildId)/"
        env:
          ATOM_RELEASE_VERSION: $(ReleaseVersion)
          ATOM_RELEASES_S3_KEY: $(_ATOM_RELEASES_S3_KEY)
          ATOM_RELEASES_S3_SECRET: $(_ATOM_RELEASES_S3_SECRET)
          ATOM_RELEASES_S3_BUCKET: $(_ATOM_RELEASES_S3_BUCKET)
        displayName: Upload CI Artifacts to S3
        condition: and(succeeded(), eq(variables['IsSignedZipBranch'], 'true'))<|MERGE_RESOLUTION|>--- conflicted
+++ resolved
@@ -26,11 +26,7 @@
 
     dependsOn:
       - GetReleaseVersion
-<<<<<<< HEAD
-      - Windows_tests
-=======
       - Windows_Tests
->>>>>>> b5cc05bd
       - Linux
       - macOS_tests
 
