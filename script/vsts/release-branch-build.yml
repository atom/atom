trigger:
  - master
  - 1.* # VSTS only supports wildcards at the end
  - electron-*
pr: none # no PR triggers

# workaround for https://bit.ly/2CK8itc
variables:
  _ATOM_RELEASES_S3_KEY:  $[ variables.ATOM_RELEASES_S3_KEY ]
  _ATOM_RELEASES_S3_SECRET:  $[ variables.ATOM_RELEASES_S3_SECRET ]
  _ATOM_RELEASES_S3_BUCKET: $[ variables.ATOM_RELEASES_S3_BUCKET ]
  _PACKAGE_CLOUD_API_KEY: $[ variables.PACKAGE_CLOUD_API_KEY ]

jobs:
<<<<<<< HEAD
  # GetReleaseVersion
  - template: platforms/templates/get-release-version.yml
=======
  - job: GetReleaseVersion
    pool:
      vmImage: 'ubuntu-latest'
    steps:
      # This has to be done separately because VSTS inexplicably
      # exits the script block after `npm install` completes.
      - script: |
          cd script/vsts
          npm install
        displayName: npm install
      - script: node script/vsts/get-release-version.js
        name: Version
>>>>>>> c79d2adb

  # Import OS-specific build definitions.
  - template: platforms/windows.yml
  - template: platforms/macos.yml
  - template: platforms/linux.yml

  - job: UploadArtifacts
    pool:
      vmImage: 'ubuntu-latest'

    dependsOn:
      - GetReleaseVersion
      - Windows_Tests
      - Linux
      - macOS_tests

    variables:
      ReleaseVersion: $[ dependencies.GetReleaseVersion.outputs['Version.ReleaseVersion'] ]
      IsReleaseBranch: $[ dependencies.GetReleaseVersion.outputs['Version.IsReleaseBranch'] ]
      IsSignedZipBranch: $[ dependencies.GetReleaseVersion.outputs['Version.IsSignedZipBranch'] ]

    steps:
<<<<<<< HEAD
=======
      - task: NodeTool@0
        inputs:
          versionSpec: 12.4.0
        displayName: Install Node.js 12.4.0

      # This has to be done separately because VSTS inexplicably
      # exits the script block after `npm install` completes.
>>>>>>> c79d2adb
      - script: |
          cd script/vsts
          npm install
        env:
          GITHUB_TOKEN: $(GITHUB_TOKEN)
        displayName: npm install

      - task: DownloadBuildArtifacts@0
        inputs:
          itemPattern: '**'
          downloadType: 'specific'
        displayName: Download Release Artifacts

      - script: |
          node $(Build.SourcesDirectory)/script/vsts/upload-artifacts.js --create-github-release --assets-path "$(System.ArtifactsDirectory)" --linux-repo-name "atom-staging"
        env:
          GITHUB_TOKEN: $(GITHUB_TOKEN)
          ATOM_RELEASE_VERSION: $(ReleaseVersion)
          ATOM_RELEASES_S3_KEY: $(_ATOM_RELEASES_S3_KEY)
          ATOM_RELEASES_S3_SECRET: $(_ATOM_RELEASES_S3_SECRET)
          ATOM_RELEASES_S3_BUCKET: $(_ATOM_RELEASES_S3_BUCKET)
          PACKAGE_CLOUD_API_KEY: $(_PACKAGE_CLOUD_API_KEY)
        displayName: Create Draft Release
        condition: and(succeeded(), eq(variables['Atom.AutoDraftRelease'], 'true'), eq(variables['IsReleaseBranch'], 'true'))

      - script: |
          node $(Build.SourcesDirectory)/script/vsts/upload-artifacts.js --assets-path "$(System.ArtifactsDirectory)" --s3-path "vsts-artifacts/$(Build.BuildId)/"
        env:
          ATOM_RELEASE_VERSION: $(ReleaseVersion)
          ATOM_RELEASES_S3_KEY: $(ATOM_RELEASES_S3_KEY)
          ATOM_RELEASES_S3_SECRET: $(ATOM_RELEASES_S3_SECRET)
          ATOM_RELEASES_S3_BUCKET: $(ATOM_RELEASES_S3_BUCKET)
        displayName: Upload CI Artifacts to S3
        condition: and(succeeded(), eq(variables['IsSignedZipBranch'], 'true'))<|MERGE_RESOLUTION|>--- conflicted
+++ resolved
@@ -12,23 +12,8 @@
   _PACKAGE_CLOUD_API_KEY: $[ variables.PACKAGE_CLOUD_API_KEY ]
 
 jobs:
-<<<<<<< HEAD
   # GetReleaseVersion
   - template: platforms/templates/get-release-version.yml
-=======
-  - job: GetReleaseVersion
-    pool:
-      vmImage: 'ubuntu-latest'
-    steps:
-      # This has to be done separately because VSTS inexplicably
-      # exits the script block after `npm install` completes.
-      - script: |
-          cd script/vsts
-          npm install
-        displayName: npm install
-      - script: node script/vsts/get-release-version.js
-        name: Version
->>>>>>> c79d2adb
 
   # Import OS-specific build definitions.
   - template: platforms/windows.yml
@@ -51,16 +36,6 @@
       IsSignedZipBranch: $[ dependencies.GetReleaseVersion.outputs['Version.IsSignedZipBranch'] ]
 
     steps:
-<<<<<<< HEAD
-=======
-      - task: NodeTool@0
-        inputs:
-          versionSpec: 12.4.0
-        displayName: Install Node.js 12.4.0
-
-      # This has to be done separately because VSTS inexplicably
-      # exits the script block after `npm install` completes.
->>>>>>> c79d2adb
       - script: |
           cd script/vsts
           npm install
