# workaround for https://bit.ly/2CK8itc
variables:
  _ATOM_RELEASES_S3_KEY:  $[ variables.ATOM_RELEASES_S3_KEY ]
  _ATOM_RELEASES_S3_SECRET:  $[ variables.ATOM_RELEASES_S3_SECRET ]
  _ATOM_RELEASES_S3_BUCKET: $[ variables.ATOM_RELEASES_S3_BUCKET ]
  _PACKAGE_CLOUD_API_KEY: $[ variables.PACKAGE_CLOUD_API_KEY ]

jobs:
  # GetReleaseVersion for nightly release
  - template: platforms/templates/get-release-version.yml
    parameters:
      NightlyFlag: --nightly

  # Import lint definition
  - template: lint.yml

  # Import OS-specific build definitions
  - template: platforms/windows.yml
  - template: platforms/macos.yml
  - template: platforms/linux.yml


  - job: Release
    pool:
      vmImage: 'ubuntu-latest'

    dependsOn:
      - GetReleaseVersion
<<<<<<< HEAD
      - Lint
      - Windows_tests
=======
      - Windows_Tests
>>>>>>> c3af1204
      - Linux
      - macOS_tests

    variables:
      ReleaseVersion: $[ dependencies.GetReleaseVersion.outputs['Version.ReleaseVersion'] ]
      IsNightlyBranch: true

    steps:
      - template: platforms/templates/preparation.yml

      - task: DownloadBuildArtifacts@0
        inputs:
          itemPattern: '**'
          downloadType: 'specific'
        displayName: Download Release Artifacts

      - script: |
          node $(Build.SourcesDirectory)/script/vsts/upload-artifacts.js --create-github-release --assets-path "$(System.ArtifactsDirectory)" --linux-repo-name "atom"
        env:
          GITHUB_TOKEN: $(GITHUB_TOKEN)
          ATOM_RELEASE_VERSION: $(ReleaseVersion)
          ATOM_RELEASES_S3_KEY: $(_ATOM_RELEASES_S3_KEY)
          ATOM_RELEASES_S3_SECRET: $(_ATOM_RELEASES_S3_SECRET)
          ATOM_RELEASES_S3_BUCKET: $(_ATOM_RELEASES_S3_BUCKET)
          PACKAGE_CLOUD_API_KEY: $(_PACKAGE_CLOUD_API_KEY)
        displayName: Create Nightly Release
  - job: bump_dependencies
    displayName: Bump Dependencies
    timeoutInMinutes: 180

    pool:
      vmImage: macos-10.14

    steps:
      - template: platforms/templates/preparation.yml

      - template: platforms/templates/bootstrap.yml

      - script: |
          cd script/lib
          npm install
        displayName: npm install
      - script: |
          cd script/lib/update-dependency
          node index.js
        displayName: Bump depedencies
        env:
          AUTH_TOKEN: $(GITHUB_TOKEN)<|MERGE_RESOLUTION|>--- conflicted
+++ resolved
@@ -26,12 +26,8 @@
 
     dependsOn:
       - GetReleaseVersion
-<<<<<<< HEAD
       - Lint
       - Windows_tests
-=======
-      - Windows_Tests
->>>>>>> c3af1204
       - Linux
       - macOS_tests
 
