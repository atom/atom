jobs:
<<<<<<< HEAD
  # Import "GetReleaseVersion" job definition, with the "NightlyFlag" parameter set
  - template: platforms/templates/get-release-version.yml
    parameters:
      NightlyFlag: --nightly
=======
  - job: GetReleaseVersion
    pool:
      vmImage: 'ubuntu-latest'
    steps:
      - script: |
          cd script/vsts
          npm ci
          node get-release-version.js --nightly
        name: Version
>>>>>>> 01996532

  # Import OS-specific build definitions
  - template: platforms/windows.yml
  - template: platforms/macos.yml
  - template: platforms/linux.yml


  - job: Release
    pool:
      vmImage: 'ubuntu-latest'

    dependsOn:
      - GetReleaseVersion
      - Windows_RendererTests
      - Linux
      - macOS_tests

    variables:
      ReleaseVersion: $[ dependencies.GetReleaseVersion.outputs['Version.ReleaseVersion'] ]

    steps:
      - template: platforms/templates/preparation.yml

      - script: |
          cd script/vsts
          npm ci
        displayName: npm ci

      - task: DownloadBuildArtifacts@0
        inputs:
          itemPattern: '**'
          downloadType: 'specific'
        displayName: Download Release Artifacts

      - script: |
          node $(Build.SourcesDirectory)/script/vsts/upload-artifacts.js --create-github-release --assets-path "$(System.ArtifactsDirectory)" --linux-repo-name "atom"
        env:
          GITHUB_TOKEN: $(GITHUB_TOKEN)
          ATOM_RELEASE_VERSION: $(ReleaseVersion)
          ATOM_RELEASES_S3_KEY: $(ATOM_RELEASES_S3_KEY)
          ATOM_RELEASES_S3_SECRET: $(ATOM_RELEASES_S3_SECRET)
          ATOM_RELEASES_S3_BUCKET: $(ATOM_RELEASES_S3_BUCKET)
          PACKAGE_CLOUD_API_KEY: $(PACKAGE_CLOUD_API_KEY)
        displayName: Create Nightly Release
  - job: bump_dependencies
    displayName: Bump Dependencies
    timeoutInMinutes: 180

    pool:
      vmImage: macos-10.14

    steps:
      - template: platforms/templates/preparation.yml

      - template: platforms/templates/bootstrap.yml

      - script: |
          cd script/lib
          npm ci
        displayName: npm ci
      - script: |
          cd script/lib/update-dependency
          node index.js
        displayName: Bump depedencies
        env:
          AUTH_TOKEN: $(GITHUB_TOKEN)<|MERGE_RESOLUTION|>--- conflicted
+++ resolved
@@ -1,20 +1,8 @@
 jobs:
-<<<<<<< HEAD
   # Import "GetReleaseVersion" job definition, with the "NightlyFlag" parameter set
   - template: platforms/templates/get-release-version.yml
     parameters:
       NightlyFlag: --nightly
-=======
-  - job: GetReleaseVersion
-    pool:
-      vmImage: 'ubuntu-latest'
-    steps:
-      - script: |
-          cd script/vsts
-          npm ci
-          node get-release-version.js --nightly
-        name: Version
->>>>>>> 01996532
 
   # Import OS-specific build definitions
   - template: platforms/windows.yml
