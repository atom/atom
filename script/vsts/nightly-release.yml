# workaround for https://bit.ly/2CK8itc
variables:
  _ATOM_RELEASES_S3_KEY:  $[ variables.ATOM_RELEASES_S3_KEY ]
  _ATOM_RELEASES_S3_SECRET:  $[ variables.ATOM_RELEASES_S3_SECRET ]
  _ATOM_RELEASES_S3_BUCKET: $[ variables.ATOM_RELEASES_S3_BUCKET ]
  _PACKAGE_CLOUD_API_KEY: $[ variables.PACKAGE_CLOUD_API_KEY ]

jobs:
<<<<<<< HEAD
  # Import "GetReleaseVersion" job definition, with the "NightlyFlag" parameter set
=======
  # GetReleaseVersion for nightly release
>>>>>>> d7bc8147
  - template: platforms/templates/get-release-version.yml
    parameters:
      NightlyFlag: --nightly

  # Import OS-specific build definitions
  - template: platforms/windows.yml
  - template: platforms/macos.yml
  - template: platforms/linux.yml


  - job: Release
    pool:
      vmImage: 'ubuntu-latest'

    dependsOn:
      - GetReleaseVersion
      - Windows_Tests
      - Linux
      - macOS_tests

    variables:
      ReleaseVersion: $[ dependencies.GetReleaseVersion.outputs['Version.ReleaseVersion'] ]

    steps:
      - template: platforms/templates/preparation.yml

      - script: |
          cd script/vsts
          npm install
        displayName: npm install

      - task: DownloadBuildArtifacts@0
        inputs:
          itemPattern: '**'
          downloadType: 'specific'
        displayName: Download Release Artifacts

      - script: |
          node $(Build.SourcesDirectory)/script/vsts/upload-artifacts.js --create-github-release --assets-path "$(System.ArtifactsDirectory)" --linux-repo-name "atom"
        env:
          GITHUB_TOKEN: $(GITHUB_TOKEN)
          ATOM_RELEASE_VERSION: $(ReleaseVersion)
          ATOM_RELEASES_S3_KEY: $(_ATOM_RELEASES_S3_KEY)
          ATOM_RELEASES_S3_SECRET: $(_ATOM_RELEASES_S3_SECRET)
          ATOM_RELEASES_S3_BUCKET: $(_ATOM_RELEASES_S3_BUCKET)
          PACKAGE_CLOUD_API_KEY: $(_PACKAGE_CLOUD_API_KEY)
        displayName: Create Nightly Release
  - job: bump_dependencies
    displayName: Bump Dependencies
    timeoutInMinutes: 180

    pool:
      vmImage: macos-10.14

    steps:
      - template: platforms/templates/preparation.yml

      - template: platforms/templates/bootstrap.yml

      - script: |
          cd script/lib
          npm install
        displayName: npm install
      - script: |
          cd script/lib/update-dependency
          node index.js
        displayName: Bump depedencies
        env:
          AUTH_TOKEN: $(GITHUB_TOKEN)<|MERGE_RESOLUTION|>--- conflicted
+++ resolved
@@ -6,11 +6,7 @@
   _PACKAGE_CLOUD_API_KEY: $[ variables.PACKAGE_CLOUD_API_KEY ]
 
 jobs:
-<<<<<<< HEAD
-  # Import "GetReleaseVersion" job definition, with the "NightlyFlag" parameter set
-=======
   # GetReleaseVersion for nightly release
->>>>>>> d7bc8147
   - template: platforms/templates/get-release-version.yml
     parameters:
       NightlyFlag: --nightly
