{
  "name": "atom-build-scripts",
  "description": "Atom build scripts",
  "dependencies": {
    "async": "2.0.1",
    "babel-core": "5.8.38",
    "coffeelint": "1.15.7",
    "colors": "1.1.2",
    "donna": "1.0.16",
<<<<<<< HEAD
    "electron-chromedriver": "~1.8",
    "electron-link": "0.1.2",
    "electron-mksnapshot": "~1.8",
=======
    "electron-chromedriver": "~1.7",
    "electron-link": "0.2.0",
    "electron-mksnapshot": "~1.7",
>>>>>>> 4ae78f95
    "electron-packager": "7.3.0",
    "electron-winstaller": "2.6.4",
    "fs-admin": "^0.1.5",
    "fs-extra": "0.30.0",
    "glob": "7.0.3",
    "joanna": "0.0.10",
    "klaw-sync": "^1.1.2",
    "legal-eagle": "0.14.0",
    "lodash.startcase": "4.4.0",
    "lodash.template": "4.4.0",
    "minidump": "0.9.0",
    "mkdirp": "0.5.1",
    "normalize-package-data": "2.3.5",
    "npm": "5.3.0",
    "passwd-user": "2.1.0",
    "pegjs": "0.9.0",
    "random-seed": "^0.3.0",
    "season": "5.3.0",
    "semver": "5.3.0",
    "standard": "8.4.0",
    "stylelint": "^9.0.0",
    "stylelint-config-standard": "^18.1.0",
    "sync-request": "3.0.1",
    "tello": "1.0.7",
    "webdriverio": "2.4.5",
    "yargs": "4.8.1"
  }
}<|MERGE_RESOLUTION|>--- conflicted
+++ resolved
@@ -7,15 +7,9 @@
     "coffeelint": "1.15.7",
     "colors": "1.1.2",
     "donna": "1.0.16",
-<<<<<<< HEAD
     "electron-chromedriver": "~1.8",
-    "electron-link": "0.1.2",
+    "electron-link": "0.2.0",
     "electron-mksnapshot": "~1.8",
-=======
-    "electron-chromedriver": "~1.7",
-    "electron-link": "0.2.0",
-    "electron-mksnapshot": "~1.7",
->>>>>>> 4ae78f95
     "electron-packager": "7.3.0",
     "electron-winstaller": "2.6.4",
     "fs-admin": "^0.1.5",
