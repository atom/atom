--- conflicted
+++ resolved
@@ -35,7 +35,6 @@
   });
 
   describe('when entering a line number', () => {
-<<<<<<< HEAD
     it('only allows 0-9, +, -, or colon character to be entered in the mini editor', () => {
       expect(goToLine.miniEditor.getText()).toBe('')
       goToLine.miniEditor.insertText('a')
@@ -57,21 +56,6 @@
       expect(goToLine.miniEditor.getText()).toBe('4')
     })
   })
-=======
-    it('only allows 0-9 and the colon character to be entered in the mini editor', () => {
-      expect(goToLine.miniEditor.getText()).toBe('');
-      goToLine.miniEditor.insertText('a');
-      expect(goToLine.miniEditor.getText()).toBe('');
-      goToLine.miniEditor.insertText('path/file.txt:56');
-      expect(goToLine.miniEditor.getText()).toBe('');
-      goToLine.miniEditor.insertText(':');
-      expect(goToLine.miniEditor.getText()).toBe(':');
-      goToLine.miniEditor.setText('');
-      goToLine.miniEditor.insertText('4');
-      expect(goToLine.miniEditor.getText()).toBe('4');
-    });
-  });
->>>>>>> 1d9a4caf
 
   describe('when typing relative line numbers and relative column numbers', () => {
     it('automatically scrolls to the right row and column', () => {
@@ -86,7 +70,6 @@
 
   describe('when typing line numbers (auto-navigation)', () => {
     it('automatically scrolls to the desired line', () => {
-<<<<<<< HEAD
       editor.setCursorBufferPosition([0, 0])
       goToLine.miniEditor.insertText('13')
       expect(editor.getCursorBufferPosition()).toEqual([12, 0])
@@ -137,19 +120,6 @@
       expect(editor.getCursorBufferPosition()).toEqual([3, 4])
     })
   })
-=======
-      goToLine.miniEditor.insertText('19');
-      expect(editor.getCursorBufferPosition()).toEqual([18, 0]);
-    });
-  });
-
-  describe('when typing line and column numbers (auto-navigation)', () => {
-    it('automatically scrolls to the desired line and column', () => {
-      goToLine.miniEditor.insertText('3:8');
-      expect(editor.getCursorBufferPosition()).toEqual([2, 7]);
-    });
-  });
->>>>>>> 1d9a4caf
 
   describe('when entering a line number and column number', () => {
     it('moves the cursor to the column number of the line specified', () => {
@@ -160,7 +130,6 @@
     });
 
     it('centers the selected line', () => {
-<<<<<<< HEAD
       goToLine.miniEditor.insertText('45:4')
       atom.commands.dispatch(goToLine.miniEditor.element, 'core:confirm')
       const rowsPerPage = editor.getRowsPerPage()
@@ -181,32 +150,6 @@
       expect(editor.getCursorBufferPosition()).toEqual([70, 0])
     })
   })
-=======
-      goToLine.miniEditor.insertText('45:4');
-      atom.commands.dispatch(goToLine.miniEditor.element, 'core:confirm');
-      const rowsPerPage = editor.getRowsPerPage();
-      const currentRow = editor.getCursorBufferPosition().row - 1;
-      expect(editor.getFirstVisibleScreenRow()).toBe(
-        currentRow - Math.ceil(rowsPerPage / 2)
-      );
-      expect(editor.getLastVisibleScreenRow()).toBe(
-        currentRow + Math.floor(rowsPerPage / 2)
-      );
-    });
-  });
-
-  describe('when entering a line number greater than the number of rows in the buffer', () => {
-    it('moves the cursor position to the first character of the last line', () => {
-      atom.commands.dispatch(editorView, 'go-to-line:toggle');
-      expect(goToLine.panel.isVisible()).toBeTruthy();
-      expect(goToLine.miniEditor.getText()).toBe('');
-      goToLine.miniEditor.insertText('78');
-      atom.commands.dispatch(goToLine.miniEditor.element, 'core:confirm');
-      expect(goToLine.panel.isVisible()).toBeFalsy();
-      expect(editor.getCursorBufferPosition()).toEqual([77, 0]);
-    });
-  });
->>>>>>> 1d9a4caf
 
   describe('when entering a relative line number greater than the number of rows in the buffer', () => {
     it('moves the cursor position to the first character of the last line', () => {
@@ -232,7 +175,6 @@
   })
   describe('when entering a column number greater than the number in the specified line', () => {
     it('moves the cursor position to the last character of the specified line', () => {
-<<<<<<< HEAD
       atom.commands.dispatch(editorView, 'go-to-line:toggle')
       expect(goToLine.panel.isVisible()).toBeTruthy()
       expect(goToLine.miniEditor.getText()).toBe('')
@@ -242,17 +184,6 @@
       expect(editor.getCursorBufferPosition()).toEqual([2, 40])
     })
   })
-=======
-      atom.commands.dispatch(editorView, 'go-to-line:toggle');
-      expect(goToLine.panel.isVisible()).toBeTruthy();
-      expect(goToLine.miniEditor.getText()).toBe('');
-      goToLine.miniEditor.insertText('3:43');
-      atom.commands.dispatch(goToLine.miniEditor.element, 'core:confirm');
-      expect(goToLine.panel.isVisible()).toBeFalsy();
-      expect(editor.getCursorBufferPosition()).toEqual([2, 39]);
-    });
-  });
->>>>>>> 1d9a4caf
 
   describe('when core:confirm is triggered', () => {
     describe('when a line number has been entered', () => {
@@ -265,7 +196,6 @@
 
     describe('when the line number entered is nested within foldes', () => {
       it('unfolds all folds containing the given row', () => {
-<<<<<<< HEAD
         expect(editor.indentationForBufferRow(6)).toEqual(3)
         editor.foldAll()
         expect(editor.screenRowForBufferRow(6)).toEqual(0)
@@ -275,17 +205,6 @@
       })
     })
   })
-=======
-        expect(editor.indentationForBufferRow(9)).toEqual(3);
-        editor.foldAll();
-        expect(editor.screenRowForBufferRow(9)).toEqual(0);
-        goToLine.miniEditor.insertText('10');
-        atom.commands.dispatch(goToLine.miniEditor.element, 'core:confirm');
-        expect(editor.getCursorBufferPosition()).toEqual([9, 6]);
-      });
-    });
-  });
->>>>>>> 1d9a4caf
 
   describe('when no line number has been entered', () => {
     it('closes the view and does not update the cursor position', () => {
