/** @babel */

import { CompositeDisposable } from 'atom';
import ReporterProxy from './reporter-proxy';

let WelcomeView, GuideView, ConsentView, SunsettingView;

const SUNSETTING_URI = 'atom://welcome/sunsetting';
const WELCOME_URI = 'atom://welcome/welcome';
const GUIDE_URI = 'atom://welcome/guide';
const CONSENT_URI = 'atom://welcome/consent';

export default class WelcomePackage {
  constructor() {
    this.reporterProxy = new ReporterProxy();
  }

  async activate() {
    this.subscriptions = new CompositeDisposable();

    this.subscriptions.add(
      atom.workspace.addOpener(filePath => {
        if (filePath === SUNSETTING_URI) {
          return this.createSunsettingView({ uri: SUNSETTING_URI });
        }
      })
    );

    this.subscriptions.add(
      atom.workspace.addOpener(filePath => {
        if (filePath === WELCOME_URI) {
          return this.createWelcomeView({ uri: WELCOME_URI });
        }
      })
    );

    this.subscriptions.add(
      atom.workspace.addOpener(filePath => {
        if (filePath === GUIDE_URI) {
          return this.createGuideView({ uri: GUIDE_URI });
        }
      })
    );

    this.subscriptions.add(
      atom.workspace.addOpener(filePath => {
        if (filePath === CONSENT_URI) {
          return this.createConsentView({ uri: CONSENT_URI });
        }
      })
    );

    this.subscriptions.add(
      atom.commands.add('atom-workspace', 'welcome:show', () =>
        this.showWelcome()
      )
    );

    if (atom.config.get('core.telemetryConsent') === 'undecided') {
      await atom.workspace.open(CONSENT_URI);
    }

    if (atom.config.get('welcome.showOnStartup')) {
      await this.showWelcome();
      this.reporterProxy.sendEvent('show-on-initial-load');
    }

    if (atom.config.get('welcome.showSunsettingOnStartup')) {
      await this.showSunsetting();
      this.reporterProxy.sendEvent('show-sunsetting-on-initial-load');
    }
  }

  showWelcome() {
    return Promise.all([
      atom.workspace.open(WELCOME_URI, { split: 'left' }),
<<<<<<< HEAD
      atom.workspace.open(SUNSETTING_URI, { split: 'left' }),
      atom.workspace.open(GUIDE_URI, { split: 'right' })
=======
      atom.workspace.open(GUIDE_URI, { split: 'right' }),
>>>>>>> 1d7aeb6f
    ]);
  }

  showSunsetting() {
    return atom.workspace.open(SUNSETTING_URI, { split: 'left' });
  }

  consumeReporter(reporter) {
    return this.reporterProxy.setReporter(reporter);
  }

  deactivate() {
    this.subscriptions.dispose();
  }

  createSunsettingView(state) {
    if (SunsettingView == null) SunsettingView = require('./sunsetting-view');
    return new SunsettingView({ reporterProxy: this.reporterProxy, ...state });
  }

  createWelcomeView(state) {
    if (WelcomeView == null) WelcomeView = require('./welcome-view');
    return new WelcomeView({ reporterProxy: this.reporterProxy, ...state });
  }

  createGuideView(state) {
    if (GuideView == null) GuideView = require('./guide-view');
    return new GuideView({ reporterProxy: this.reporterProxy, ...state });
  }

  createConsentView(state) {
    if (ConsentView == null) ConsentView = require('./consent-view');
    return new ConsentView({ reporterProxy: this.reporterProxy, ...state });
  }
}<|MERGE_RESOLUTION|>--- conflicted
+++ resolved
@@ -74,12 +74,7 @@
   showWelcome() {
     return Promise.all([
       atom.workspace.open(WELCOME_URI, { split: 'left' }),
-<<<<<<< HEAD
-      atom.workspace.open(SUNSETTING_URI, { split: 'left' }),
       atom.workspace.open(GUIDE_URI, { split: 'right' })
-=======
-      atom.workspace.open(GUIDE_URI, { split: 'right' }),
->>>>>>> 1d7aeb6f
     ]);
   }
 
